/*
 * Copyright (C) 2010 The Android Open Source Project
 *
 * Licensed under the Apache License, Version 2.0 (the "License");
 * you may not use this file except in compliance with the License.
 * You may obtain a copy of the License at
 *
 *      http://www.apache.org/licenses/LICENSE-2.0
 *
 * Unless required by applicable law or agreed to in writing, software
 * distributed under the License is distributed on an "AS IS" BASIS,
 * WITHOUT WARRANTIES OR CONDITIONS OF ANY KIND, either express or implied.
 * See the License for the specific language governing permissions and
 * limitations under the License.
 */

package android.net.wifi;

import static android.net.wifi.WifiManager.WIFI_STATE_DISABLED;
import static android.net.wifi.WifiManager.WIFI_STATE_DISABLING;
import static android.net.wifi.WifiManager.WIFI_STATE_ENABLED;
import static android.net.wifi.WifiManager.WIFI_STATE_ENABLING;
import static android.net.wifi.WifiManager.WIFI_STATE_UNKNOWN;

/**
 * TODO: Add soft AP states as part of WIFI_STATE_XXX
 * Retain WIFI_STATE_ENABLING that indicates driver is loading
 * Add WIFI_STATE_AP_ENABLED to indicate soft AP has started
 * and WIFI_STATE_FAILED for failure
 * Deprecate WIFI_STATE_UNKNOWN
 *
 * Doing this will simplify the logic for sending broadcasts
 */
import static android.net.wifi.WifiManager.WIFI_AP_STATE_DISABLED;
import static android.net.wifi.WifiManager.WIFI_AP_STATE_DISABLING;
import static android.net.wifi.WifiManager.WIFI_AP_STATE_ENABLED;
import static android.net.wifi.WifiManager.WIFI_AP_STATE_ENABLING;
import static android.net.wifi.WifiManager.WIFI_AP_STATE_FAILED;

import android.app.AlarmManager;
import android.app.PendingIntent;
import android.app.backup.IBackupManager;
import android.bluetooth.BluetoothAdapter;
import android.content.BroadcastReceiver;
import android.content.Context;
import android.content.Intent;
import android.content.IntentFilter;
import android.net.ConnectivityManager;
import android.net.DhcpInfo;
import android.net.DhcpInfoInternal;
import android.net.InterfaceConfiguration;
import android.net.LinkAddress;
import android.net.LinkProperties;
import android.net.NetworkInfo;
import android.net.NetworkInfo.DetailedState;
import android.net.NetworkUtils;
import android.net.wifi.WpsResult.Status;
import android.os.Binder;
import android.os.IBinder;
import android.os.INetworkManagementService;
import android.os.Message;
import android.os.Messenger;
import android.os.PowerManager;
import android.os.Process;
import android.os.RemoteException;
import android.os.ServiceManager;
import android.os.SystemProperties;
import android.os.WorkSource;
import android.provider.Settings;
import android.util.EventLog;
import android.util.Log;
import android.util.LruCache;

import com.android.internal.app.IBatteryStats;
import com.android.internal.util.AsyncChannel;
import com.android.internal.util.Protocol;
import com.android.internal.util.State;
import com.android.internal.util.StateMachine;

import java.net.InetAddress;
import java.util.ArrayList;
import java.util.List;
import java.util.concurrent.atomic.AtomicInteger;
import java.util.regex.Pattern;

/**
 * Track the state of Wifi connectivity. All event handling is done here,
 * and all changes in connectivity state are initiated here.
 *
 * @hide
 */
public class WifiStateMachine extends StateMachine {

    private static final String TAG = "WifiStateMachine";
    private static final String NETWORKTYPE = "WIFI";
    private static final boolean DBG = false;

    /* TODO: fetch a configurable interface */
    private static final String SOFTAP_IFACE = "wl0.1";

    private WifiMonitor mWifiMonitor;
    private INetworkManagementService nwService;
    private ConnectivityManager mCm;

    /* Scan results handling */
    private List<ScanResult> mScanResults;
    private static final Pattern scanResultPattern = Pattern.compile("\t+");
    private static final int SCAN_RESULT_CACHE_SIZE = 80;
    private final LruCache<String, ScanResult> mScanResultCache;

    private String mInterfaceName;

    private int mLastSignalLevel = -1;
    private String mLastBssid;
    private int mLastNetworkId;
    private boolean mEnableRssiPolling = false;
    private boolean mEnableBackgroundScan = false;
    private int mRssiPollToken = 0;
    private int mReconnectCount = 0;
    private boolean mIsScanMode = false;
    private boolean mScanResultIsPending = false;

    private boolean mBluetoothConnectionActive = false;

    /**
     * Interval in milliseconds between polling for RSSI
     * and linkspeed information
     */
    private static final int POLL_RSSI_INTERVAL_MSECS = 3000;

    /**
     * Delay between supplicant restarts upon failure to establish connection
     */
    private static final int SUPPLICANT_RESTART_INTERVAL_MSECS = 5000;

    /**
     * Number of times we attempt to restart supplicant
     */
    private static final int SUPPLICANT_RESTART_TRIES = 5;

    private int mSupplicantRestartCount = 0;

    private LinkProperties mLinkProperties;

    // Wakelock held during wifi start/stop and driver load/unload
    private PowerManager.WakeLock mWakeLock;

    private Context mContext;

    private DhcpInfoInternal mDhcpInfoInternal;
    private WifiInfo mWifiInfo;
    private NetworkInfo mNetworkInfo;
    private SupplicantStateTracker mSupplicantStateTracker;
    private WpsStateMachine mWpsStateMachine;

    private AlarmManager mAlarmManager;
    private PendingIntent mScanIntent;
    /* Tracks current frequency mode */
    private AtomicInteger mFrequencyBand = new AtomicInteger(WifiManager.WIFI_FREQUENCY_BAND_AUTO);

    // Channel for sending replies.
    private AsyncChannel mReplyChannel = new AsyncChannel();

    // Event log tags (must be in sync with event-log-tags)
    private static final int EVENTLOG_WIFI_STATE_CHANGED        = 50021;
    private static final int EVENTLOG_WIFI_EVENT_HANDLED        = 50022;
    private static final int EVENTLOG_SUPPLICANT_STATE_CHANGED  = 50023;

    /* The base for wifi message types */
    static final int BASE = Protocol.BASE_WIFI;
    /* Load the driver */
    static final int CMD_LOAD_DRIVER                      = BASE + 1;
    /* Unload the driver */
    static final int CMD_UNLOAD_DRIVER                    = BASE + 2;
    /* Indicates driver load succeeded */
    static final int CMD_LOAD_DRIVER_SUCCESS              = BASE + 3;
    /* Indicates driver load failed */
    static final int CMD_LOAD_DRIVER_FAILURE              = BASE + 4;
    /* Indicates driver unload succeeded */
    static final int CMD_UNLOAD_DRIVER_SUCCESS            = BASE + 5;
    /* Indicates driver unload failed */
    static final int CMD_UNLOAD_DRIVER_FAILURE            = BASE + 6;

    /* Start the supplicant */
    static final int CMD_START_SUPPLICANT                 = BASE + 11;
    /* Stop the supplicant */
    static final int CMD_STOP_SUPPLICANT                  = BASE + 12;
    /* Start the driver */
    static final int CMD_START_DRIVER                     = BASE + 13;
    /* Start the driver */
    static final int CMD_STOP_DRIVER                      = BASE + 14;
    /* Indicates DHCP succeded */
    static final int CMD_IP_CONFIG_SUCCESS                = BASE + 15;
    /* Indicates DHCP failed */
    static final int CMD_IP_CONFIG_FAILURE                = BASE + 16;

    /* Start the soft access point */
    static final int CMD_START_AP                         = BASE + 21;
    /* Stop the soft access point */
    static final int CMD_STOP_AP                          = BASE + 22;
    /* Set the soft access point configuration */
    static final int CMD_SET_AP_CONFIG                    = BASE + 23;
    /* Get the soft access point configuration */
    static final int CMD_GET_AP_CONFIG                    = BASE + 24;

    static final int CMD_BLUETOOTH_ADAPTER_STATE_CHANGE   = BASE + 25;

    /* Supplicant events */
    /* Connection to supplicant established */
    static final int SUP_CONNECTION_EVENT                 = BASE + 31;
    /* Connection to supplicant lost */
    static final int SUP_DISCONNECTION_EVENT              = BASE + 32;
    /* Driver start completed */
    static final int DRIVER_START_EVENT                   = BASE + 33;
    /* Driver stop completed */
    static final int DRIVER_STOP_EVENT                    = BASE + 34;
    /* Network connection completed */
    static final int NETWORK_CONNECTION_EVENT             = BASE + 36;
    /* Network disconnection completed */
    static final int NETWORK_DISCONNECTION_EVENT          = BASE + 37;
    /* Scan results are available */
    static final int SCAN_RESULTS_EVENT                   = BASE + 38;
    /* Supplicate state changed */
    static final int SUPPLICANT_STATE_CHANGE_EVENT        = BASE + 39;
    /* Password failure and EAP authentication failure */
    static final int AUTHENTICATION_FAILURE_EVENT         = BASE + 40;
    /* WPS overlap detected */
    static final int WPS_OVERLAP_EVENT                    = BASE + 41;


    /* Supplicant commands */
    /* Is supplicant alive ? */
    static final int CMD_PING_SUPPLICANT                  = BASE + 51;
    /* Add/update a network configuration */
    static final int CMD_ADD_OR_UPDATE_NETWORK            = BASE + 52;
    /* Delete a network */
    static final int CMD_REMOVE_NETWORK                   = BASE + 53;
    /* Enable a network. The device will attempt a connection to the given network. */
    static final int CMD_ENABLE_NETWORK                   = BASE + 54;
    /* Enable all networks */
    static final int CMD_ENABLE_ALL_NETWORKS              = BASE + 55;
    /* Disable a network. The device does not attempt a connection to the given network. */
    static final int CMD_DISABLE_NETWORK                  = BASE + 56;
    /* Blacklist network. De-prioritizes the given BSSID for connection. */
    static final int CMD_BLACKLIST_NETWORK                = BASE + 57;
    /* Clear the blacklist network list */
    static final int CMD_CLEAR_BLACKLIST                  = BASE + 58;
    /* Save configuration */
    static final int CMD_SAVE_CONFIG                      = BASE + 59;

    /* Supplicant commands after driver start*/
    /* Initiate a scan */
    static final int CMD_START_SCAN                       = BASE + 71;
    /* Set scan mode. CONNECT_MODE or SCAN_ONLY_MODE */
    static final int CMD_SET_SCAN_MODE                    = BASE + 72;
    /* Set scan type. SCAN_ACTIVE or SCAN_PASSIVE */
    static final int CMD_SET_SCAN_TYPE                    = BASE + 73;
    /* Disconnect from a network */
    static final int CMD_DISCONNECT                       = BASE + 74;
    /* Reconnect to a network */
    static final int CMD_RECONNECT                        = BASE + 75;
    /* Reassociate to a network */
    static final int CMD_REASSOCIATE                      = BASE + 76;
    /* Controls power mode and suspend mode optimizations
     *
     * When high perf mode is enabled, power mode is set to
     * POWER_MODE_ACTIVE and suspend mode optimizations are disabled
     *
     * When high perf mode is disabled, power mode is set to
     * POWER_MODE_AUTO and suspend mode optimizations are enabled
     *
     * Suspend mode optimizations include:
     * - packet filtering
     * - turn off roaming
     * - DTIM wake up settings
     */
    static final int CMD_SET_HIGH_PERF_MODE               = BASE + 77;
    /* Set the country code */
    static final int CMD_SET_COUNTRY_CODE                 = BASE + 80;
    /* Request connectivity manager wake lock before driver stop */
    static final int CMD_REQUEST_CM_WAKELOCK              = BASE + 81;
    /* Enables RSSI poll */
    static final int CMD_ENABLE_RSSI_POLL                 = BASE + 82;
    /* RSSI poll */
    static final int CMD_RSSI_POLL                        = BASE + 83;
    /* Set up packet filtering */
    static final int CMD_START_PACKET_FILTERING           = BASE + 84;
    /* Clear packet filter */
    static final int CMD_STOP_PACKET_FILTERING            = BASE + 85;
    /* Connect to a specified network (network id
     * or WifiConfiguration) This involves increasing
     * the priority of the network, enabling the network
     * (while disabling others) and issuing a reconnect.
     * Note that CMD_RECONNECT just does a reconnect to
     * an existing network. All the networks get enabled
     * upon a successful connection or a failure.
     */
    static final int CMD_CONNECT_NETWORK                  = BASE + 86;
    /* Save the specified network. This involves adding
     * an enabled network (if new) and updating the
     * config and issuing a save on supplicant config.
     */
    static final int CMD_SAVE_NETWORK                     = BASE + 87;
    /* Delete the specified network. This involves
     * removing the network and issuing a save on
     * supplicant config.
     */
    static final int CMD_FORGET_NETWORK                   = BASE + 88;
    /* Start Wi-Fi protected setup */
    static final int CMD_START_WPS                        = BASE + 89;
    /* Set the frequency band */
    static final int CMD_SET_FREQUENCY_BAND               = BASE + 90;
    /* Enable background scan for configured networks */
    static final int CMD_ENABLE_BACKGROUND_SCAN           = BASE + 91;

    /* Commands from/to the SupplicantStateTracker */
    /* Reset the supplicant state tracker */
    static final int CMD_RESET_SUPPLICANT_STATE           = BASE + 111;

    /* Commands/events reported by WpsStateMachine */
    /* Indicates the completion of WPS activity */
    static final int WPS_COMPLETED_EVENT                  = BASE + 121;
    /* Reset the WPS state machine */
    static final int CMD_RESET_WPS_STATE                  = BASE + 122;

    private static final int CONNECT_MODE   = 1;
    private static final int SCAN_ONLY_MODE = 2;

    private static final int SCAN_ACTIVE = 1;
    private static final int SCAN_PASSIVE = 2;

    private static final int SUCCESS = 1;
    private static final int FAILURE = -1;

    /**
     * The maximum number of times we will retry a connection to an access point
     * for which we have failed in acquiring an IP address from DHCP. A value of
     * N means that we will make N+1 connection attempts in all.
     * <p>
     * See {@link Settings.Secure#WIFI_MAX_DHCP_RETRY_COUNT}. This is the default
     * value if a Settings value is not present.
     */
    private static final int DEFAULT_MAX_DHCP_RETRIES = 9;

    private static final int POWER_MODE_ACTIVE = 1;
    private static final int POWER_MODE_AUTO = 0;

    /**
     * See {@link Settings.Secure#WIFI_SCAN_INTERVAL_MS}. This is the default value if a
     * Settings.Secure value is not present.
     */
    private static final long DEFAULT_SCAN_INTERVAL_MS = 60 * 1000; /* 1 minute */

    private static final int MIN_RSSI = -200;
    private static final int MAX_RSSI = 256;

    /* Constants to indicate if soft ap is running or stopped */
    private static final int SOFT_AP_STOPPED = 0;
    private static final int SOFT_AP_RUNNING = 1;

    /* Default parent state */
    private State mDefaultState = new DefaultState();
    /* Temporary initial state */
    private State mInitialState = new InitialState();
    /* Unloading the driver */
    private State mDriverUnloadingState = new DriverUnloadingState();
    /* Loading the driver */
    private State mDriverUnloadedState = new DriverUnloadedState();
    /* Driver load/unload failed */
    private State mDriverFailedState = new DriverFailedState();
    /* Driver loading */
    private State mDriverLoadingState = new DriverLoadingState();
    /* Driver loaded */
    private State mDriverLoadedState = new DriverLoadedState();
    /* Driver loaded, waiting for supplicant to start */
    private State mSupplicantStartingState = new SupplicantStartingState();
    /* Driver loaded and supplicant ready */
    private State mSupplicantStartedState = new SupplicantStartedState();
    /* Waiting for supplicant to stop and monitor to exit */
    private State mSupplicantStoppingState = new SupplicantStoppingState();
    /* Driver start issued, waiting for completed event */
    private State mDriverStartingState = new DriverStartingState();
    /* Driver started */
    private State mDriverStartedState = new DriverStartedState();
    /* Driver stopping */
    private State mDriverStoppingState = new DriverStoppingState();
    /* Driver stopped */
    private State mDriverStoppedState = new DriverStoppedState();
    /* Scan for networks, no connection will be established */
    private State mScanModeState = new ScanModeState();
    /* Connecting to an access point */
    private State mConnectModeState = new ConnectModeState();
    /* Fetching IP after network connection (assoc+auth complete) */
    private State mConnectingState = new ConnectingState();
    /* Connected with IP addr */
    private State mConnectedState = new ConnectedState();
    /* disconnect issued, waiting for network disconnect confirmation */
    private State mDisconnectingState = new DisconnectingState();
    /* Network is not connected, supplicant assoc+auth is not complete */
    private State mDisconnectedState = new DisconnectedState();
    /* Waiting for WPS to be completed*/
    private State mWaitForWpsCompletionState = new WaitForWpsCompletionState();

    /* Soft Ap is running */
    private State mSoftApStartedState = new SoftApStartedState();


    /**
     * One of  {@link WifiManager#WIFI_STATE_DISABLED},
     *         {@link WifiManager#WIFI_STATE_DISABLING},
     *         {@link WifiManager#WIFI_STATE_ENABLED},
     *         {@link WifiManager#WIFI_STATE_ENABLING},
     *         {@link WifiManager#WIFI_STATE_UNKNOWN}
     *
     */
    private final AtomicInteger mWifiState = new AtomicInteger(WIFI_STATE_DISABLED);

    /**
     * One of  {@link WifiManager#WIFI_AP_STATE_DISABLED},
     *         {@link WifiManager#WIFI_AP_STATE_DISABLING},
     *         {@link WifiManager#WIFI_AP_STATE_ENABLED},
     *         {@link WifiManager#WIFI_AP_STATE_ENABLING},
     *         {@link WifiManager#WIFI_AP_STATE_FAILED}
     *
     */
    private final AtomicInteger mWifiApState = new AtomicInteger(WIFI_AP_STATE_DISABLED);

    private final AtomicInteger mLastEnableUid = new AtomicInteger(Process.myUid());
    private final AtomicInteger mLastApEnableUid = new AtomicInteger(Process.myUid());

    private static final int SCAN_REQUEST = 0;
    private static final String ACTION_START_SCAN =
        "com.android.server.WifiManager.action.START_SCAN";

    /**
     * Keep track of whether WIFI is running.
     */
    private boolean mIsRunning = false;

    /**
     * Keep track of whether we last told the battery stats we had started.
     */
    private boolean mReportedRunning = false;

    /**
     * Most recently set source of starting WIFI.
     */
    private final WorkSource mRunningWifiUids = new WorkSource();

    /**
     * The last reported UIDs that were responsible for starting WIFI.
     */
    private final WorkSource mLastRunningWifiUids = new WorkSource();

    private final IBatteryStats mBatteryStats;

    public WifiStateMachine(Context context, String wlanInterface) {
        super(TAG);

        mContext = context;
        mInterfaceName = wlanInterface;

        mNetworkInfo = new NetworkInfo(ConnectivityManager.TYPE_WIFI, 0, NETWORKTYPE, "");
        mBatteryStats = IBatteryStats.Stub.asInterface(ServiceManager.getService("batteryinfo"));

        IBinder b = ServiceManager.getService(Context.NETWORKMANAGEMENT_SERVICE);
        nwService = INetworkManagementService.Stub.asInterface(b);

        mWifiMonitor = new WifiMonitor(this);
        mDhcpInfoInternal = new DhcpInfoInternal();
        mWifiInfo = new WifiInfo();
        mSupplicantStateTracker = new SupplicantStateTracker(context, this, getHandler());
        mWpsStateMachine = new WpsStateMachine(context, this, getHandler());
        mLinkProperties = new LinkProperties();

        mNetworkInfo.setIsAvailable(false);
        mLinkProperties.clear();
        mLastBssid = null;
        mLastNetworkId = WifiConfiguration.INVALID_NETWORK_ID;
        mLastSignalLevel = -1;

        mAlarmManager = (AlarmManager)mContext.getSystemService(Context.ALARM_SERVICE);
        Intent scanIntent = new Intent(ACTION_START_SCAN, null);
        mScanIntent = PendingIntent.getBroadcast(mContext, SCAN_REQUEST, scanIntent, 0);

        mContext.registerReceiver(
            new BroadcastReceiver() {
                @Override
                public void onReceive(Context context, Intent intent) {

                    ArrayList<String> available = intent.getStringArrayListExtra(
                            ConnectivityManager.EXTRA_AVAILABLE_TETHER);
                    ArrayList<String> active = intent.getStringArrayListExtra(
                            ConnectivityManager.EXTRA_ACTIVE_TETHER);
                    updateTetherState(available, active);

                }
            },new IntentFilter(ConnectivityManager.ACTION_TETHER_STATE_CHANGED));

        mContext.registerReceiver(
                new BroadcastReceiver() {
                    @Override
                    public void onReceive(Context context, Intent intent) {
                        startScan(false);
                    }
                },
                new IntentFilter(ACTION_START_SCAN));

        mScanResultCache = new LruCache<String, ScanResult>(SCAN_RESULT_CACHE_SIZE);

        PowerManager powerManager = (PowerManager)mContext.getSystemService(Context.POWER_SERVICE);
        mWakeLock = powerManager.newWakeLock(PowerManager.PARTIAL_WAKE_LOCK, TAG);

        addState(mDefaultState);
            addState(mInitialState, mDefaultState);
            addState(mDriverUnloadingState, mDefaultState);
            addState(mDriverUnloadedState, mDefaultState);
                addState(mDriverFailedState, mDriverUnloadedState);
            addState(mDriverLoadingState, mDefaultState);
            addState(mDriverLoadedState, mDefaultState);
            addState(mSupplicantStartingState, mDefaultState);
            addState(mSupplicantStartedState, mDefaultState);
                addState(mDriverStartingState, mSupplicantStartedState);
                addState(mDriverStartedState, mSupplicantStartedState);
                    addState(mScanModeState, mDriverStartedState);
                    addState(mConnectModeState, mDriverStartedState);
                        addState(mConnectingState, mConnectModeState);
                        addState(mConnectedState, mConnectModeState);
                        addState(mDisconnectingState, mConnectModeState);
                        addState(mDisconnectedState, mConnectModeState);
                        addState(mWaitForWpsCompletionState, mConnectModeState);
                addState(mDriverStoppingState, mSupplicantStartedState);
                addState(mDriverStoppedState, mSupplicantStartedState);
            addState(mSupplicantStoppingState, mDefaultState);
            addState(mSoftApStartedState, mDefaultState);

        setInitialState(mInitialState);

        if (DBG) setDbg(true);

        //start the state machine
        start();
    }

    /*********************************************************
     * Methods exposed for public use
     ********************************************************/

    /**
     * TODO: doc
     */
    public boolean syncPingSupplicant(AsyncChannel channel) {
        Message resultMsg = channel.sendMessageSynchronously(CMD_PING_SUPPLICANT);
        boolean result = (resultMsg.arg1 != FAILURE);
        resultMsg.recycle();
        return result;
    }

    /**
     * TODO: doc
     */
    public void startScan(boolean forceActive) {
        sendMessage(obtainMessage(CMD_START_SCAN, forceActive ?
                SCAN_ACTIVE : SCAN_PASSIVE, 0));
    }

    /**
     * TODO: doc
     */
    public void setWifiEnabled(boolean enable) {
        mLastEnableUid.set(Binder.getCallingUid());
        if (enable) {
            /* Argument is the state that is entered prior to load */
            sendMessage(obtainMessage(CMD_LOAD_DRIVER, WIFI_STATE_ENABLING, 0));
            sendMessage(CMD_START_SUPPLICANT);
        } else {
            sendMessage(CMD_STOP_SUPPLICANT);
            /* Argument is the state that is entered upon success */
            sendMessage(obtainMessage(CMD_UNLOAD_DRIVER, WIFI_STATE_DISABLED, 0));
        }
    }

    /**
     * TODO: doc
     */
    public void setWifiApEnabled(WifiConfiguration wifiConfig, boolean enable) {
        mLastApEnableUid.set(Binder.getCallingUid());
        if (enable) {
            /* Argument is the state that is entered prior to load */
            sendMessage(obtainMessage(CMD_LOAD_DRIVER, WIFI_AP_STATE_ENABLING, 0));
            sendMessage(obtainMessage(CMD_START_AP, wifiConfig));
        } else {
            sendMessage(CMD_STOP_AP);
            /* Argument is the state that is entered upon success */
            sendMessage(obtainMessage(CMD_UNLOAD_DRIVER, WIFI_AP_STATE_DISABLED, 0));
        }
    }

    public void setWifiApConfiguration(WifiConfiguration config) {
        sendMessage(obtainMessage(CMD_SET_AP_CONFIG, config));
    }

    public WifiConfiguration syncGetWifiApConfiguration(AsyncChannel channel) {
        Message resultMsg = channel.sendMessageSynchronously(CMD_GET_AP_CONFIG);
        WifiConfiguration ret = (WifiConfiguration) resultMsg.obj;
        resultMsg.recycle();
        return ret;
    }

    /**
     * TODO: doc
     */
    public int syncGetWifiState() {
        return mWifiState.get();
    }

    /**
     * TODO: doc
     */
    public String syncGetWifiStateByName() {
        switch (mWifiState.get()) {
            case WIFI_STATE_DISABLING:
                return "disabling";
            case WIFI_STATE_DISABLED:
                return "disabled";
            case WIFI_STATE_ENABLING:
                return "enabling";
            case WIFI_STATE_ENABLED:
                return "enabled";
            case WIFI_STATE_UNKNOWN:
                return "unknown state";
            default:
                return "[invalid state]";
        }
    }

    /**
     * TODO: doc
     */
    public int syncGetWifiApState() {
        return mWifiApState.get();
    }

    /**
     * TODO: doc
     */
    public String syncGetWifiApStateByName() {
        switch (mWifiApState.get()) {
            case WIFI_AP_STATE_DISABLING:
                return "disabling";
            case WIFI_AP_STATE_DISABLED:
                return "disabled";
            case WIFI_AP_STATE_ENABLING:
                return "enabling";
            case WIFI_AP_STATE_ENABLED:
                return "enabled";
            case WIFI_AP_STATE_FAILED:
                return "failed";
            default:
                return "[invalid state]";
        }
    }

    /**
     * Get status information for the current connection, if any.
     * @return a {@link WifiInfo} object containing information about the current connection
     *
     */
    public WifiInfo syncRequestConnectionInfo() {
        return mWifiInfo;
    }

    public DhcpInfo syncGetDhcpInfo() {
        synchronized (mDhcpInfoInternal) {
            return mDhcpInfoInternal.makeDhcpInfo();
        }
    }

    /**
     * TODO: doc
     */
    public void setDriverStart(boolean enable) {
        if (enable) {
            sendMessage(CMD_START_DRIVER);
        } else {
            sendMessage(CMD_STOP_DRIVER);
        }
    }

    /**
     * TODO: doc
     */
    public void setScanOnlyMode(boolean enable) {
      if (enable) {
          sendMessage(obtainMessage(CMD_SET_SCAN_MODE, SCAN_ONLY_MODE, 0));
      } else {
          sendMessage(obtainMessage(CMD_SET_SCAN_MODE, CONNECT_MODE, 0));
      }
    }

    /**
     * TODO: doc
     */
    public void setScanType(boolean active) {
      if (active) {
          sendMessage(obtainMessage(CMD_SET_SCAN_TYPE, SCAN_ACTIVE, 0));
      } else {
          sendMessage(obtainMessage(CMD_SET_SCAN_TYPE, SCAN_PASSIVE, 0));
      }
    }

    /**
     * TODO: doc
     */
    public List<ScanResult> syncGetScanResultsList() {
        return mScanResults;
    }

    /**
     * Disconnect from Access Point
     */
    public void disconnectCommand() {
        sendMessage(CMD_DISCONNECT);
    }

    /**
     * Initiate a reconnection to AP
     */
    public void reconnectCommand() {
        sendMessage(CMD_RECONNECT);
    }

    /**
     * Initiate a re-association to AP
     */
    public void reassociateCommand() {
        sendMessage(CMD_REASSOCIATE);
    }

    /**
     * Add a network synchronously
     *
     * @return network id of the new network
     */
    public int syncAddOrUpdateNetwork(AsyncChannel channel, WifiConfiguration config) {
        Message resultMsg = channel.sendMessageSynchronously(CMD_ADD_OR_UPDATE_NETWORK, config);
        int result = resultMsg.arg1;
        resultMsg.recycle();
        return result;
    }

    public List<WifiConfiguration> syncGetConfiguredNetworks() {
        return WifiConfigStore.getConfiguredNetworks();
    }

    /**
     * Delete a network
     *
     * @param networkId id of the network to be removed
     */
    public boolean syncRemoveNetwork(AsyncChannel channel, int networkId) {
        Message resultMsg = channel.sendMessageSynchronously(CMD_REMOVE_NETWORK, networkId);
        boolean result = (resultMsg.arg1 != FAILURE);
        resultMsg.recycle();
        return result;
    }

    /**
     * Enable a network
     *
     * @param netId network id of the network
     * @param disableOthers true, if all other networks have to be disabled
     * @return {@code true} if the operation succeeds, {@code false} otherwise
     */
    public boolean syncEnableNetwork(AsyncChannel channel, int netId, boolean disableOthers) {
        Message resultMsg = channel.sendMessageSynchronously(CMD_ENABLE_NETWORK, netId,
                disableOthers ? 1 : 0);
        boolean result = (resultMsg.arg1 != FAILURE);
        resultMsg.recycle();
        return result;
    }

    /**
     * Disable a network
     *
     * @param netId network id of the network
     * @return {@code true} if the operation succeeds, {@code false} otherwise
     */
    public boolean syncDisableNetwork(AsyncChannel channel, int netId) {
        Message resultMsg = channel.sendMessageSynchronously(CMD_DISABLE_NETWORK, netId);
        boolean result = (resultMsg.arg1 != FAILURE);
        resultMsg.recycle();
        return result;
    }

    /**
     * Blacklist a BSSID. This will avoid the AP if there are
     * alternate APs to connect
     *
     * @param bssid BSSID of the network
     */
    public void addToBlacklist(String bssid) {
        sendMessage(obtainMessage(CMD_BLACKLIST_NETWORK, bssid));
    }

    /**
     * Clear the blacklist list
     *
     */
    public void clearBlacklist() {
        sendMessage(obtainMessage(CMD_CLEAR_BLACKLIST));
    }

    public void connectNetwork(int netId) {
        sendMessage(obtainMessage(CMD_CONNECT_NETWORK, netId, 0));
    }

    public void connectNetwork(WifiConfiguration wifiConfig) {
        /* arg1 is used to indicate netId, force a netId value of
         * WifiConfiguration.INVALID_NETWORK_ID when we are passing
         * a configuration since the default value of 0 is a valid netId
         */
        sendMessage(obtainMessage(CMD_CONNECT_NETWORK, WifiConfiguration.INVALID_NETWORK_ID,
                0, wifiConfig));
    }

    public void saveNetwork(WifiConfiguration wifiConfig) {
        sendMessage(obtainMessage(CMD_SAVE_NETWORK, wifiConfig));
    }

    public void forgetNetwork(int netId) {
        sendMessage(obtainMessage(CMD_FORGET_NETWORK, netId, 0));
    }

    public void startWps(Messenger replyTo, WpsConfiguration config) {
        Message msg = obtainMessage(CMD_START_WPS, config);
        msg.replyTo = replyTo;
        sendMessage(msg);
    }

    public void enableRssiPolling(boolean enabled) {
       sendMessage(obtainMessage(CMD_ENABLE_RSSI_POLL, enabled ? 1 : 0, 0));
    }

    public void enableBackgroundScan(boolean enabled) {
       sendMessage(obtainMessage(CMD_ENABLE_BACKGROUND_SCAN, enabled ? 1 : 0, 0));
    }

    public void enableAllNetworks() {
        sendMessage(CMD_ENABLE_ALL_NETWORKS);
    }

    /**
     * Start packet filtering
     */
    public void startPacketFiltering() {
        sendMessage(CMD_START_PACKET_FILTERING);
    }

    /**
     * Stop packet filtering
     */
    public void stopPacketFiltering() {
        sendMessage(CMD_STOP_PACKET_FILTERING);
    }

    /**
     * Set high performance mode of operation.
     * Enabling would set active power mode and disable suspend optimizations;
     * disabling would set auto power mode and enable suspend optimizations
     * @param enable true if enable, false otherwise
     */
    public void setHighPerfModeEnabled(boolean enable) {
        sendMessage(obtainMessage(CMD_SET_HIGH_PERF_MODE, enable ? 1 : 0, 0));
    }

    /**
     * Set the country code
     * @param countryCode following ISO 3166 format
     * @param persist {@code true} if the setting should be remembered.
     */
    public void setCountryCode(String countryCode, boolean persist) {
        if (persist) {
            Settings.Secure.putString(mContext.getContentResolver(),
                    Settings.Secure.WIFI_COUNTRY_CODE,
                    countryCode);
        }
        sendMessage(obtainMessage(CMD_SET_COUNTRY_CODE, countryCode));
    }

    /**
     * Set the operational frequency band
     * @param band
     * @param persist {@code true} if the setting should be remembered.
     */
    public void setFrequencyBand(int band, boolean persist) {
        if (persist) {
            Settings.Secure.putInt(mContext.getContentResolver(),
                    Settings.Secure.WIFI_FREQUENCY_BAND,
                    band);
        }
        sendMessage(obtainMessage(CMD_SET_FREQUENCY_BAND, band, 0));
    }

    /**
     * Returns the operational frequency band
     */
    public int getFrequencyBand() {
        return mFrequencyBand.get();
    }

    /**
     * Returns the wifi configuration file
     */
    public String getConfigFile() {
        return WifiConfigStore.getConfigFile();
    }

    /**
     * Send a message indicating bluetooth adapter connection state changed
     */
    public void sendBluetoothAdapterStateChange(int state) {
        sendMessage(obtainMessage(CMD_BLUETOOTH_ADAPTER_STATE_CHANGE, state, 0));
    }

    /**
     * Save configuration on supplicant
     *
     * @return {@code true} if the operation succeeds, {@code false} otherwise
     *
     * TODO: deprecate this
     */
    public boolean syncSaveConfig(AsyncChannel channel) {
        Message resultMsg = channel.sendMessageSynchronously(CMD_SAVE_CONFIG);
        boolean result = (resultMsg.arg1 != FAILURE);
        resultMsg.recycle();
        return result;
    }

    /**
     * Request a wakelock with connectivity service to
     * keep the device awake until we hand-off from wifi
     * to an alternate network
     */
    public void requestCmWakeLock() {
        sendMessage(CMD_REQUEST_CM_WAKELOCK);
    }

    public void updateBatteryWorkSource(WorkSource newSource) {
        synchronized (mRunningWifiUids) {
            try {
                if (newSource != null) {
                    mRunningWifiUids.set(newSource);
                }
                if (mIsRunning) {
                    if (mReportedRunning) {
                        // If the work source has changed since last time, need
                        // to remove old work from battery stats.
                        if (mLastRunningWifiUids.diff(mRunningWifiUids)) {
                            mBatteryStats.noteWifiRunningChanged(mLastRunningWifiUids,
                                    mRunningWifiUids);
                            mLastRunningWifiUids.set(mRunningWifiUids);
                        }
                    } else {
                        // Now being started, report it.
                        mBatteryStats.noteWifiRunning(mRunningWifiUids);
                        mLastRunningWifiUids.set(mRunningWifiUids);
                        mReportedRunning = true;
                    }
                } else {
                    if (mReportedRunning) {
                        // Last reported we were running, time to stop.
                        mBatteryStats.noteWifiStopped(mLastRunningWifiUids);
                        mLastRunningWifiUids.clear();
                        mReportedRunning = false;
                    }
                }
                mWakeLock.setWorkSource(newSource);
            } catch (RemoteException ignore) {
            }
        }
    }

    @Override
    public String toString() {
        StringBuffer sb = new StringBuffer();
        String LS = System.getProperty("line.separator");
        sb.append("current HSM state: ").append(getCurrentState().getName()).append(LS);
        sb.append("mLinkProperties ").append(mLinkProperties).append(LS);
        sb.append("mWifiInfo ").append(mWifiInfo).append(LS);
        sb.append("mDhcpInfoInternal ").append(mDhcpInfoInternal).append(LS);
        sb.append("mNetworkInfo ").append(mNetworkInfo).append(LS);
        sb.append("mLastSignalLevel ").append(mLastSignalLevel).append(LS);
        sb.append("mLastBssid ").append(mLastBssid).append(LS);
        sb.append("mLastNetworkId ").append(mLastNetworkId).append(LS);
        sb.append("mReconnectCount ").append(mReconnectCount).append(LS);
        sb.append("mIsScanMode ").append(mIsScanMode).append(LS);
        sb.append("Supplicant status").append(LS)
                .append(WifiNative.statusCommand()).append(LS).append(LS);

        sb.append(WifiConfigStore.dump());
        return sb.toString();
    }

    /*********************************************************
     * Internal private functions
     ********************************************************/

    private void updateTetherState(ArrayList<String> available, ArrayList<String> tethered) {

        boolean wifiTethered = false;
        boolean wifiAvailable = false;

        IBinder b = ServiceManager.getService(Context.NETWORKMANAGEMENT_SERVICE);
        INetworkManagementService service = INetworkManagementService.Stub.asInterface(b);

        if (mCm == null) {
            mCm = (ConnectivityManager) mContext.getSystemService(Context.CONNECTIVITY_SERVICE);
        }

        String[] wifiRegexs = mCm.getTetherableWifiRegexs();

        for (String intf : available) {
            for (String regex : wifiRegexs) {
                if (intf.matches(regex)) {

                    InterfaceConfiguration ifcg = null;
                    try {
                        ifcg = service.getInterfaceConfig(intf);
                        if (ifcg != null) {
                            /* IP/netmask: 192.168.43.1/255.255.255.0 */
                            ifcg.addr = new LinkAddress(NetworkUtils.numericToInetAddress(
                                    "192.168.43.1"), 24);
                            ifcg.interfaceFlags = "[up]";

                            service.setInterfaceConfig(intf, ifcg);
                        }
                    } catch (Exception e) {
                        Log.e(TAG, "Error configuring interface " + intf + ", :" + e);
                        setWifiApEnabled(null, false);
                        return;
                    }

                    if(mCm.tether(intf) != ConnectivityManager.TETHER_ERROR_NO_ERROR) {
                        Log.e(TAG, "Error tethering on " + intf);
                        setWifiApEnabled(null, false);
                        return;
                    }
                    break;
                }
            }
        }
    }

    /**
     * Set the country code from the system setting value, if any.
     */
    private void setCountryCode() {
        String countryCode = Settings.Secure.getString(mContext.getContentResolver(),
                Settings.Secure.WIFI_COUNTRY_CODE);
        if (countryCode != null && !countryCode.isEmpty()) {
            setCountryCode(countryCode, false);
        } else {
            //use driver default
        }
    }

    /**
     * Set the frequency band from the system setting value, if any.
     */
    private void setFrequencyBand() {
        int band = Settings.Secure.getInt(mContext.getContentResolver(),
                Settings.Secure.WIFI_FREQUENCY_BAND, WifiManager.WIFI_FREQUENCY_BAND_AUTO);
        setFrequencyBand(band, false);
    }

    private void setWifiState(int wifiState) {
        final int previousWifiState = mWifiState.get();

        try {
            if (wifiState == WIFI_STATE_ENABLED) {
                mBatteryStats.noteWifiOn();
            } else if (wifiState == WIFI_STATE_DISABLED) {
                mBatteryStats.noteWifiOff();
            }
        } catch (RemoteException e) {
            Log.e(TAG, "Failed to note battery stats in wifi");
        }

        mWifiState.set(wifiState);

        if (DBG) Log.d(TAG, "setWifiState: " + syncGetWifiStateByName());

        final Intent intent = new Intent(WifiManager.WIFI_STATE_CHANGED_ACTION);
        intent.addFlags(Intent.FLAG_RECEIVER_REGISTERED_ONLY_BEFORE_BOOT);
        intent.putExtra(WifiManager.EXTRA_WIFI_STATE, wifiState);
        intent.putExtra(WifiManager.EXTRA_PREVIOUS_WIFI_STATE, previousWifiState);
        mContext.sendStickyBroadcast(intent);
    }

    private void setWifiApState(int wifiApState) {
        final int previousWifiApState = mWifiApState.get();

        try {
            if (wifiApState == WIFI_AP_STATE_ENABLED) {
                mBatteryStats.noteWifiOn();
            } else if (wifiApState == WIFI_AP_STATE_DISABLED) {
                mBatteryStats.noteWifiOff();
            }
        } catch (RemoteException e) {
            Log.d(TAG, "Failed to note battery stats in wifi");
        }

        // Update state
        mWifiApState.set(wifiApState);

        if (DBG) Log.d(TAG, "setWifiApState: " + syncGetWifiApStateByName());

        final Intent intent = new Intent(WifiManager.WIFI_AP_STATE_CHANGED_ACTION);
        intent.addFlags(Intent.FLAG_RECEIVER_REGISTERED_ONLY_BEFORE_BOOT);
        intent.putExtra(WifiManager.EXTRA_WIFI_AP_STATE, wifiApState);
        intent.putExtra(WifiManager.EXTRA_PREVIOUS_WIFI_AP_STATE, previousWifiApState);
        mContext.sendStickyBroadcast(intent);
    }

    /**
     * Parse the scan result line passed to us by wpa_supplicant (helper).
     * @param line the line to parse
     * @return the {@link ScanResult} object
     */
    private ScanResult parseScanResult(String line) {
        ScanResult scanResult = null;
        if (line != null) {
            /*
             * Cache implementation (LinkedHashMap) is not synchronized, thus,
             * must synchronized here!
             */
            synchronized (mScanResultCache) {
                String[] result = scanResultPattern.split(line);
                if (3 <= result.length && result.length <= 5) {
                    String bssid = result[0];
                    // bssid | frequency | level | flags | ssid
                    int frequency;
                    int level;
                    try {
                        frequency = Integer.parseInt(result[1]);
                        level = Integer.parseInt(result[2]);
                        /* some implementations avoid negative values by adding 256
                         * so we need to adjust for that here.
                         */
                        if (level > 0) level -= 256;
                    } catch (NumberFormatException e) {
                        frequency = 0;
                        level = 0;
                    }

                    /*
                     * The formatting of the results returned by
                     * wpa_supplicant is intended to make the fields
                     * line up nicely when printed,
                     * not to make them easy to parse. So we have to
                     * apply some heuristics to figure out which field
                     * is the SSID and which field is the flags.
                     */
                    String ssid;
                    String flags;
                    if (result.length == 4) {
                        if (result[3].charAt(0) == '[') {
                            flags = result[3];
                            ssid = "";
                        } else {
                            flags = "";
                            ssid = result[3];
                        }
                    } else if (result.length == 5) {
                        flags = result[3];
                        ssid = result[4];
                    } else {
                        // Here, we must have 3 fields: no flags and ssid
                        // set
                        flags = "";
                        ssid = "";
                    }

                    // bssid + ssid is the hash key
                    String key = bssid + ssid;
                    scanResult = mScanResultCache.get(key);
                    if (scanResult != null) {
                        scanResult.level = level;
                        scanResult.SSID = ssid;
                        scanResult.capabilities = flags;
                        scanResult.frequency = frequency;
                    } else {
                        // Do not add scan results that have no SSID set
                        if (0 < ssid.trim().length()) {
                            scanResult =
                                new ScanResult(
                                    ssid, bssid, flags, level, frequency);
                            mScanResultCache.put(key, scanResult);
                        }
                    }
                } else {
                    Log.w(TAG, "Misformatted scan result text with " +
                          result.length + " fields: " + line);
                }
            }
        }

        return scanResult;
    }

    /**
     * scanResults input format
     * 00:bb:cc:dd:cc:ee       2427    166     [WPA-EAP-TKIP][WPA2-EAP-CCMP]   Net1
     * 00:bb:cc:dd:cc:ff       2412    165     [WPA-EAP-TKIP][WPA2-EAP-CCMP]   Net2
     */
    private void setScanResults(String scanResults) {
        if (scanResults == null) {
            return;
        }

        List<ScanResult> scanList = new ArrayList<ScanResult>();

        int lineCount = 0;

        int scanResultsLen = scanResults.length();
        // Parse the result string, keeping in mind that the last line does
        // not end with a newline.
        for (int lineBeg = 0, lineEnd = 0; lineEnd <= scanResultsLen; ++lineEnd) {
            if (lineEnd == scanResultsLen || scanResults.charAt(lineEnd) == '\n') {
                ++lineCount;

                if (lineCount == 1) {
                    lineBeg = lineEnd + 1;
                    continue;
                }
                if (lineEnd > lineBeg) {
                    String line = scanResults.substring(lineBeg, lineEnd);
                    ScanResult scanResult = parseScanResult(line);
                    if (scanResult != null) {
                        scanList.add(scanResult);
                    } else {
                        //TODO: hidden network handling
                    }
                }
                lineBeg = lineEnd + 1;
            }
        }

        mScanResults = scanList;
    }

    private String fetchSSID() {
        String status = WifiNative.statusCommand();
        if (status == null) {
            return null;
        }
        // extract ssid from a series of "name=value"
        String[] lines = status.split("\n");
        for (String line : lines) {
            String[] prop = line.split(" *= *");
            if (prop.length < 2) continue;
            String name = prop[0];
            String value = prop[1];
            if (name.equalsIgnoreCase("ssid")) return value;
        }
        return null;
    }

    /*
     * Fetch RSSI and linkspeed on current connection
     */
    private void fetchRssiAndLinkSpeedNative() {
        int newRssi = WifiNative.getRssiCommand();
        if (newRssi != -1 && MIN_RSSI < newRssi && newRssi < MAX_RSSI) { // screen out invalid values
            /* some implementations avoid negative values by adding 256
             * so we need to adjust for that here.
             */
            if (newRssi > 0) newRssi -= 256;
            mWifiInfo.setRssi(newRssi);
            /*
             * Rather then sending the raw RSSI out every time it
             * changes, we precalculate the signal level that would
             * be displayed in the status bar, and only send the
             * broadcast if that much more coarse-grained number
             * changes. This cuts down greatly on the number of
             * broadcasts, at the cost of not mWifiInforming others
             * interested in RSSI of all the changes in signal
             * level.
             */
            // TODO: The second arg to the call below needs to be a symbol somewhere, but
            // it's actually the size of an array of icons that's private
            // to StatusBar Policy.
            int newSignalLevel = WifiManager.calculateSignalLevel(newRssi, 4);
            if (newSignalLevel != mLastSignalLevel) {
                sendRssiChangeBroadcast(newRssi);
            }
            mLastSignalLevel = newSignalLevel;
        } else {
            mWifiInfo.setRssi(MIN_RSSI);
        }
        int newLinkSpeed = WifiNative.getLinkSpeedCommand();
        if (newLinkSpeed != -1) {
            mWifiInfo.setLinkSpeed(newLinkSpeed);
        }
    }

    private void setHighPerfModeEnabledNative(boolean enable) {
        if(!WifiNative.setSuspendOptimizationsCommand(!enable)) {
            Log.e(TAG, "set suspend optimizations failed!");
        }
        if (enable) {
            if (!WifiNative.setPowerModeCommand(POWER_MODE_ACTIVE)) {
                Log.e(TAG, "set power mode active failed!");
            }
        } else {
            if (!WifiNative.setPowerModeCommand(POWER_MODE_AUTO)) {
                Log.e(TAG, "set power mode auto failed!");
            }
        }
    }

    private void configureLinkProperties() {
        if (WifiConfigStore.isUsingStaticIp(mLastNetworkId)) {
            mLinkProperties = WifiConfigStore.getLinkProperties(mLastNetworkId);
        } else {
            synchronized (mDhcpInfoInternal) {
                mLinkProperties = mDhcpInfoInternal.makeLinkProperties();
            }
            mLinkProperties.setHttpProxy(WifiConfigStore.getProxyProperties(mLastNetworkId));
        }
        mLinkProperties.setInterfaceName(mInterfaceName);
        Log.d(TAG, "netId=" + mLastNetworkId  + " Link configured: " + mLinkProperties.toString());
    }

    private int getMaxDhcpRetries() {
        return Settings.Secure.getInt(mContext.getContentResolver(),
                                      Settings.Secure.WIFI_MAX_DHCP_RETRY_COUNT,
                                      DEFAULT_MAX_DHCP_RETRIES);
    }

    private void sendScanResultsAvailableBroadcast() {
        Intent intent = new Intent(WifiManager.SCAN_RESULTS_AVAILABLE_ACTION);
        intent.addFlags(Intent.FLAG_RECEIVER_REGISTERED_ONLY_BEFORE_BOOT);
        mContext.sendBroadcast(intent);
    }

    private void sendRssiChangeBroadcast(final int newRssi) {
        Intent intent = new Intent(WifiManager.RSSI_CHANGED_ACTION);
        intent.addFlags(Intent.FLAG_RECEIVER_REGISTERED_ONLY_BEFORE_BOOT);
        intent.putExtra(WifiManager.EXTRA_NEW_RSSI, newRssi);
        mContext.sendBroadcast(intent);
    }

    private void sendNetworkStateChangeBroadcast(String bssid) {
        Intent intent = new Intent(WifiManager.NETWORK_STATE_CHANGED_ACTION);
        intent.addFlags(Intent.FLAG_RECEIVER_REGISTERED_ONLY_BEFORE_BOOT
                | Intent.FLAG_RECEIVER_REPLACE_PENDING);
        intent.putExtra(WifiManager.EXTRA_NETWORK_INFO, mNetworkInfo);
        intent.putExtra(WifiManager.EXTRA_LINK_PROPERTIES, new LinkProperties (mLinkProperties));
        if (bssid != null)
            intent.putExtra(WifiManager.EXTRA_BSSID, bssid);
        mContext.sendStickyBroadcast(intent);
    }

    private void sendErrorBroadcast(int errorCode) {
        Intent intent = new Intent(WifiManager.ERROR_ACTION);
        intent.addFlags(Intent.FLAG_RECEIVER_REGISTERED_ONLY_BEFORE_BOOT);
        intent.putExtra(WifiManager.EXTRA_ERROR_CODE, errorCode);
        mContext.sendBroadcast(intent);
    }

    private void sendLinkConfigurationChangedBroadcast() {
        Intent intent = new Intent(WifiManager.LINK_CONFIGURATION_CHANGED_ACTION);
        intent.addFlags(Intent.FLAG_RECEIVER_REGISTERED_ONLY_BEFORE_BOOT);
        intent.putExtra(WifiManager.EXTRA_LINK_PROPERTIES, new LinkProperties(mLinkProperties));
        mContext.sendBroadcast(intent);
    }

    private void sendSupplicantConnectionChangedBroadcast(boolean connected) {
        Intent intent = new Intent(WifiManager.SUPPLICANT_CONNECTION_CHANGE_ACTION);
        intent.addFlags(Intent.FLAG_RECEIVER_REGISTERED_ONLY_BEFORE_BOOT);
        intent.putExtra(WifiManager.EXTRA_SUPPLICANT_CONNECTED, connected);
        mContext.sendBroadcast(intent);
    }

    /**
     * Record the detailed state of a network.
     * @param state the new @{code DetailedState}
     */
    private void setNetworkDetailedState(NetworkInfo.DetailedState state) {
        Log.d(TAG, "setDetailed state, old ="
                + mNetworkInfo.getDetailedState() + " and new state=" + state);
        if (state != mNetworkInfo.getDetailedState()) {
            mNetworkInfo.setDetailedState(state, null, null);
        }
    }

    private DetailedState getNetworkDetailedState() {
        return mNetworkInfo.getDetailedState();
    }

    /**
     * Resets the Wi-Fi Connections by clearing any state, resetting any sockets
     * using the interface, stopping DHCP & disabling interface
     */
    private void handleNetworkDisconnect() {
        Log.d(TAG, "Reset connections and stopping DHCP");

        /*
         * stop DHCP
         */
<<<<<<< HEAD
        if (mDhcpStateMachine != null) {
            mDhcpStateMachine.sendMessage(DhcpStateMachine.CMD_STOP_DHCP);
            mDhcpStateMachine.quit();
            mDhcpStateMachine = null;
=======
        NetworkUtils.resetConnections(mInterfaceName);

        if (!NetworkUtils.stopDhcp(mInterfaceName)) {
            Log.e(TAG, "Could not stop DHCP");
>>>>>>> 267a6181
        }

        /* Disable interface */
        NetworkUtils.disableInterface(mInterfaceName);

        /* Reset data structures */
        mWifiInfo.setInetAddress(null);
        mWifiInfo.setBSSID(null);
        mWifiInfo.setSSID(null);
        mWifiInfo.setNetworkId(WifiConfiguration.INVALID_NETWORK_ID);
        mWifiInfo.setRssi(MIN_RSSI);
        mWifiInfo.setLinkSpeed(-1);

        /* send event to CM & network change broadcast */
        setNetworkDetailedState(DetailedState.DISCONNECTED);
        sendNetworkStateChangeBroadcast(mLastBssid);

        /* Clear network properties */
        mLinkProperties.clear();
        /* Clear IP settings if the network used DHCP */
        if (!WifiConfigStore.isUsingStaticIp(mLastNetworkId)) {
            WifiConfigStore.clearIpConfiguration(mLastNetworkId);
        }

        mLastBssid= null;
        mLastNetworkId = WifiConfiguration.INVALID_NETWORK_ID;
    }

<<<<<<< HEAD
    void handlePreDhcpSetup() {
        if (!mBluetoothConnectionActive) {
            /*
             * There are problems setting the Wi-Fi driver's power
             * mode to active when bluetooth coexistence mode is
             * enabled or sense.
             * <p>
             * We set Wi-Fi to active mode when
             * obtaining an IP address because we've found
             * compatibility issues with some routers with low power
             * mode.
             * <p>
             * In order for this active power mode to properly be set,
             * we disable coexistence mode until we're done with
             * obtaining an IP address.  One exception is if we
             * are currently connected to a headset, since disabling
             * coexistence would interrupt that connection.
             */
            // Disable the coexistence mode
            WifiNative.setBluetoothCoexistenceModeCommand(
                    WifiNative.BLUETOOTH_COEXISTENCE_MODE_DISABLED);
        }

        mPowerMode =  WifiNative.getPowerModeCommand();
        if (mPowerMode < 0) {
            // Handle the case where supplicant driver does not support
            // getPowerModeCommand.
            mPowerMode = WifiStateMachine.POWER_MODE_AUTO;
        }
        if (mPowerMode != WifiStateMachine.POWER_MODE_ACTIVE) {
            WifiNative.setPowerModeCommand(WifiStateMachine.POWER_MODE_ACTIVE);
        }
    }


    void handlePostDhcpSetup() {
        /* restore power mode */
        WifiNative.setPowerModeCommand(mPowerMode);

        // Set the coexistence mode back to its default value
        WifiNative.setBluetoothCoexistenceModeCommand(
                WifiNative.BLUETOOTH_COEXISTENCE_MODE_SENSE);
    }

    private void handleSuccessfulIpConfiguration(DhcpInfoInternal dhcpInfoInternal) {
        synchronized (mDhcpInfoInternal) {
            mDhcpInfoInternal = dhcpInfoInternal;
        }
        mLastSignalLevel = -1; // force update of signal strength
        WifiConfigStore.setIpConfiguration(mLastNetworkId, dhcpInfoInternal);
        InetAddress addr = NetworkUtils.numericToInetAddress(dhcpInfoInternal.ipAddress);
        mWifiInfo.setInetAddress(addr);
        if (getNetworkDetailedState() == DetailedState.CONNECTED) {
            //DHCP renewal in connected state
            LinkProperties linkProperties = dhcpInfoInternal.makeLinkProperties();
            linkProperties.setHttpProxy(WifiConfigStore.getProxyProperties(mLastNetworkId));
            linkProperties.setInterfaceName(mInterfaceName);
            if (!linkProperties.equals(mLinkProperties)) {
                Log.d(TAG, "Link configuration changed for netId: " + mLastNetworkId
                    + " old: " + mLinkProperties + "new: " + linkProperties);
                mLinkProperties = linkProperties;
                sendLinkConfigurationChangedBroadcast();
            }
        } else {
            configureLinkProperties();
            setNetworkDetailedState(DetailedState.CONNECTED);
            sendNetworkStateChangeBroadcast(mLastBssid);
        }
    }

    private void handleFailedIpConfiguration() {
        Log.e(TAG, "IP configuration failed");

        mWifiInfo.setInetAddress(null);
        /**
         * If we've exceeded the maximum number of retries for DHCP
         * to a given network, disable the network
         */
        if (++mReconnectCount > getMaxDhcpRetries()) {
            Log.e(TAG, "Failed " +
                    mReconnectCount + " times, Disabling " + mLastNetworkId);
            WifiConfigStore.disableNetwork(mLastNetworkId);
            mReconnectCount = 0;
        }

        /* DHCP times out after about 30 seconds, we do a
         * disconnect and an immediate reconnect to try again
         */
        WifiNative.disconnectCommand();
        WifiNative.reconnectCommand();
    }

=======
>>>>>>> 267a6181
    private boolean startSoftApWithConfig(WifiConfiguration config, int currentStatus) {
        if (config == null) {
            config = WifiApConfigStore.getApConfiguration();
        } else {
            WifiApConfigStore.setApConfiguration(config);
        }
        try {
            if (currentStatus == SOFT_AP_STOPPED) {
                nwService.startAccessPoint(config, mInterfaceName, SOFTAP_IFACE);
            } else if (currentStatus == SOFT_AP_RUNNING) {
                nwService.setAccessPoint(config, mInterfaceName, SOFTAP_IFACE);
            }
        } catch (Exception e) {
            Log.e(TAG, "Exception in softap start " + e);
            try {
                nwService.stopAccessPoint();
                nwService.startAccessPoint(config, mInterfaceName, SOFTAP_IFACE);
            } catch (Exception ee) {
                Log.e(TAG, "Exception during softap restart : " + ee);
                return false;
            }
        }
        return true;
    }

    /*********************************************************
     * Notifications from WifiMonitor
     ********************************************************/

    /**
     * Stores supplicant state change information passed from WifiMonitor
     */
    static class StateChangeResult {
        StateChangeResult(int networkId, String BSSID, SupplicantState state) {
            this.state = state;
            this.BSSID = BSSID;
            this.networkId = networkId;
        }
        int networkId;
        String BSSID;
        SupplicantState state;
    }

    /**
     * Send the tracker a notification that a user provided
     * configuration caused authentication failure - this could
     * be a password failure or a EAP authentication failure
     */
    void notifyAuthenticationFailure() {
        sendMessage(AUTHENTICATION_FAILURE_EVENT);
    }

    /**
     * Send a notification that the supplicant has detected overlapped
     * WPS sessions
     */
    void notifyWpsOverlap() {
        sendMessage(WPS_OVERLAP_EVENT);
    }

    /**
     * Send the tracker a notification that a connection to the supplicant
     * daemon has been established.
     */
    void notifySupplicantConnection() {
        sendMessage(SUP_CONNECTION_EVENT);
    }

    /**
     * Send the tracker a notification that connection to the supplicant
     * daemon is lost
     */
    void notifySupplicantLost() {
        sendMessage(SUP_DISCONNECTION_EVENT);
    }

    /**
     * Send the tracker a notification that the state of Wifi connectivity
     * has changed.
     * @param networkId the configured network on which the state change occurred
     * @param newState the new network state
     * @param BSSID when the new state is {@link DetailedState#CONNECTED
     * NetworkInfo.DetailedState.CONNECTED},
     * this is the MAC address of the access point. Otherwise, it
     * is {@code null}.
     */
    void notifyNetworkStateChange(DetailedState newState, String BSSID, int networkId) {
        if (newState == NetworkInfo.DetailedState.CONNECTED) {
            sendMessage(obtainMessage(NETWORK_CONNECTION_EVENT, networkId, 0, BSSID));
        } else {
            sendMessage(obtainMessage(NETWORK_DISCONNECTION_EVENT, networkId, 0, BSSID));
        }
    }

    /**
     * Send the tracker a notification that the state of the supplicant
     * has changed.
     * @param networkId the configured network on which the state change occurred
     * @param newState the new {@code SupplicantState}
     */
    void notifySupplicantStateChange(int networkId, String BSSID, SupplicantState newState) {
        sendMessage(obtainMessage(SUPPLICANT_STATE_CHANGE_EVENT,
                new StateChangeResult(networkId, BSSID, newState)));
    }

    /**
     * Send the tracker a notification that a scan has completed, and results
     * are available.
     */
    void notifyScanResultsAvailable() {
        /**
         * Switch scan mode over to passive.
         * Turning off scan-only mode happens only in "Connect" mode
         */
        setScanType(false);
        sendMessage(SCAN_RESULTS_EVENT);
    }

    void notifyDriverStarted() {
        sendMessage(DRIVER_START_EVENT);
    }

    void notifyDriverStopped() {
        sendMessage(DRIVER_STOP_EVENT);
    }

    void notifyDriverHung() {
        setWifiEnabled(false);
        setWifiEnabled(true);
    }

    /********************************************************
     * HSM states
     *******************************************************/

    class DefaultState extends State {
        @Override
        public boolean processMessage(Message message) {
            if (DBG) Log.d(TAG, getName() + message.toString() + "\n");
            switch (message.what) {
                case CMD_BLUETOOTH_ADAPTER_STATE_CHANGE:
                    mBluetoothConnectionActive = (message.arg1 !=
                            BluetoothAdapter.STATE_DISCONNECTED);
                    break;
                    /* Synchronous call returns */
                case CMD_PING_SUPPLICANT:
                case CMD_ENABLE_NETWORK:
                case CMD_DISABLE_NETWORK:
                case CMD_ADD_OR_UPDATE_NETWORK:
                case CMD_REMOVE_NETWORK:
                case CMD_SAVE_CONFIG:
                    mReplyChannel.replyToMessage(message, message.what, FAILURE);
                    break;
                case CMD_ENABLE_RSSI_POLL:
                    mEnableRssiPolling = (message.arg1 == 1);
                    break;
                case CMD_ENABLE_BACKGROUND_SCAN:
                    mEnableBackgroundScan = (message.arg1 == 1);
                    break;
                case CMD_SET_AP_CONFIG:
                    WifiApConfigStore.setApConfiguration((WifiConfiguration) message.obj);
                    break;
                case CMD_GET_AP_CONFIG:
                    WifiConfiguration config = WifiApConfigStore.getApConfiguration();
                    mReplyChannel.replyToMessage(message, message.what, config);
                    break;
                    /* Discard */
                case CMD_LOAD_DRIVER:
                case CMD_UNLOAD_DRIVER:
                case CMD_START_SUPPLICANT:
                case CMD_STOP_SUPPLICANT:
                case CMD_START_DRIVER:
                case CMD_STOP_DRIVER:
                case CMD_START_AP:
                case CMD_STOP_AP:
                case CMD_START_SCAN:
                case CMD_DISCONNECT:
                case CMD_RECONNECT:
                case CMD_REASSOCIATE:
                case SUP_CONNECTION_EVENT:
                case SUP_DISCONNECTION_EVENT:
                case DRIVER_START_EVENT:
                case DRIVER_STOP_EVENT:
                case NETWORK_CONNECTION_EVENT:
                case NETWORK_DISCONNECTION_EVENT:
                case SCAN_RESULTS_EVENT:
                case SUPPLICANT_STATE_CHANGE_EVENT:
                case AUTHENTICATION_FAILURE_EVENT:
                case WPS_OVERLAP_EVENT:
                case CMD_BLACKLIST_NETWORK:
                case CMD_CLEAR_BLACKLIST:
                case CMD_SET_SCAN_MODE:
                case CMD_SET_SCAN_TYPE:
                case CMD_SET_HIGH_PERF_MODE:
                case CMD_SET_COUNTRY_CODE:
                case CMD_SET_FREQUENCY_BAND:
                case CMD_REQUEST_CM_WAKELOCK:
                case CMD_CONNECT_NETWORK:
                case CMD_SAVE_NETWORK:
                case CMD_FORGET_NETWORK:
                case CMD_RSSI_POLL:
                case CMD_ENABLE_ALL_NETWORKS:
                    break;
                case CMD_START_WPS:
                    /* Return failure when the state machine cannot handle WPS initiation*/
                    mReplyChannel.replyToMessage(message, WifiManager.CMD_WPS_COMPLETED,
                                new WpsResult(Status.FAILURE));
                    break;
                default:
                    Log.e(TAG, "Error! unhandled message" + message);
                    break;
            }
            return HANDLED;
        }
    }

    class InitialState extends State {
        @Override
        //TODO: could move logging into a common class
        public void enter() {
            if (DBG) Log.d(TAG, getName() + "\n");
            // [31-8] Reserved for future use
            // [7 - 0] HSM state change
            // 50021 wifi_state_changed (custom|1|5)
            EventLog.writeEvent(EVENTLOG_WIFI_STATE_CHANGED, getName());

            WifiApConfigStore.initialize(mContext);

            if (WifiNative.isDriverLoaded()) {
                transitionTo(mDriverLoadedState);
            }
            else {
                transitionTo(mDriverUnloadedState);
            }
        }
    }

    class DriverLoadingState extends State {
        @Override
        public void enter() {
            if (DBG) Log.d(TAG, getName() + "\n");
            EventLog.writeEvent(EVENTLOG_WIFI_STATE_CHANGED, getName());

            final Message message = new Message();
            message.copyFrom(getCurrentMessage());
            /* TODO: add a timeout to fail when driver load is hung.
             * Similarly for driver unload.
             */
            new Thread(new Runnable() {
                public void run() {
                    mWakeLock.acquire();
                    //enabling state
                    switch(message.arg1) {
                        case WIFI_STATE_ENABLING:
                            setWifiState(WIFI_STATE_ENABLING);
                            break;
                        case WIFI_AP_STATE_ENABLING:
                            setWifiApState(WIFI_AP_STATE_ENABLING);
                            break;
                    }

                    if(WifiNative.loadDriver()) {
                        Log.d(TAG, "Driver load successful");
                        sendMessage(CMD_LOAD_DRIVER_SUCCESS);
                    } else {
                        Log.e(TAG, "Failed to load driver!");
                        switch(message.arg1) {
                            case WIFI_STATE_ENABLING:
                                setWifiState(WIFI_STATE_UNKNOWN);
                                break;
                            case WIFI_AP_STATE_ENABLING:
                                setWifiApState(WIFI_AP_STATE_FAILED);
                                break;
                        }
                        sendMessage(CMD_LOAD_DRIVER_FAILURE);
                    }
                    mWakeLock.release();
                }
            }).start();
        }

        @Override
        public boolean processMessage(Message message) {
            if (DBG) Log.d(TAG, getName() + message.toString() + "\n");
            switch (message.what) {
                case CMD_LOAD_DRIVER_SUCCESS:
                    transitionTo(mDriverLoadedState);
                    break;
                case CMD_LOAD_DRIVER_FAILURE:
                    transitionTo(mDriverFailedState);
                    break;
                case CMD_LOAD_DRIVER:
                case CMD_UNLOAD_DRIVER:
                case CMD_START_SUPPLICANT:
                case CMD_STOP_SUPPLICANT:
                case CMD_START_AP:
                case CMD_STOP_AP:
                case CMD_START_DRIVER:
                case CMD_STOP_DRIVER:
                case CMD_SET_SCAN_MODE:
                case CMD_SET_SCAN_TYPE:
                case CMD_SET_HIGH_PERF_MODE:
                case CMD_SET_COUNTRY_CODE:
                case CMD_SET_FREQUENCY_BAND:
                case CMD_START_PACKET_FILTERING:
                case CMD_STOP_PACKET_FILTERING:
                    deferMessage(message);
                    break;
                default:
                    return NOT_HANDLED;
            }
            EventLog.writeEvent(EVENTLOG_WIFI_EVENT_HANDLED, message.what);
            return HANDLED;
        }
    }

    class DriverLoadedState extends State {
        @Override
        public void enter() {
            if (DBG) Log.d(TAG, getName() + "\n");
            EventLog.writeEvent(EVENTLOG_WIFI_STATE_CHANGED, getName());
        }
        @Override
        public boolean processMessage(Message message) {
            if (DBG) Log.d(TAG, getName() + message.toString() + "\n");
            switch(message.what) {
                case CMD_UNLOAD_DRIVER:
                    transitionTo(mDriverUnloadingState);
                    break;
                case CMD_START_SUPPLICANT:
                    if(WifiNative.startSupplicant()) {
                        Log.d(TAG, "Supplicant start successful");
                        mWifiMonitor.startMonitoring();
                        transitionTo(mSupplicantStartingState);
                    } else {
                        Log.e(TAG, "Failed to start supplicant!");
                        sendMessage(obtainMessage(CMD_UNLOAD_DRIVER, WIFI_STATE_UNKNOWN, 0));
                    }
                    break;
                case CMD_START_AP:
                    if (startSoftApWithConfig((WifiConfiguration) message.obj, SOFT_AP_STOPPED)) {
                        Log.d(TAG, "Soft AP start successful");
                        setWifiApState(WIFI_AP_STATE_ENABLED);
                        transitionTo(mSoftApStartedState);
                    } else {
                        Log.d(TAG, "Soft AP start failed");
                        sendMessage(obtainMessage(CMD_UNLOAD_DRIVER, WIFI_AP_STATE_FAILED, 0));
                    }
                    break;
                default:
                    return NOT_HANDLED;
            }
            EventLog.writeEvent(EVENTLOG_WIFI_EVENT_HANDLED, message.what);
            return HANDLED;
        }
    }

    class DriverUnloadingState extends State {
        @Override
        public void enter() {
            if (DBG) Log.d(TAG, getName() + "\n");
            EventLog.writeEvent(EVENTLOG_WIFI_STATE_CHANGED, getName());

            final Message message = new Message();
            message.copyFrom(getCurrentMessage());
            new Thread(new Runnable() {
                public void run() {
                    if (DBG) Log.d(TAG, getName() + message.toString() + "\n");
                    mWakeLock.acquire();
                    if(WifiNative.unloadDriver()) {
                        Log.d(TAG, "Driver unload successful");
                        sendMessage(CMD_UNLOAD_DRIVER_SUCCESS);

                        switch(message.arg1) {
                            case WIFI_STATE_DISABLED:
                            case WIFI_STATE_UNKNOWN:
                                setWifiState(message.arg1);
                                break;
                            case WIFI_AP_STATE_DISABLED:
                            case WIFI_AP_STATE_FAILED:
                                setWifiApState(message.arg1);
                                break;
                        }
                    } else {
                        Log.e(TAG, "Failed to unload driver!");
                        sendMessage(CMD_UNLOAD_DRIVER_FAILURE);

                        switch(message.arg1) {
                            case WIFI_STATE_DISABLED:
                            case WIFI_STATE_UNKNOWN:
                                setWifiState(WIFI_STATE_UNKNOWN);
                                break;
                            case WIFI_AP_STATE_DISABLED:
                            case WIFI_AP_STATE_FAILED:
                                setWifiApState(WIFI_AP_STATE_FAILED);
                                break;
                        }
                    }
                    mWakeLock.release();
                }
            }).start();
        }

        @Override
        public boolean processMessage(Message message) {
            if (DBG) Log.d(TAG, getName() + message.toString() + "\n");
            switch (message.what) {
                case CMD_UNLOAD_DRIVER_SUCCESS:
                    transitionTo(mDriverUnloadedState);
                    break;
                case CMD_UNLOAD_DRIVER_FAILURE:
                    transitionTo(mDriverFailedState);
                    break;
                case CMD_LOAD_DRIVER:
                case CMD_UNLOAD_DRIVER:
                case CMD_START_SUPPLICANT:
                case CMD_STOP_SUPPLICANT:
                case CMD_START_AP:
                case CMD_STOP_AP:
                case CMD_START_DRIVER:
                case CMD_STOP_DRIVER:
                case CMD_SET_SCAN_MODE:
                case CMD_SET_SCAN_TYPE:
                case CMD_SET_HIGH_PERF_MODE:
                case CMD_SET_COUNTRY_CODE:
                case CMD_SET_FREQUENCY_BAND:
                case CMD_START_PACKET_FILTERING:
                case CMD_STOP_PACKET_FILTERING:
                    deferMessage(message);
                    break;
                default:
                    return NOT_HANDLED;
            }
            EventLog.writeEvent(EVENTLOG_WIFI_EVENT_HANDLED, message.what);
            return HANDLED;
        }
    }

    class DriverUnloadedState extends State {
        @Override
        public void enter() {
            if (DBG) Log.d(TAG, getName() + "\n");
            EventLog.writeEvent(EVENTLOG_WIFI_STATE_CHANGED, getName());
        }
        @Override
        public boolean processMessage(Message message) {
            if (DBG) Log.d(TAG, getName() + message.toString() + "\n");
            switch (message.what) {
                case CMD_LOAD_DRIVER:
                    transitionTo(mDriverLoadingState);
                    break;
                default:
                    return NOT_HANDLED;
            }
            EventLog.writeEvent(EVENTLOG_WIFI_EVENT_HANDLED, message.what);
            return HANDLED;
        }
    }

    class DriverFailedState extends State {
        @Override
        public void enter() {
            Log.e(TAG, getName() + "\n");
            EventLog.writeEvent(EVENTLOG_WIFI_STATE_CHANGED, getName());
        }
        @Override
        public boolean processMessage(Message message) {
            if (DBG) Log.d(TAG, getName() + message.toString() + "\n");
            return NOT_HANDLED;
        }
    }


    class SupplicantStartingState extends State {
        @Override
        public void enter() {
            if (DBG) Log.d(TAG, getName() + "\n");
            EventLog.writeEvent(EVENTLOG_WIFI_STATE_CHANGED, getName());
        }
        @Override
        public boolean processMessage(Message message) {
            if (DBG) Log.d(TAG, getName() + message.toString() + "\n");
            switch(message.what) {
                case SUP_CONNECTION_EVENT:
                    Log.d(TAG, "Supplicant connection established");
                    setWifiState(WIFI_STATE_ENABLED);
                    mSupplicantRestartCount = 0;
                    /* Reset the supplicant state to indicate the supplicant
                     * state is not known at this time */
                    mSupplicantStateTracker.sendMessage(CMD_RESET_SUPPLICANT_STATE);
                    mWpsStateMachine.sendMessage(CMD_RESET_WPS_STATE);
                    /* Initialize data structures */
                    mLastBssid = null;
                    mLastNetworkId = WifiConfiguration.INVALID_NETWORK_ID;
                    mLastSignalLevel = -1;

                    mWifiInfo.setMacAddress(WifiNative.getMacAddressCommand());

                    WifiConfigStore.initialize(mContext);

                    //TODO: initialize and fix multicast filtering
                    //mWM.initializeMulticastFiltering();

                    sendSupplicantConnectionChangedBroadcast(true);
                    transitionTo(mDriverStartedState);
                    break;
                case SUP_DISCONNECTION_EVENT:
                    if (++mSupplicantRestartCount <= SUPPLICANT_RESTART_TRIES) {
                        Log.e(TAG, "Failed to setup control channel, restart supplicant");
                        WifiNative.killSupplicant();
                        transitionTo(mDriverLoadedState);
                        sendMessageDelayed(CMD_START_SUPPLICANT, SUPPLICANT_RESTART_INTERVAL_MSECS);
                    } else {
                        mSupplicantRestartCount = 0;
                        Log.e(TAG, "Failed " + mSupplicantRestartCount +
                                " times to start supplicant, unload driver");
                        transitionTo(mDriverLoadedState);
                        sendMessage(obtainMessage(CMD_UNLOAD_DRIVER, WIFI_STATE_UNKNOWN, 0));
                    }
                    break;
                case CMD_LOAD_DRIVER:
                case CMD_UNLOAD_DRIVER:
                case CMD_START_SUPPLICANT:
                case CMD_STOP_SUPPLICANT:
                case CMD_START_AP:
                case CMD_STOP_AP:
                case CMD_START_DRIVER:
                case CMD_STOP_DRIVER:
                case CMD_SET_SCAN_MODE:
                case CMD_SET_SCAN_TYPE:
                case CMD_SET_HIGH_PERF_MODE:
                case CMD_SET_COUNTRY_CODE:
                case CMD_SET_FREQUENCY_BAND:
                case CMD_START_PACKET_FILTERING:
                case CMD_STOP_PACKET_FILTERING:
                    deferMessage(message);
                    break;
                default:
                    return NOT_HANDLED;
            }
            EventLog.writeEvent(EVENTLOG_WIFI_EVENT_HANDLED, message.what);
            return HANDLED;
        }
    }

    class SupplicantStartedState extends State {
        @Override
        public void enter() {
            if (DBG) Log.d(TAG, getName() + "\n");
            EventLog.writeEvent(EVENTLOG_WIFI_STATE_CHANGED, getName());
            /* Initialize for connect mode operation at start */
            mIsScanMode = false;
            /* Wifi is available as long as we have a connection to supplicant */
            mNetworkInfo.setIsAvailable(true);
        }
        @Override
        public boolean processMessage(Message message) {
            if (DBG) Log.d(TAG, getName() + message.toString() + "\n");
            WifiConfiguration config;
            boolean eventLoggingEnabled = true;
            switch(message.what) {
                case CMD_STOP_SUPPLICANT:   /* Supplicant stopped by user */
                    Log.d(TAG, "stopping supplicant");
                    if (!WifiNative.stopSupplicant()) {
                        Log.e(TAG, "Failed to stop supplicant, issue kill");
                        WifiNative.killSupplicant();
                    }
                    mNetworkInfo.setIsAvailable(false);
                    handleNetworkDisconnect();
                    setWifiState(WIFI_STATE_DISABLING);
                    sendSupplicantConnectionChangedBroadcast(false);
                    mSupplicantStateTracker.sendMessage(CMD_RESET_SUPPLICANT_STATE);
                    mWpsStateMachine.sendMessage(CMD_RESET_WPS_STATE);
                    transitionTo(mSupplicantStoppingState);
                    break;
                case SUP_DISCONNECTION_EVENT:  /* Supplicant connection lost */
                    Log.e(TAG, "Connection lost, restart supplicant");
                    WifiNative.killSupplicant();
                    WifiNative.closeSupplicantConnection();
                    mNetworkInfo.setIsAvailable(false);
                    handleNetworkDisconnect();
                    sendSupplicantConnectionChangedBroadcast(false);
                    mSupplicantStateTracker.sendMessage(CMD_RESET_SUPPLICANT_STATE);
                    mWpsStateMachine.sendMessage(CMD_RESET_WPS_STATE);
                    transitionTo(mDriverLoadedState);
                    sendMessageDelayed(CMD_START_SUPPLICANT, SUPPLICANT_RESTART_INTERVAL_MSECS);
                    break;
                case SCAN_RESULTS_EVENT:
                    eventLoggingEnabled = false;
                    setScanResults(WifiNative.scanResultsCommand());
                    sendScanResultsAvailableBroadcast();
                    mScanResultIsPending = false;
                    break;
                case CMD_PING_SUPPLICANT:
                    boolean ok = WifiNative.pingCommand();
                    mReplyChannel.replyToMessage(message, message.what, ok ? SUCCESS : FAILURE);
                    break;
                case CMD_ADD_OR_UPDATE_NETWORK:
                    config = (WifiConfiguration) message.obj;
                    mReplyChannel.replyToMessage(message, CMD_ADD_OR_UPDATE_NETWORK,
                            WifiConfigStore.addOrUpdateNetwork(config));
                    break;
                case CMD_REMOVE_NETWORK:
                    ok = WifiConfigStore.removeNetwork(message.arg1);
                    mReplyChannel.replyToMessage(message, message.what, ok ? SUCCESS : FAILURE);
                    break;
                case CMD_ENABLE_NETWORK:
                    ok = WifiConfigStore.enableNetwork(message.arg1, message.arg2 == 1);
                    mReplyChannel.replyToMessage(message, message.what, ok ? SUCCESS : FAILURE);
                    break;
                case CMD_ENABLE_ALL_NETWORKS:
                    WifiConfigStore.enableAllNetworks();
                    break;
                case CMD_DISABLE_NETWORK:
                    ok = WifiConfigStore.disableNetwork(message.arg1);
                    mReplyChannel.replyToMessage(message, message.what, ok ? SUCCESS : FAILURE);
                    break;
                case CMD_BLACKLIST_NETWORK:
                    WifiNative.addToBlacklistCommand((String)message.obj);
                    break;
                case CMD_CLEAR_BLACKLIST:
                    WifiNative.clearBlacklistCommand();
                    break;
                case CMD_SAVE_CONFIG:
                    ok = WifiConfigStore.saveConfig();
                    mReplyChannel.replyToMessage(message, CMD_SAVE_CONFIG, ok ? SUCCESS : FAILURE);

                    // Inform the backup manager about a data change
                    IBackupManager ibm = IBackupManager.Stub.asInterface(
                            ServiceManager.getService(Context.BACKUP_SERVICE));
                    if (ibm != null) {
                        try {
                            ibm.dataChanged("com.android.providers.settings");
                        } catch (Exception e) {
                            // Try again later
                        }
                    }
                    break;
                    /* Cannot start soft AP while in client mode */
                case CMD_START_AP:
                    Log.d(TAG, "Failed to start soft AP with a running supplicant");
                    setWifiApState(WIFI_AP_STATE_FAILED);
                    break;
                case CMD_SET_SCAN_MODE:
                    mIsScanMode = (message.arg1 == SCAN_ONLY_MODE);
                    break;
                case CMD_SAVE_NETWORK:
                    config = (WifiConfiguration) message.obj;
                    WifiConfigStore.saveNetwork(config);
                    break;
                case CMD_FORGET_NETWORK:
                    WifiConfigStore.forgetNetwork(message.arg1);
                    break;
                default:
                    return NOT_HANDLED;
            }
            if (eventLoggingEnabled) {
                EventLog.writeEvent(EVENTLOG_WIFI_EVENT_HANDLED, message.what);
            }
            return HANDLED;
        }

        @Override
        public void exit() {
            mNetworkInfo.setIsAvailable(false);
        }
    }

    class SupplicantStoppingState extends State {
        @Override
        public void enter() {
            if (DBG) Log.d(TAG, getName() + "\n");
            EventLog.writeEvent(EVENTLOG_WIFI_STATE_CHANGED, getName());
        }
        @Override
        public boolean processMessage(Message message) {
            if (DBG) Log.d(TAG, getName() + message.toString() + "\n");
            switch(message.what) {
                case SUP_CONNECTION_EVENT:
                    Log.e(TAG, "Supplicant connection received while stopping");
                    break;
                case SUP_DISCONNECTION_EVENT:
                    Log.d(TAG, "Supplicant connection lost");
                    WifiNative.closeSupplicantConnection();
                    transitionTo(mDriverLoadedState);
                    break;
                case CMD_LOAD_DRIVER:
                case CMD_UNLOAD_DRIVER:
                case CMD_START_SUPPLICANT:
                case CMD_STOP_SUPPLICANT:
                case CMD_START_AP:
                case CMD_STOP_AP:
                case CMD_START_DRIVER:
                case CMD_STOP_DRIVER:
                case CMD_SET_SCAN_MODE:
                case CMD_SET_SCAN_TYPE:
                case CMD_SET_HIGH_PERF_MODE:
                case CMD_SET_COUNTRY_CODE:
                case CMD_SET_FREQUENCY_BAND:
                case CMD_START_PACKET_FILTERING:
                case CMD_STOP_PACKET_FILTERING:
                    deferMessage(message);
                    break;
                default:
                    return NOT_HANDLED;
            }
            EventLog.writeEvent(EVENTLOG_WIFI_EVENT_HANDLED, message.what);
            return HANDLED;
        }
    }

    class DriverStartingState extends State {
        @Override
        public void enter() {
            if (DBG) Log.d(TAG, getName() + "\n");
            EventLog.writeEvent(EVENTLOG_WIFI_STATE_CHANGED, getName());
        }
        @Override
        public boolean processMessage(Message message) {
            if (DBG) Log.d(TAG, getName() + message.toString() + "\n");
            switch(message.what) {
                case DRIVER_START_EVENT:
                    transitionTo(mDriverStartedState);
                    break;
                    /* Queue driver commands & connection events */
                case CMD_START_DRIVER:
                case CMD_STOP_DRIVER:
                case SUPPLICANT_STATE_CHANGE_EVENT:
                case NETWORK_CONNECTION_EVENT:
                case NETWORK_DISCONNECTION_EVENT:
                case AUTHENTICATION_FAILURE_EVENT:
                case WPS_OVERLAP_EVENT:
                case CMD_SET_SCAN_TYPE:
                case CMD_SET_HIGH_PERF_MODE:
                case CMD_SET_COUNTRY_CODE:
                case CMD_SET_FREQUENCY_BAND:
                case CMD_START_PACKET_FILTERING:
                case CMD_STOP_PACKET_FILTERING:
                case CMD_START_SCAN:
                case CMD_DISCONNECT:
                case CMD_REASSOCIATE:
                case CMD_RECONNECT:
                    deferMessage(message);
                    break;
                default:
                    return NOT_HANDLED;
            }
            EventLog.writeEvent(EVENTLOG_WIFI_EVENT_HANDLED, message.what);
            return HANDLED;
        }
    }

    class DriverStartedState extends State {
        @Override
        public void enter() {
            if (DBG) Log.d(TAG, getName() + "\n");
            EventLog.writeEvent(EVENTLOG_WIFI_STATE_CHANGED, getName());

            mIsRunning = true;
            updateBatteryWorkSource(null);

            /**
             * Enable bluetooth coexistence scan mode when bluetooth connection is active.
             * When this mode is on, some of the low-level scan parameters used by the
             * driver are changed to reduce interference with bluetooth
             */
            WifiNative.setBluetoothCoexistenceScanModeCommand(mBluetoothConnectionActive);
            /* set country code */
            setCountryCode();
            /* set frequency band of operation */
            setFrequencyBand();
            /* initialize network state */
            setNetworkDetailedState(DetailedState.DISCONNECTED);

            if (mIsScanMode) {
                WifiNative.setScanResultHandlingCommand(SCAN_ONLY_MODE);
                WifiNative.disconnectCommand();
                transitionTo(mScanModeState);
            } else {
                WifiNative.setScanResultHandlingCommand(CONNECT_MODE);
                WifiNative.reconnectCommand();
                transitionTo(mDisconnectedState);
            }
        }
        @Override
        public boolean processMessage(Message message) {
            if (DBG) Log.d(TAG, getName() + message.toString() + "\n");
            boolean eventLoggingEnabled = true;
            switch(message.what) {
                case CMD_SET_SCAN_TYPE:
                    if (message.arg1 == SCAN_ACTIVE) {
                        WifiNative.setScanModeCommand(true);
                    } else {
                        WifiNative.setScanModeCommand(false);
                    }
                    break;
                case CMD_START_SCAN:
                    eventLoggingEnabled = false;
                    WifiNative.scanCommand(message.arg1 == SCAN_ACTIVE);
                    mScanResultIsPending = true;
                    break;
                case CMD_SET_HIGH_PERF_MODE:
                    setHighPerfModeEnabledNative(message.arg1 == 1);
                    break;
                case CMD_SET_COUNTRY_CODE:
                    String country = (String) message.obj;
                    Log.d(TAG, "set country code " + country);
                    if (!WifiNative.setCountryCodeCommand(country.toUpperCase())) {
                        Log.e(TAG, "Failed to set country code " + country);
                    }
                    break;
                case CMD_SET_FREQUENCY_BAND:
                    int band =  message.arg1;
                    Log.d(TAG, "set frequency band " + band);
                    if (WifiNative.setBandCommand(band)) {
                        mFrequencyBand.set(band);
                        //Fetch the latest scan results when frequency band is set
                        startScan(true);
                    } else {
                        Log.e(TAG, "Failed to set frequency band " + band);
                    }
                    break;
                case CMD_BLUETOOTH_ADAPTER_STATE_CHANGE:
                    mBluetoothConnectionActive = (message.arg1 !=
                            BluetoothAdapter.STATE_DISCONNECTED);
                    WifiNative.setBluetoothCoexistenceScanModeCommand(mBluetoothConnectionActive);
                    break;
                case CMD_STOP_DRIVER:
                    mWakeLock.acquire();
                    WifiNative.stopDriverCommand();
                    transitionTo(mDriverStoppingState);
                    mWakeLock.release();
                    break;
                case CMD_START_PACKET_FILTERING:
                    WifiNative.startPacketFiltering();
                    break;
                case CMD_STOP_PACKET_FILTERING:
                    WifiNative.stopPacketFiltering();
                    break;
                default:
                    return NOT_HANDLED;
            }
            if (eventLoggingEnabled) {
                EventLog.writeEvent(EVENTLOG_WIFI_EVENT_HANDLED, message.what);
            }
            return HANDLED;
        }
        @Override
        public void exit() {
            if (DBG) Log.d(TAG, getName() + "\n");
            mIsRunning = false;
            updateBatteryWorkSource(null);
            mScanResults = null;
        }
    }

    class DriverStoppingState extends State {
        @Override
        public void enter() {
            if (DBG) Log.d(TAG, getName() + "\n");
            EventLog.writeEvent(EVENTLOG_WIFI_STATE_CHANGED, getName());
        }
        @Override
        public boolean processMessage(Message message) {
            if (DBG) Log.d(TAG, getName() + message.toString() + "\n");
            switch(message.what) {
                case DRIVER_STOP_EVENT:
                    transitionTo(mDriverStoppedState);
                    break;
                    /* Queue driver commands */
                case CMD_START_DRIVER:
                case CMD_STOP_DRIVER:
                case CMD_SET_SCAN_TYPE:
                case CMD_SET_HIGH_PERF_MODE:
                case CMD_SET_COUNTRY_CODE:
                case CMD_SET_FREQUENCY_BAND:
                case CMD_START_PACKET_FILTERING:
                case CMD_STOP_PACKET_FILTERING:
                case CMD_START_SCAN:
                case CMD_DISCONNECT:
                case CMD_REASSOCIATE:
                case CMD_RECONNECT:
                    deferMessage(message);
                    break;
                default:
                    return NOT_HANDLED;
            }
            EventLog.writeEvent(EVENTLOG_WIFI_EVENT_HANDLED, message.what);
            return HANDLED;
        }
    }

    class DriverStoppedState extends State {
        @Override
        public void enter() {
            if (DBG) Log.d(TAG, getName() + "\n");
            EventLog.writeEvent(EVENTLOG_WIFI_STATE_CHANGED, getName());
        }
        @Override
        public boolean processMessage(Message message) {
            if (DBG) Log.d(TAG, getName() + message.toString() + "\n");
            switch (message.what) {
                case CMD_START_DRIVER:
                    mWakeLock.acquire();
                    WifiNative.startDriverCommand();
                    transitionTo(mDriverStartingState);
                    mWakeLock.release();
                    break;
                default:
                    return NOT_HANDLED;
            }
            EventLog.writeEvent(EVENTLOG_WIFI_EVENT_HANDLED, message.what);
            return HANDLED;
        }
    }

    class ScanModeState extends State {
        @Override
        public void enter() {
            if (DBG) Log.d(TAG, getName() + "\n");
            EventLog.writeEvent(EVENTLOG_WIFI_STATE_CHANGED, getName());
        }
        @Override
        public boolean processMessage(Message message) {
            if (DBG) Log.d(TAG, getName() + message.toString() + "\n");
            switch(message.what) {
                case CMD_SET_SCAN_MODE:
                    if (message.arg1 == SCAN_ONLY_MODE) {
                        /* Ignore */
                        return HANDLED;
                    } else {
                        WifiNative.setScanResultHandlingCommand(message.arg1);
                        WifiNative.reconnectCommand();
                        mIsScanMode = false;
                        transitionTo(mDisconnectedState);
                    }
                    break;
                    /* Ignore */
                case CMD_DISCONNECT:
                case CMD_RECONNECT:
                case CMD_REASSOCIATE:
                case SUPPLICANT_STATE_CHANGE_EVENT:
                case NETWORK_CONNECTION_EVENT:
                case NETWORK_DISCONNECTION_EVENT:
                    break;
                default:
                    return NOT_HANDLED;
            }
            EventLog.writeEvent(EVENTLOG_WIFI_EVENT_HANDLED, message.what);
            return HANDLED;
        }
    }

    class ConnectModeState extends State {
        @Override
        public void enter() {
            if (DBG) Log.d(TAG, getName() + "\n");
            EventLog.writeEvent(EVENTLOG_WIFI_STATE_CHANGED, getName());
        }
        @Override
        public boolean processMessage(Message message) {
            if (DBG) Log.d(TAG, getName() + message.toString() + "\n");
            StateChangeResult stateChangeResult;
            switch(message.what) {
                case AUTHENTICATION_FAILURE_EVENT:
                    mSupplicantStateTracker.sendMessage(AUTHENTICATION_FAILURE_EVENT);
                    break;
                case WPS_OVERLAP_EVENT:
                    /* We just need to broadcast the error */
                    sendErrorBroadcast(WifiManager.WPS_OVERLAP_ERROR);
                    break;
                case SUPPLICANT_STATE_CHANGE_EVENT:
                    stateChangeResult = (StateChangeResult) message.obj;
                    SupplicantState state = stateChangeResult.state;
                    // Supplicant state change
                    // [31-13] Reserved for future use
                    // [8 - 0] Supplicant state (as defined in SupplicantState.java)
                    // 50023 supplicant_state_changed (custom|1|5)
                    EventLog.writeEvent(EVENTLOG_SUPPLICANT_STATE_CHANGED, state.ordinal());
                    mWifiInfo.setSupplicantState(state);
                    // Network id is only valid when we start connecting
                    if (SupplicantState.isConnecting(state)) {
                        mWifiInfo.setNetworkId(stateChangeResult.networkId);
                    } else {
                        mWifiInfo.setNetworkId(WifiConfiguration.INVALID_NETWORK_ID);
                    }

                    if (state == SupplicantState.ASSOCIATING) {
                        /* BSSID is valid only in ASSOCIATING state */
                        mWifiInfo.setBSSID(stateChangeResult.BSSID);
                    }

                    mSupplicantStateTracker.sendMessage(Message.obtain(message));
                    mWpsStateMachine.sendMessage(Message.obtain(message));
                    break;
                    /* Do a redundant disconnect without transition */
                case CMD_DISCONNECT:
                    WifiNative.disconnectCommand();
                    break;
                case CMD_RECONNECT:
                    WifiNative.reconnectCommand();
                    break;
                case CMD_REASSOCIATE:
                    WifiNative.reassociateCommand();
                    break;
                case CMD_CONNECT_NETWORK:
                    int netId = message.arg1;
                    WifiConfiguration config = (WifiConfiguration) message.obj;

                    /* We connect to a specific network by issuing a select
                     * to the WifiConfigStore. This enables the network,
                     * while disabling all other networks in the supplicant.
                     * Disabling a connected network will cause a disconnection
                     * from the network. A reconnectCommand() will then initiate
                     * a connection to the enabled network.
                     */
                    if (config != null) {
                        WifiConfigStore.selectNetwork(config);
                    } else {
                        WifiConfigStore.selectNetwork(netId);
                    }

                    /* The state tracker handles enabling networks upon completion/failure */
                    mSupplicantStateTracker.sendMessage(CMD_CONNECT_NETWORK);

                    WifiNative.reconnectCommand();

                    /* Expect a disconnection from the old connection */
                    transitionTo(mDisconnectingState);
                    break;
                case CMD_START_WPS:
                    mWpsStateMachine.sendMessage(Message.obtain(message));
                    transitionTo(mWaitForWpsCompletionState);
                    break;
                case SCAN_RESULTS_EVENT:
                    /* Set the scan setting back to "connect" mode */
                    WifiNative.setScanResultHandlingCommand(CONNECT_MODE);
                    /* Handle scan results */
                    return NOT_HANDLED;
                case NETWORK_CONNECTION_EVENT:
                    Log.d(TAG,"Network connection established");
                    mLastNetworkId = message.arg1;
                    mLastBssid = (String) message.obj;

                    //TODO: make supplicant modification to push this in events
                    mWifiInfo.setSSID(fetchSSID());
                    mWifiInfo.setBSSID(mLastBssid);
                    mWifiInfo.setNetworkId(mLastNetworkId);
                    /* send event to CM & network change broadcast */
                    setNetworkDetailedState(DetailedState.OBTAINING_IPADDR);
                    sendNetworkStateChangeBroadcast(mLastBssid);
                    transitionTo(mConnectingState);
                    break;
                case NETWORK_DISCONNECTION_EVENT:
                    Log.d(TAG,"Network connection lost");
                    handleNetworkDisconnect();
                    transitionTo(mDisconnectedState);
                    break;
                default:
                    return NOT_HANDLED;
            }
            EventLog.writeEvent(EVENTLOG_WIFI_EVENT_HANDLED, message.what);
            return HANDLED;
        }
    }

<<<<<<< HEAD
    class ConnectingState extends State {
=======
    class ConnectingState extends HierarchicalState {
        boolean mModifiedBluetoothCoexistenceMode;
        int mPowerMode;
        boolean mUseStaticIp;
        Thread mDhcpThread;
>>>>>>> 267a6181

        @Override
        public void enter() {
            if (DBG) Log.d(TAG, getName() + "\n");
            EventLog.writeEvent(EVENTLOG_WIFI_STATE_CHANGED, getName());
            mUseStaticIp = WifiConfigStore.isUsingStaticIp(mLastNetworkId);
            if (!mUseStaticIp) {
                mDhcpThread = null;
                mModifiedBluetoothCoexistenceMode = false;
                mPowerMode = POWER_MODE_AUTO;

                if (!mBluetoothConnectionActive) {
                    /*
                     * There are problems setting the Wi-Fi driver's power
                     * mode to active when bluetooth coexistence mode is
                     * enabled or sense.
                     * <p>
                     * We set Wi-Fi to active mode when
                     * obtaining an IP address because we've found
                     * compatibility issues with some routers with low power
                     * mode.
                     * <p>
                     * In order for this active power mode to properly be set,
                     * we disable coexistence mode until we're done with
                     * obtaining an IP address.  One exception is if we
                     * are currently connected to a headset, since disabling
                     * coexistence would interrupt that connection.
                     */
                    mModifiedBluetoothCoexistenceMode = true;

                    // Disable the coexistence mode
                    WifiNative.setBluetoothCoexistenceModeCommand(
                            WifiNative.BLUETOOTH_COEXISTENCE_MODE_DISABLED);
                }

                mPowerMode =  WifiNative.getPowerModeCommand();
                if (mPowerMode < 0) {
                  // Handle the case where supplicant driver does not support
                  // getPowerModeCommand.
                    mPowerMode = POWER_MODE_AUTO;
                }
                if (mPowerMode != POWER_MODE_ACTIVE) {
                    WifiNative.setPowerModeCommand(POWER_MODE_ACTIVE);
                }

                Log.d(TAG, "DHCP request started");
                mDhcpThread = new Thread(new Runnable() {
                    public void run() {
                        DhcpInfoInternal dhcpInfoInternal = new DhcpInfoInternal();
                        if (NetworkUtils.runDhcp(mInterfaceName, dhcpInfoInternal)) {
                            Log.d(TAG, "DHCP request succeeded");
                            synchronized (mDhcpInfoInternal) {
                                mDhcpInfoInternal = dhcpInfoInternal;
                            }
                            WifiConfigStore.setIpConfiguration(mLastNetworkId, dhcpInfoInternal);
                            sendMessage(CMD_IP_CONFIG_SUCCESS);
                        } else {
                            Log.d(TAG, "DHCP request failed: " +
                                    NetworkUtils.getDhcpError());
                            sendMessage(CMD_IP_CONFIG_FAILURE);
                        }
                    }
                });
                mDhcpThread.start();
            } else {
                DhcpInfoInternal dhcpInfoInternal = WifiConfigStore.getIpConfiguration(
                        mLastNetworkId);
                IBinder b = ServiceManager.getService(Context.NETWORKMANAGEMENT_SERVICE);
                INetworkManagementService netd = INetworkManagementService.Stub.asInterface(b);
                InterfaceConfiguration ifcg = new InterfaceConfiguration();
                ifcg.addr = dhcpInfoInternal.makeLinkAddress();
                ifcg.interfaceFlags = "[up]";
                try {
                    netd.setInterfaceConfig(mInterfaceName, ifcg);
                    Log.v(TAG, "Static IP configuration succeeded");
                    synchronized (mDhcpInfoInternal) {
                        mDhcpInfoInternal = dhcpInfoInternal;
                    }
                    sendMessage(CMD_IP_CONFIG_SUCCESS);
                } catch (RemoteException re) {
                    Log.v(TAG, "Static IP configuration failed: " + re);
                    sendMessage(CMD_IP_CONFIG_FAILURE);
                } catch (IllegalStateException e) {
                    Log.v(TAG, "Static IP configuration failed: " + e);
                    sendMessage(CMD_IP_CONFIG_FAILURE);
                }
            }
         }
      @Override
      public boolean processMessage(Message message) {
          if (DBG) Log.d(TAG, getName() + message.toString() + "\n");

          switch(message.what) {
              case CMD_IP_CONFIG_SUCCESS:
                  mLastSignalLevel = -1; // force update of signal strength
                  InetAddress addr;
                  synchronized (mDhcpInfoInternal) {
                      addr = NetworkUtils.numericToInetAddress(mDhcpInfoInternal.ipAddress);
                  }
                  mWifiInfo.setInetAddress(addr);
                  configureLinkProperties();
                  if (getNetworkDetailedState() == DetailedState.CONNECTED) {
                      sendLinkConfigurationChangedBroadcast();
                  } else {
                      setNetworkDetailedState(DetailedState.CONNECTED);
                      sendNetworkStateChangeBroadcast(mLastBssid);
                  }
                  //TODO: The framework is not detecting a DHCP renewal and a possible
                  //IP change. we should detect this and send out a config change broadcast
                  transitionTo(mConnectedState);
                  break;
              case CMD_IP_CONFIG_FAILURE:
                  mWifiInfo.setInetAddress(null);

                  Log.e(TAG, "IP configuration failed");
                  /**
                   * If we've exceeded the maximum number of retries for DHCP
                   * to a given network, disable the network
                   */
                  if (++mReconnectCount > getMaxDhcpRetries()) {
                      Log.e(TAG, "Failed " +
                              mReconnectCount + " times, Disabling " + mLastNetworkId);
                      WifiConfigStore.disableNetwork(mLastNetworkId);
                      mReconnectCount = 0;
                  }

                  /* DHCP times out after about 30 seconds, we do a
                   * disconnect and an immediate reconnect to try again
                   */
                  WifiNative.disconnectCommand();
                  WifiNative.reconnectCommand();
                  transitionTo(mDisconnectingState);
                  break;
              case CMD_DISCONNECT:
                  WifiNative.disconnectCommand();
                  transitionTo(mDisconnectingState);
                  break;
                  /* Ignore connection to same network */
              case CMD_CONNECT_NETWORK:
                  int netId = message.arg1;
                  if (mWifiInfo.getNetworkId() == netId) {
                      break;
                  }
                  return NOT_HANDLED;
              case CMD_SAVE_NETWORK:
                  deferMessage(message);
                  break;
                  /* Ignore */
              case NETWORK_CONNECTION_EVENT:
                  break;
              case CMD_STOP_DRIVER:
                  sendMessage(CMD_DISCONNECT);
                  deferMessage(message);
                  break;
              case CMD_SET_SCAN_MODE:
                  if (message.arg1 == SCAN_ONLY_MODE) {
                      sendMessage(CMD_DISCONNECT);
                      deferMessage(message);
                  }
                  break;
                  /* Defer scan when IP is being fetched */
              case CMD_START_SCAN:
                  deferMessage(message);
                  break;
                  /* Defer any power mode changes since we must keep active power mode at DHCP */
              case CMD_SET_HIGH_PERF_MODE:
                  deferMessage(message);
                  break;
              default:
                return NOT_HANDLED;
          }
          EventLog.writeEvent(EVENTLOG_WIFI_EVENT_HANDLED, message.what);
          return HANDLED;
      }

      @Override
      public void exit() {
          /* reset power state & bluetooth coexistence if on DHCP */
          if (!mUseStaticIp) {
              if (mPowerMode != POWER_MODE_ACTIVE) {
                  WifiNative.setPowerModeCommand(mPowerMode);
              }

              if (mModifiedBluetoothCoexistenceMode) {
                  // Set the coexistence mode back to its default value
                  WifiNative.setBluetoothCoexistenceModeCommand(
                          WifiNative.BLUETOOTH_COEXISTENCE_MODE_SENSE);
              }
          }

      }
    }

    class ConnectedState extends State {
        @Override
        public void enter() {
            if (DBG) Log.d(TAG, getName() + "\n");
            EventLog.writeEvent(EVENTLOG_WIFI_STATE_CHANGED, getName());
            mRssiPollToken++;
            if (mEnableRssiPolling) {
                sendMessage(obtainMessage(WifiStateMachine.CMD_RSSI_POLL, mRssiPollToken, 0));
            }
        }
        @Override
        public boolean processMessage(Message message) {
            if (DBG) Log.d(TAG, getName() + message.toString() + "\n");
            boolean eventLoggingEnabled = true;
            switch (message.what) {
                case CMD_DISCONNECT:
                    WifiNative.disconnectCommand();
                    transitionTo(mDisconnectingState);
                    break;
                case CMD_STOP_DRIVER:
                    sendMessage(CMD_DISCONNECT);
                    deferMessage(message);
                    break;
                case CMD_REQUEST_CM_WAKELOCK:
                    if (mCm == null) {
                        mCm = (ConnectivityManager)mContext.getSystemService(
                                Context.CONNECTIVITY_SERVICE);
                    }
                    mCm.requestNetworkTransitionWakelock(TAG);
                    break;
                case CMD_SET_SCAN_MODE:
                    if (message.arg1 == SCAN_ONLY_MODE) {
                        sendMessage(CMD_DISCONNECT);
                        deferMessage(message);
                    }
                    break;
                case CMD_START_SCAN:
                    eventLoggingEnabled = false;
                    /* When the network is connected, re-scanning can trigger
                     * a reconnection. Put it in scan-only mode during scan.
                     * When scan results are received, the mode is switched
                     * back to CONNECT_MODE.
                     */
                    WifiNative.setScanResultHandlingCommand(SCAN_ONLY_MODE);
                    /* Have the parent state handle the rest */
                    return NOT_HANDLED;
                    /* Ignore connection to same network */
                case CMD_CONNECT_NETWORK:
                    int netId = message.arg1;
                    if (mWifiInfo.getNetworkId() == netId) {
                        break;
                    }
                    return NOT_HANDLED;
                case CMD_SAVE_NETWORK:
                    WifiConfiguration config = (WifiConfiguration) message.obj;
                    NetworkUpdateResult result = WifiConfigStore.saveNetwork(config);
                    if (mWifiInfo.getNetworkId() == result.getNetworkId()) {
                        if (result.hasIpChanged()) {
                            Log.d(TAG,"Reconfiguring IP on connection");
                            transitionTo(mConnectingState);
                        }
                        if (result.hasProxyChanged()) {
                            Log.d(TAG,"Reconfiguring proxy on connection");
                            configureLinkProperties();
                            sendLinkConfigurationChangedBroadcast();
                        }
                    }
                    break;
                    /* Ignore */
                case NETWORK_CONNECTION_EVENT:
                    break;
                case CMD_RSSI_POLL:
                    eventLoggingEnabled = false;
                    if (message.arg1 == mRssiPollToken) {
                        // Get Info and continue polling
                        fetchRssiAndLinkSpeedNative();
                        sendMessageDelayed(obtainMessage(WifiStateMachine.CMD_RSSI_POLL,
                                mRssiPollToken, 0), POLL_RSSI_INTERVAL_MSECS);
                    } else {
                        // Polling has completed
                    }
                    break;
                case CMD_ENABLE_RSSI_POLL:
                    mEnableRssiPolling = (message.arg1 == 1);
                    mRssiPollToken++;
                    if (mEnableRssiPolling) {
                        // first poll
                        fetchRssiAndLinkSpeedNative();
                        sendMessageDelayed(obtainMessage(WifiStateMachine.CMD_RSSI_POLL,
                                mRssiPollToken, 0), POLL_RSSI_INTERVAL_MSECS);
                    }
                    break;
                default:
                    return NOT_HANDLED;
            }
            if (eventLoggingEnabled) {
                EventLog.writeEvent(EVENTLOG_WIFI_EVENT_HANDLED, message.what);
            }
            return HANDLED;
        }
        @Override
        public void exit() {
            /* If a scan result is pending in connected state, the supplicant
             * is in SCAN_ONLY_MODE. Restore CONNECT_MODE on exit
             */
            if (mScanResultIsPending) {
                WifiNative.setScanResultHandlingCommand(CONNECT_MODE);
            }
        }
    }

    class DisconnectingState extends State {
        @Override
        public void enter() {
            if (DBG) Log.d(TAG, getName() + "\n");
            EventLog.writeEvent(EVENTLOG_WIFI_STATE_CHANGED, getName());
        }
        @Override
        public boolean processMessage(Message message) {
            if (DBG) Log.d(TAG, getName() + message.toString() + "\n");
            switch (message.what) {
                case CMD_STOP_DRIVER: /* Stop driver only after disconnect handled */
                    deferMessage(message);
                    break;
                case CMD_SET_SCAN_MODE:
                    if (message.arg1 == SCAN_ONLY_MODE) {
                        deferMessage(message);
                    }
                    break;
                    /* Handle in  DisconnectedState */
                case SUPPLICANT_STATE_CHANGE_EVENT:
                    deferMessage(message);
                    break;
                default:
                    return NOT_HANDLED;
            }
            EventLog.writeEvent(EVENTLOG_WIFI_EVENT_HANDLED, message.what);
            return HANDLED;
        }
    }

    class DisconnectedState extends State {
        private boolean mAlarmEnabled = false;
        private long mScanIntervalMs;

        private void setScanAlarm(boolean enabled) {
            if (enabled == mAlarmEnabled) return;
            if (enabled) {
                mAlarmManager.setRepeating(AlarmManager.RTC_WAKEUP,
                        System.currentTimeMillis() + mScanIntervalMs,
                        mScanIntervalMs,
                        mScanIntent);

                mAlarmEnabled = true;
            } else {
                mAlarmManager.cancel(mScanIntent);
                mAlarmEnabled = false;
            }
        }

        @Override
        public void enter() {
            if (DBG) Log.d(TAG, getName() + "\n");
            EventLog.writeEvent(EVENTLOG_WIFI_STATE_CHANGED, getName());

            mScanIntervalMs = Settings.Secure.getLong(mContext.getContentResolver(),
                    Settings.Secure.WIFI_SCAN_INTERVAL_MS, DEFAULT_SCAN_INTERVAL_MS);
            /*
             * We initiate background scanning if it is enabled, otherwise we
             * initiate an infrequent scan that wakes up the device to ensure
             * a user connects to an access point on the move
             */
            if (mEnableBackgroundScan) {
                /* If a regular scan result is pending, do not initiate background
                 * scan until the scan results are returned. This is needed because
                 * initiating a background scan will cancel the regular scan and
                 * scan results will not be returned until background scanning is
                 * cleared
                 */
                if (!mScanResultIsPending) {
                    WifiNative.enableBackgroundScan(true);
                }
            } else {
                setScanAlarm(true);
            }
        }
        @Override
        public boolean processMessage(Message message) {
            if (DBG) Log.d(TAG, getName() + message.toString() + "\n");
            switch (message.what) {
                case CMD_SET_SCAN_MODE:
                    if (message.arg1 == SCAN_ONLY_MODE) {
                        WifiNative.setScanResultHandlingCommand(message.arg1);
                        //Supplicant disconnect to prevent further connects
                        WifiNative.disconnectCommand();
                        mIsScanMode = true;
                        transitionTo(mScanModeState);
                    }
                    break;
                case CMD_ENABLE_BACKGROUND_SCAN:
                    mEnableBackgroundScan = (message.arg1 == 1);
                    if (mEnableBackgroundScan) {
                        WifiNative.enableBackgroundScan(true);
                        setScanAlarm(false);
                    } else {
                        WifiNative.enableBackgroundScan(false);
                        setScanAlarm(true);
                    }
                    break;
                    /* Ignore network disconnect */
                case NETWORK_DISCONNECTION_EVENT:
                    break;
                case SUPPLICANT_STATE_CHANGE_EVENT:
                    StateChangeResult stateChangeResult = (StateChangeResult) message.obj;
                    setNetworkDetailedState(WifiInfo.getDetailedStateOf(stateChangeResult.state));
                    /* DriverStartedState does the rest of the handling */
                    return NOT_HANDLED;
                case CMD_START_SCAN:
                    /* Disable background scan temporarily during a regular scan */
                    if (mEnableBackgroundScan) {
                        WifiNative.enableBackgroundScan(false);
                    }
                    /* Handled in parent state */
                    return NOT_HANDLED;
                case SCAN_RESULTS_EVENT:
                    /* Re-enable background scan when a pending scan result is received */
                    if (mEnableBackgroundScan && mScanResultIsPending) {
                        WifiNative.enableBackgroundScan(true);
                    }
                    /* Handled in parent state */
                    return NOT_HANDLED;
                default:
                    return NOT_HANDLED;
            }
            EventLog.writeEvent(EVENTLOG_WIFI_EVENT_HANDLED, message.what);
            return HANDLED;
        }

        @Override
        public void exit() {
            /* No need for a background scan upon exit from a disconnected state */
            if (mEnableBackgroundScan) {
                WifiNative.enableBackgroundScan(false);
            }
            setScanAlarm(false);
        }
    }

    class WaitForWpsCompletionState extends State {
        @Override
        public void enter() {
            if (DBG) Log.d(TAG, getName() + "\n");
            EventLog.writeEvent(EVENTLOG_WIFI_STATE_CHANGED, getName());
        }
        @Override
        public boolean processMessage(Message message) {
            if (DBG) Log.d(TAG, getName() + message.toString() + "\n");
            switch (message.what) {
                /* Defer all commands that can cause connections to a different network
                 * or put the state machine out of connect mode
                 */
                case CMD_STOP_DRIVER:
                case CMD_SET_SCAN_MODE:
                case CMD_CONNECT_NETWORK:
                case CMD_ENABLE_NETWORK:
                case CMD_RECONNECT:
                case CMD_REASSOCIATE:
                case NETWORK_CONNECTION_EVENT: /* Handled after IP & proxy update */
                    deferMessage(message);
                    break;
                case NETWORK_DISCONNECTION_EVENT:
                    Log.d(TAG,"Network connection lost");
                    handleNetworkDisconnect();
                    break;
                case WPS_COMPLETED_EVENT:
                    /* we are still disconnected until we see a network connection
                     * notification */
                    transitionTo(mDisconnectedState);
                    break;
                default:
                    return NOT_HANDLED;
            }
            EventLog.writeEvent(EVENTLOG_WIFI_EVENT_HANDLED, message.what);
            return HANDLED;
        }
    }

    class SoftApStartedState extends State {
        @Override
        public void enter() {
            if (DBG) Log.d(TAG, getName() + "\n");
            EventLog.writeEvent(EVENTLOG_WIFI_STATE_CHANGED, getName());
        }
        @Override
        public boolean processMessage(Message message) {
            if (DBG) Log.d(TAG, getName() + message.toString() + "\n");
            switch(message.what) {
                case CMD_STOP_AP:
                    Log.d(TAG,"Stopping Soft AP");
                    setWifiApState(WIFI_AP_STATE_DISABLING);

                    if (mCm == null) {
                        mCm = (ConnectivityManager) mContext.getSystemService(
                                Context.CONNECTIVITY_SERVICE);
                    }
                    if (mCm.untether(SOFTAP_IFACE) != ConnectivityManager.TETHER_ERROR_NO_ERROR) {
                        Log.e(TAG, "Untether initiate failed!");
                    }
                    try {
                        nwService.stopAccessPoint();
                    } catch(Exception e) {
                        Log.e(TAG, "Exception in stopAccessPoint()");
                    }
                    transitionTo(mDriverLoadedState);
                    break;
                case CMD_START_AP:
                    Log.d(TAG,"SoftAP set on a running access point");
                    if (startSoftApWithConfig((WifiConfiguration) message.obj, SOFT_AP_RUNNING)) {
                        Log.d(TAG, "Soft AP start successful");
                        setWifiApState(WIFI_AP_STATE_ENABLED);
                        transitionTo(mSoftApStartedState);
                    } else {
                        Log.d(TAG, "Soft AP start failed");
                        sendMessage(obtainMessage(CMD_UNLOAD_DRIVER, WIFI_AP_STATE_FAILED, 0));
                    }
                    break;
                /* Fail client mode operation when soft AP is enabled */
                case CMD_START_SUPPLICANT:
                    Log.e(TAG,"Cannot start supplicant with a running soft AP");
                    setWifiState(WIFI_STATE_UNKNOWN);
                    break;
                default:
                    return NOT_HANDLED;
            }
            EventLog.writeEvent(EVENTLOG_WIFI_EVENT_HANDLED, message.what);
            return HANDLED;
        }
    }
}<|MERGE_RESOLUTION|>--- conflicted
+++ resolved
@@ -1410,17 +1410,10 @@
         /*
          * stop DHCP
          */
-<<<<<<< HEAD
-        if (mDhcpStateMachine != null) {
-            mDhcpStateMachine.sendMessage(DhcpStateMachine.CMD_STOP_DHCP);
-            mDhcpStateMachine.quit();
-            mDhcpStateMachine = null;
-=======
-        NetworkUtils.resetConnections(mInterfaceName);
+       NetworkUtils.resetConnections(mInterfaceName);
 
         if (!NetworkUtils.stopDhcp(mInterfaceName)) {
             Log.e(TAG, "Could not stop DHCP");
->>>>>>> 267a6181
         }
 
         /* Disable interface */
@@ -1449,102 +1442,7 @@
         mLastNetworkId = WifiConfiguration.INVALID_NETWORK_ID;
     }
 
-<<<<<<< HEAD
-    void handlePreDhcpSetup() {
-        if (!mBluetoothConnectionActive) {
-            /*
-             * There are problems setting the Wi-Fi driver's power
-             * mode to active when bluetooth coexistence mode is
-             * enabled or sense.
-             * <p>
-             * We set Wi-Fi to active mode when
-             * obtaining an IP address because we've found
-             * compatibility issues with some routers with low power
-             * mode.
-             * <p>
-             * In order for this active power mode to properly be set,
-             * we disable coexistence mode until we're done with
-             * obtaining an IP address.  One exception is if we
-             * are currently connected to a headset, since disabling
-             * coexistence would interrupt that connection.
-             */
-            // Disable the coexistence mode
-            WifiNative.setBluetoothCoexistenceModeCommand(
-                    WifiNative.BLUETOOTH_COEXISTENCE_MODE_DISABLED);
-        }
-
-        mPowerMode =  WifiNative.getPowerModeCommand();
-        if (mPowerMode < 0) {
-            // Handle the case where supplicant driver does not support
-            // getPowerModeCommand.
-            mPowerMode = WifiStateMachine.POWER_MODE_AUTO;
-        }
-        if (mPowerMode != WifiStateMachine.POWER_MODE_ACTIVE) {
-            WifiNative.setPowerModeCommand(WifiStateMachine.POWER_MODE_ACTIVE);
-        }
-    }
-
-
-    void handlePostDhcpSetup() {
-        /* restore power mode */
-        WifiNative.setPowerModeCommand(mPowerMode);
-
-        // Set the coexistence mode back to its default value
-        WifiNative.setBluetoothCoexistenceModeCommand(
-                WifiNative.BLUETOOTH_COEXISTENCE_MODE_SENSE);
-    }
-
-    private void handleSuccessfulIpConfiguration(DhcpInfoInternal dhcpInfoInternal) {
-        synchronized (mDhcpInfoInternal) {
-            mDhcpInfoInternal = dhcpInfoInternal;
-        }
-        mLastSignalLevel = -1; // force update of signal strength
-        WifiConfigStore.setIpConfiguration(mLastNetworkId, dhcpInfoInternal);
-        InetAddress addr = NetworkUtils.numericToInetAddress(dhcpInfoInternal.ipAddress);
-        mWifiInfo.setInetAddress(addr);
-        if (getNetworkDetailedState() == DetailedState.CONNECTED) {
-            //DHCP renewal in connected state
-            LinkProperties linkProperties = dhcpInfoInternal.makeLinkProperties();
-            linkProperties.setHttpProxy(WifiConfigStore.getProxyProperties(mLastNetworkId));
-            linkProperties.setInterfaceName(mInterfaceName);
-            if (!linkProperties.equals(mLinkProperties)) {
-                Log.d(TAG, "Link configuration changed for netId: " + mLastNetworkId
-                    + " old: " + mLinkProperties + "new: " + linkProperties);
-                mLinkProperties = linkProperties;
-                sendLinkConfigurationChangedBroadcast();
-            }
-        } else {
-            configureLinkProperties();
-            setNetworkDetailedState(DetailedState.CONNECTED);
-            sendNetworkStateChangeBroadcast(mLastBssid);
-        }
-    }
-
-    private void handleFailedIpConfiguration() {
-        Log.e(TAG, "IP configuration failed");
-
-        mWifiInfo.setInetAddress(null);
-        /**
-         * If we've exceeded the maximum number of retries for DHCP
-         * to a given network, disable the network
-         */
-        if (++mReconnectCount > getMaxDhcpRetries()) {
-            Log.e(TAG, "Failed " +
-                    mReconnectCount + " times, Disabling " + mLastNetworkId);
-            WifiConfigStore.disableNetwork(mLastNetworkId);
-            mReconnectCount = 0;
-        }
-
-        /* DHCP times out after about 30 seconds, we do a
-         * disconnect and an immediate reconnect to try again
-         */
-        WifiNative.disconnectCommand();
-        WifiNative.reconnectCommand();
-    }
-
-=======
->>>>>>> 267a6181
-    private boolean startSoftApWithConfig(WifiConfiguration config, int currentStatus) {
+   private boolean startSoftApWithConfig(WifiConfiguration config, int currentStatus) {
         if (config == null) {
             config = WifiApConfigStore.getApConfiguration();
         } else {
@@ -2610,15 +2508,11 @@
         }
     }
 
-<<<<<<< HEAD
     class ConnectingState extends State {
-=======
-    class ConnectingState extends HierarchicalState {
         boolean mModifiedBluetoothCoexistenceMode;
         int mPowerMode;
         boolean mUseStaticIp;
         Thread mDhcpThread;
->>>>>>> 267a6181
 
         @Override
         public void enter() {
