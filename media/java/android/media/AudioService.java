--- conflicted
+++ resolved
@@ -43,10 +43,7 @@
 import android.content.pm.PackageManager;
 import android.content.res.Configuration;
 import android.content.res.Resources;
-<<<<<<< HEAD
-=======
 import android.content.res.XmlResourceParser;
->>>>>>> a34a64d2
 import android.database.ContentObserver;
 import android.media.MediaPlayer.OnCompletionListener;
 import android.media.MediaPlayer.OnErrorListener;
@@ -460,14 +457,11 @@
 
     private int mDockState = Intent.EXTRA_DOCK_STATE_UNDOCKED;
 
-<<<<<<< HEAD
     private boolean mVolumeKeysControlRingStream;
-=======
     // Used when safe volume warning message display is requested by setStreamVolume(). In this
     // case, the new requested volume, stream type and device are stored in mPendingVolumeCommand
     // and used later when/if disableSafeMediaVolume() is called.
     private StreamVolumeCommand mPendingVolumeCommand;
->>>>>>> a34a64d2
 
     ///////////////////////////////////////////////////////////////////////////
     // Construction
@@ -1054,28 +1048,6 @@
                     ((device & mFixedVolumeDevices) != 0)) {
                 flags |= AudioManager.FLAG_FIXED_VOLUME;
 
-<<<<<<< HEAD
-            // setting volume on master stream type also controls silent mode
-            if (((flags & AudioManager.FLAG_ALLOW_RINGER_MODES) != 0) ||
-                    (mStreamVolumeAlias[streamType] == getMasterStreamType())) {
-                int newRingerMode;
-                if (index == 0) {
-                    synchronized (mSettingsLock) {
-                        if (mLastSilentRingerMode != -1) {
-                            newRingerMode = mLastSilentRingerMode;
-                        } else {
-                            newRingerMode = mHasVibrator ? AudioManager.RINGER_MODE_VIBRATE
-                                                         : AudioManager.RINGER_MODE_SILENT;
-                        }
-                    }
-                    setStreamVolumeInt(mStreamVolumeAlias[streamType],
-                                       index,
-                                       device,
-                                       false,
-                                       true);
-                } else {
-                    newRingerMode = AudioManager.RINGER_MODE_NORMAL;
-=======
                 // volume is either 0 or max allowed for fixed volume devices
                 if (index != 0) {
                     if (mSafeMediaVolumeState == SAFE_MEDIA_VOLUME_ACTIVE &&
@@ -1084,7 +1056,6 @@
                     } else {
                         index = streamState.getMaxIndex();
                     }
->>>>>>> a34a64d2
                 }
             }
 
@@ -2482,10 +2453,7 @@
                         if (mMusicActiveMs > UNSAFE_VOLUME_MUSIC_ACTIVE_MS_MAX) {
                             setSafeMediaVolumeEnabled(true);
                             mMusicActiveMs = 0;
-<<<<<<< HEAD
                             displaySafeVolumeWarning();
-=======
->>>>>>> a34a64d2
                         }
                     }
                 }
@@ -4249,14 +4217,9 @@
                         0,
                         null,
                         SAFE_VOLUME_CONFIGURE_TIMEOUT_MS);
-<<<<<<< HEAD
-
                 adjustCurrentStreamVolume();
-            } else if (action.equals(Intent.ACTION_PACKAGE_REMOVED)) {
-=======
             } else if (action.equals(Intent.ACTION_PACKAGE_REMOVED)
                     || action.equals(Intent.ACTION_PACKAGE_DATA_CLEARED)) {
->>>>>>> a34a64d2
                 if (!intent.getBooleanExtra(Intent.EXTRA_REPLACING, false)) {
                     // a package is being removed, not replaced
                     String packageName = intent.getData().getSchemeSpecificPart();
@@ -4428,7 +4391,7 @@
 
     private void displaySafeVolumeWarning() {
         if (mUiContext != null && mVolumePanel != null) {
-            mVolumePanel.postDisplaySafeVolumeWarning();
+            mVolumePanel.postDisplaySafeVolumeWarning(0);
         } else {
             mHandler.post(new Runnable() {
                 @Override
@@ -4439,7 +4402,7 @@
 
                     final Context context = mUiContext != null ? mUiContext : mContext;
                     mVolumePanel = new VolumePanel(context, AudioService.this);
-                    mVolumePanel.postDisplaySafeVolumeWarning();
+                    mVolumePanel.postDisplaySafeVolumeWarning(0);
                 }
             });
         }
@@ -6347,41 +6310,6 @@
         if(DEBUG_RC) Log.d(TAG, "onNewPlaybackInfoForRcc(id=" + rccId +
                 ", what=" + key + ",val=" + value + ")");
         synchronized(mRCStack) {
-<<<<<<< HEAD
-            Iterator<RemoteControlStackEntry> stackIterator = mRCStack.iterator();
-            while(stackIterator.hasNext()) {
-                RemoteControlStackEntry rcse = stackIterator.next();
-                if (rcse.mRccId == rccId) {
-                    switch (key) {
-                        case RemoteControlClient.PLAYBACKINFO_PLAYBACK_TYPE:
-                            rcse.mPlaybackType = value;
-                            postReevaluateRemote();
-                            break;
-                        case RemoteControlClient.PLAYBACKINFO_VOLUME:
-                            rcse.mPlaybackVolume = value;
-                            synchronized (mMainRemote) {
-                                if (rccId == mMainRemote.mRccId) {
-                                    mMainRemote.mVolume = value;
-                                    hasNewRemotePlaybackInfo();
-                                }
-                            }
-                            break;
-                        case RemoteControlClient.PLAYBACKINFO_VOLUME_MAX:
-                            rcse.mPlaybackVolumeMax = value;
-                            synchronized (mMainRemote) {
-                                if (rccId == mMainRemote.mRccId) {
-                                    mMainRemote.mVolumeMax = value;
-                                    hasNewRemotePlaybackInfo();
-                                }
-                            }
-                            break;
-                        case RemoteControlClient.PLAYBACKINFO_VOLUME_HANDLING:
-                            rcse.mPlaybackVolumeHandling = value;
-                            synchronized (mMainRemote) {
-                                if (rccId == mMainRemote.mRccId) {
-                                    mMainRemote.mVolumeHandling = value;
-                                    hasNewRemotePlaybackInfo();
-=======
             // iterating from top of stack as playback information changes are more likely
             //   on entries at the top of the remote control stack
             try {
@@ -6398,7 +6326,7 @@
                                 synchronized (mMainRemote) {
                                     if (rccId == mMainRemote.mRccId) {
                                         mMainRemote.mVolume = value;
-                                        mVolumePanel.postHasNewRemotePlaybackInfo();
+                                        hasNewRemotePlaybackInfo();
                                     }
                                 }
                                 break;
@@ -6407,9 +6335,8 @@
                                 synchronized (mMainRemote) {
                                     if (rccId == mMainRemote.mRccId) {
                                         mMainRemote.mVolumeMax = value;
-                                        mVolumePanel.postHasNewRemotePlaybackInfo();
+                                        hasNewRemotePlaybackInfo();
                                     }
->>>>>>> a34a64d2
                                 }
                                 break;
                             case RemoteControlClient.PLAYBACKINFO_VOLUME_HANDLING:
@@ -6417,10 +6344,10 @@
                                 synchronized (mMainRemote) {
                                     if (rccId == mMainRemote.mRccId) {
                                         mMainRemote.mVolumeHandling = value;
-                                        mVolumePanel.postHasNewRemotePlaybackInfo();
+                                        hasNewRemotePlaybackInfo();
                                     }
+                                    break;
                                 }
-                                break;
                             case RemoteControlClient.PLAYBACKINFO_USES_STREAM:
                                 rcse.mPlaybackStream = value;
                                 break;
@@ -6954,10 +6881,7 @@
                     (mStreamVolumeAlias[streamType] == AudioSystem.STREAM_MUSIC) &&
                     ((device & mSafeMediaVolumeDevices) != 0) &&
                     (index > mSafeMediaVolumeIndex)) {
-<<<<<<< HEAD
                 displaySafeVolumeWarning();
-=======
->>>>>>> a34a64d2
                 return false;
             }
             return true;
