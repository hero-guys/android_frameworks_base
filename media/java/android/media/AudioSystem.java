/*
 * Copyright (C) 2006 The Android Open Source Project
 *
 * Licensed under the Apache License, Version 2.0 (the "License");
 * you may not use this file except in compliance with the License.
 * You may obtain a copy of the License at
 *
 *      http://www.apache.org/licenses/LICENSE-2.0
 *
 * Unless required by applicable law or agreed to in writing, software
 * distributed under the License is distributed on an "AS IS" BASIS,
 * WITHOUT WARRANTIES OR CONDITIONS OF ANY KIND, either express or implied.
 * See the License for the specific language governing permissions and
 * limitations under the License.
 */

package android.media;

import android.media.audiopolicy.AudioMix;
import java.util.ArrayList;

/* IF YOU CHANGE ANY OF THE CONSTANTS IN THIS FILE, DO NOT FORGET
 * TO UPDATE THE CORRESPONDING NATIVE GLUE AND AudioManager.java.
 * THANK YOU FOR YOUR COOPERATION.
 */

/**
 * @hide
 */
public class AudioSystem
{
    /* These values must be kept in sync with system/audio.h */
    /*
     * If these are modified, please also update Settings.System.VOLUME_SETTINGS
     * and attrs.xml and AudioManager.java.
     */
    /* The default audio stream */
    public static final int STREAM_DEFAULT = -1;
    /* The audio stream for phone calls */
    public static final int STREAM_VOICE_CALL = 0;
    /* The audio stream for system sounds */
    public static final int STREAM_SYSTEM = 1;
    /* The audio stream for the phone ring and message alerts */
    public static final int STREAM_RING = 2;
    /* The audio stream for music playback */
    public static final int STREAM_MUSIC = 3;
    /* The audio stream for alarms */
    public static final int STREAM_ALARM = 4;
    /* The audio stream for notifications */
    public static final int STREAM_NOTIFICATION = 5;
    /* @hide The audio stream for phone calls when connected on bluetooth */
    public static final int STREAM_BLUETOOTH_SCO = 6;
    /* @hide The audio stream for enforced system sounds in certain countries (e.g camera in Japan) */
    public static final int STREAM_SYSTEM_ENFORCED = 7;
    /* @hide The audio stream for DTMF tones */
    public static final int STREAM_DTMF = 8;
    /* @hide The audio stream for text to speech (TTS) */
    public static final int STREAM_TTS = 9;
    /* @hide The audio stream for incall music delivery */
    public static final int STREAM_INCALL_MUSIC = 10;
    /**
     * @deprecated Use {@link #numStreamTypes() instead}
     */
    public static final int NUM_STREAMS = 5;

    // Expose only the getter method publicly so we can change it in the future
    private static final int NUM_STREAM_TYPES = 10;
    public static final int getNumStreamTypes() { return NUM_STREAM_TYPES; }

    /*
     * Sets the microphone mute on or off.
     *
     * @param on set <var>true</var> to mute the microphone;
     *           <var>false</var> to turn mute off
     * @return command completion status see AUDIO_STATUS_OK, see AUDIO_STATUS_ERROR
     */
    public static native int muteMicrophone(boolean on);

    /*
     * Checks whether the microphone mute is on or off.
     *
     * @return true if microphone is muted, false if it's not
     */
    public static native boolean isMicrophoneMuted();

    /* modes for setPhoneState, must match AudioSystem.h audio_mode */
    public static final int MODE_INVALID            = -2;
    public static final int MODE_CURRENT            = -1;
    public static final int MODE_NORMAL             = 0;
    public static final int MODE_RINGTONE           = 1;
    public static final int MODE_IN_CALL            = 2;
    public static final int MODE_IN_COMMUNICATION   = 3;
    public static final int NUM_MODES               = 4;


    /* Call states for Voice calls */
    /* @hide Call state for inactive call state. */
    public static final int CALL_INACTIVE           = 0x1;
    /* @hide Call state for active call state. */
    public static final int CALL_ACTIVE             = 0x2;
    /* @hide Call state for hold call state. */
    public static final int CALL_HOLD               = 0x3;
    /* @hide Call state for local hold call state. */
    public static final int CALL_LOCAL_HOLD         = 0x4;
    /* @hide Key for vsid used in setParameters */
    public static final String VSID_KEY             = "vsid";

    /* @hide Key for call_state used in setParameters */
    public static final String CALL_STATE_KEY       = "call_state";

    /* @hide Key for all_call_states used in getParameters */
    public static final String ALL_CALL_STATES_KEY  = "all_call_states";
    /* Routing bits for the former setRouting/getRouting API */
    /** @deprecated */
    @Deprecated public static final int ROUTE_EARPIECE          = (1 << 0);
    /** @deprecated */
    @Deprecated public static final int ROUTE_SPEAKER           = (1 << 1);
    /** @deprecated use {@link #ROUTE_BLUETOOTH_SCO} */
    @Deprecated public static final int ROUTE_BLUETOOTH = (1 << 2);
    /** @deprecated */
    @Deprecated public static final int ROUTE_BLUETOOTH_SCO     = (1 << 2);
    /** @deprecated */
    @Deprecated public static final int ROUTE_HEADSET           = (1 << 3);
    /** @deprecated */
    @Deprecated public static final int ROUTE_BLUETOOTH_A2DP    = (1 << 4);
    /** @deprecated */
    @Deprecated public static final int ROUTE_ALL               = 0xFFFFFFFF;

    // Keep in sync with system/core/include/system/audio.h
    public static final int AUDIO_SESSION_ALLOCATE = 0;

    /*
     * Checks whether the specified stream type is active.
     *
     * return true if any track playing on this stream is active.
     */
    public static native boolean isStreamActive(int stream, int inPastMs);

    /*
     * Checks whether the specified stream type is active on a remotely connected device. The notion
     * of what constitutes a remote device is enforced by the audio policy manager of the platform.
     *
     * return true if any track playing on this stream is active on a remote device.
     */
    public static native boolean isStreamActiveRemotely(int stream, int inPastMs);

    /*
     * Checks whether the specified audio source is active.
     *
     * return true if any recorder using this source is currently recording
     */
    public static native boolean isSourceActive(int source);

    /*
     * Returns a new unused audio session ID
     */
    public static native int newAudioSessionId();

    /*
     * Sets a group generic audio configuration parameters. The use of these parameters
     * are platform dependent, see libaudio
     *
     * param keyValuePairs  list of parameters key value pairs in the form:
     *    key1=value1;key2=value2;...
     */
    public static native int setParameters(String keyValuePairs);

    /*
     * Gets a group generic audio configuration parameters. The use of these parameters
     * are platform dependent, see libaudio
     *
     * param keys  list of parameters
     * return value: list of parameters key value pairs in the form:
     *    key1=value1;key2=value2;...
     */
    public static native String getParameters(String keys);

    // These match the enum AudioError in frameworks/base/core/jni/android_media_AudioSystem.cpp
    /* Command sucessful or Media server restarted. see ErrorCallback */
    public static final int AUDIO_STATUS_OK = 0;
    /* Command failed or unspecified audio error.  see ErrorCallback */
    public static final int AUDIO_STATUS_ERROR = 1;
    /* Media server died. see ErrorCallback */
    public static final int AUDIO_STATUS_SERVER_DIED = 100;

    private static ErrorCallback mErrorCallback;

    /*
     * Handles the audio error callback.
     */
    public interface ErrorCallback
    {
        /*
         * Callback for audio server errors.
         * param error   error code:
         * - AUDIO_STATUS_OK
         * - AUDIO_STATUS_SERVER_DIED
         * - AUDIO_STATUS_ERROR
         */
        void onError(int error);
    };

    /*
     * Registers a callback to be invoked when an error occurs.
     * @param cb the callback to run
     */
    public static void setErrorCallback(ErrorCallback cb)
    {
        synchronized (AudioSystem.class) {
            mErrorCallback = cb;
            if (cb != null) {
                cb.onError(checkAudioFlinger());
            }
        }
    }

    private static void errorCallbackFromNative(int error)
    {
        ErrorCallback errorCallback = null;
        synchronized (AudioSystem.class) {
            if (mErrorCallback != null) {
                errorCallback = mErrorCallback;
            }
        }
        if (errorCallback != null) {
            errorCallback.onError(error);
        }
    }

    /*
     * Error codes used by public APIs (AudioTrack, AudioRecord, AudioManager ...)
     * Must be kept in sync with frameworks/base/core/jni/android_media_AudioErrors.h
     */
    public static final int SUCCESS            = 0;
    public static final int ERROR              = -1;
    public static final int BAD_VALUE          = -2;
    public static final int INVALID_OPERATION  = -3;
    public static final int PERMISSION_DENIED  = -4;
    public static final int NO_INIT            = -5;
    public static final int DEAD_OBJECT        = -6;

    /*
     * AudioPolicyService methods
     */

    //
    // audio device definitions: must be kept in sync with values in system/core/audio.h
    //

    public static final int DEVICE_NONE = 0x0;
    // reserved bits
    public static final int DEVICE_BIT_IN = 0x80000000;
    public static final int DEVICE_BIT_DEFAULT = 0x40000000;
    // output devices, be sure to update AudioManager.java also
    public static final int DEVICE_OUT_EARPIECE = 0x1;
    public static final int DEVICE_OUT_SPEAKER = 0x2;
    public static final int DEVICE_OUT_WIRED_HEADSET = 0x4;
    public static final int DEVICE_OUT_WIRED_HEADPHONE = 0x8;
    public static final int DEVICE_OUT_BLUETOOTH_SCO = 0x10;
    public static final int DEVICE_OUT_BLUETOOTH_SCO_HEADSET = 0x20;
    public static final int DEVICE_OUT_BLUETOOTH_SCO_CARKIT = 0x40;
    public static final int DEVICE_OUT_BLUETOOTH_A2DP = 0x80;
    public static final int DEVICE_OUT_BLUETOOTH_A2DP_HEADPHONES = 0x100;
    public static final int DEVICE_OUT_BLUETOOTH_A2DP_SPEAKER = 0x200;
    public static final int DEVICE_OUT_AUX_DIGITAL = 0x400;
    public static final int DEVICE_OUT_HDMI = DEVICE_OUT_AUX_DIGITAL;
    public static final int DEVICE_OUT_ANLG_DOCK_HEADSET = 0x800;
    public static final int DEVICE_OUT_DGTL_DOCK_HEADSET = 0x1000;
    public static final int DEVICE_OUT_USB_ACCESSORY = 0x2000;
    public static final int DEVICE_OUT_USB_DEVICE = 0x4000;
    public static final int DEVICE_OUT_REMOTE_SUBMIX = 0x8000;
    public static final int DEVICE_OUT_TELEPHONY_TX = 0x10000;
    public static final int DEVICE_OUT_LINE = 0x20000;
    public static final int DEVICE_OUT_HDMI_ARC = 0x40000;
    public static final int DEVICE_OUT_SPDIF = 0x80000;
    public static final int DEVICE_OUT_FM = 0x100000;
    public static final int DEVICE_OUT_AUX_LINE = 0x200000;
<<<<<<< HEAD
    public static final int DEVICE_OUT_FM_TX = 0x1000000;
    public static final int DEVICE_OUT_PROXY = 0x2000000;
=======
    public static final int DEVICE_OUT_SPEAKER_SAFE = 0x400000;
>>>>>>> d0f748a7

    public static final int DEVICE_OUT_DEFAULT = DEVICE_BIT_DEFAULT;

    public static final int DEVICE_OUT_ALL = (DEVICE_OUT_EARPIECE |
                                              DEVICE_OUT_SPEAKER |
                                              DEVICE_OUT_WIRED_HEADSET |
                                              DEVICE_OUT_WIRED_HEADPHONE |
                                              DEVICE_OUT_BLUETOOTH_SCO |
                                              DEVICE_OUT_BLUETOOTH_SCO_HEADSET |
                                              DEVICE_OUT_BLUETOOTH_SCO_CARKIT |
                                              DEVICE_OUT_BLUETOOTH_A2DP |
                                              DEVICE_OUT_BLUETOOTH_A2DP_HEADPHONES |
                                              DEVICE_OUT_BLUETOOTH_A2DP_SPEAKER |
                                              DEVICE_OUT_HDMI |
                                              DEVICE_OUT_ANLG_DOCK_HEADSET |
                                              DEVICE_OUT_DGTL_DOCK_HEADSET |
                                              DEVICE_OUT_USB_ACCESSORY |
                                              DEVICE_OUT_USB_DEVICE |
                                              DEVICE_OUT_REMOTE_SUBMIX |
                                              DEVICE_OUT_TELEPHONY_TX |
                                              DEVICE_OUT_LINE |
                                              DEVICE_OUT_HDMI_ARC |
                                              DEVICE_OUT_SPDIF |
                                              DEVICE_OUT_FM |
                                              DEVICE_OUT_AUX_LINE |
<<<<<<< HEAD
                                              DEVICE_OUT_FM_TX |
                                              DEVICE_OUT_PROXY |
=======
                                              DEVICE_OUT_SPEAKER_SAFE |
>>>>>>> d0f748a7
                                              DEVICE_OUT_DEFAULT);
    public static final int DEVICE_OUT_ALL_A2DP = (DEVICE_OUT_BLUETOOTH_A2DP |
                                                   DEVICE_OUT_BLUETOOTH_A2DP_HEADPHONES |
                                                   DEVICE_OUT_BLUETOOTH_A2DP_SPEAKER);
    public static final int DEVICE_OUT_ALL_SCO = (DEVICE_OUT_BLUETOOTH_SCO |
                                                  DEVICE_OUT_BLUETOOTH_SCO_HEADSET |
                                                  DEVICE_OUT_BLUETOOTH_SCO_CARKIT);
    public static final int DEVICE_OUT_ALL_USB = (DEVICE_OUT_USB_ACCESSORY |
                                                  DEVICE_OUT_USB_DEVICE);
    public static final int DEVICE_OUT_ALL_HDMI_SYSTEM_AUDIO = (DEVICE_OUT_AUX_LINE |
                                                                DEVICE_OUT_HDMI_ARC |
                                                                DEVICE_OUT_SPDIF);
    public static final int DEVICE_ALL_HDMI_SYSTEM_AUDIO_AND_SPEAKER =
            (DEVICE_OUT_ALL_HDMI_SYSTEM_AUDIO |
             DEVICE_OUT_SPEAKER);

    // input devices
    public static final int DEVICE_IN_COMMUNICATION = DEVICE_BIT_IN | 0x1;
    public static final int DEVICE_IN_AMBIENT = DEVICE_BIT_IN | 0x2;
    public static final int DEVICE_IN_BUILTIN_MIC = DEVICE_BIT_IN | 0x4;
    public static final int DEVICE_IN_BLUETOOTH_SCO_HEADSET = DEVICE_BIT_IN | 0x8;
    public static final int DEVICE_IN_WIRED_HEADSET = DEVICE_BIT_IN | 0x10;
    public static final int DEVICE_IN_AUX_DIGITAL = DEVICE_BIT_IN | 0x20;
    public static final int DEVICE_IN_HDMI = DEVICE_IN_AUX_DIGITAL;
    public static final int DEVICE_IN_VOICE_CALL = DEVICE_BIT_IN | 0x40;
    public static final int DEVICE_IN_TELEPHONY_RX = DEVICE_IN_VOICE_CALL;
    public static final int DEVICE_IN_BACK_MIC = DEVICE_BIT_IN | 0x80;
    public static final int DEVICE_IN_REMOTE_SUBMIX = DEVICE_BIT_IN | 0x100;
    public static final int DEVICE_IN_ANLG_DOCK_HEADSET = DEVICE_BIT_IN | 0x200;
    public static final int DEVICE_IN_DGTL_DOCK_HEADSET = DEVICE_BIT_IN | 0x400;
    public static final int DEVICE_IN_USB_ACCESSORY = DEVICE_BIT_IN | 0x800;
    public static final int DEVICE_IN_USB_DEVICE = DEVICE_BIT_IN | 0x1000;
    public static final int DEVICE_IN_FM_TUNER = DEVICE_BIT_IN | 0x2000;
    public static final int DEVICE_IN_TV_TUNER = DEVICE_BIT_IN | 0x4000;
    public static final int DEVICE_IN_LINE = DEVICE_BIT_IN | 0x8000;
    public static final int DEVICE_IN_SPDIF = DEVICE_BIT_IN | 0x10000;
    public static final int DEVICE_IN_BLUETOOTH_A2DP = DEVICE_BIT_IN | 0x20000;
    public static final int DEVICE_IN_LOOPBACK = DEVICE_BIT_IN | 0x40000;
    public static final int DEVICE_IN_PROXY = DEVICE_BIT_IN | 0x100000;
    public static final int DEVICE_IN_FM_RX = DEVICE_BIT_IN | 0x200000;
    public static final int DEVICE_IN_FM_RX_A2DP = DEVICE_BIT_IN | 0x400000;
    public static final int DEVICE_IN_DEFAULT = DEVICE_BIT_IN | DEVICE_BIT_DEFAULT;

    public static final int DEVICE_IN_ALL = (DEVICE_IN_COMMUNICATION |
                                             DEVICE_IN_AMBIENT |
                                             DEVICE_IN_BUILTIN_MIC |
                                             DEVICE_IN_BLUETOOTH_SCO_HEADSET |
                                             DEVICE_IN_WIRED_HEADSET |
                                             DEVICE_IN_HDMI |
                                             DEVICE_IN_TELEPHONY_RX |
                                             DEVICE_IN_BACK_MIC |
                                             DEVICE_IN_REMOTE_SUBMIX |
                                             DEVICE_IN_ANLG_DOCK_HEADSET |
                                             DEVICE_IN_DGTL_DOCK_HEADSET |
                                             DEVICE_IN_USB_ACCESSORY |
                                             DEVICE_IN_USB_DEVICE |
                                             DEVICE_IN_FM_TUNER |
                                             DEVICE_IN_TV_TUNER |
                                             DEVICE_IN_LINE |
                                             DEVICE_IN_SPDIF |
                                             DEVICE_IN_BLUETOOTH_A2DP |
                                             DEVICE_IN_LOOPBACK |
                                             DEVICE_IN_PROXY |
                                             DEVICE_IN_FM_RX |
                                             DEVICE_IN_FM_RX_A2DP |
                                             DEVICE_IN_DEFAULT);
    public static final int DEVICE_IN_ALL_SCO = DEVICE_IN_BLUETOOTH_SCO_HEADSET;
    public static final int DEVICE_IN_ALL_USB = (DEVICE_IN_USB_ACCESSORY |
                                                 DEVICE_IN_USB_DEVICE);

    // device states, must match AudioSystem::device_connection_state
    public static final int DEVICE_STATE_UNAVAILABLE = 0;
    public static final int DEVICE_STATE_AVAILABLE = 1;
    private static final int NUM_DEVICE_STATES = 1;

    public static final String DEVICE_OUT_EARPIECE_NAME = "earpiece";
    public static final String DEVICE_OUT_SPEAKER_NAME = "speaker";
    public static final String DEVICE_OUT_WIRED_HEADSET_NAME = "headset";
    public static final String DEVICE_OUT_WIRED_HEADPHONE_NAME = "headphone";
    public static final String DEVICE_OUT_BLUETOOTH_SCO_NAME = "bt_sco";
    public static final String DEVICE_OUT_BLUETOOTH_SCO_HEADSET_NAME = "bt_sco_hs";
    public static final String DEVICE_OUT_BLUETOOTH_SCO_CARKIT_NAME = "bt_sco_carkit";
    public static final String DEVICE_OUT_BLUETOOTH_A2DP_NAME = "bt_a2dp";
    public static final String DEVICE_OUT_BLUETOOTH_A2DP_HEADPHONES_NAME = "bt_a2dp_hp";
    public static final String DEVICE_OUT_BLUETOOTH_A2DP_SPEAKER_NAME = "bt_a2dp_spk";
    public static final String DEVICE_OUT_AUX_DIGITAL_NAME = "aux_digital";
    public static final String DEVICE_OUT_HDMI_NAME = "hdmi";
    public static final String DEVICE_OUT_ANLG_DOCK_HEADSET_NAME = "analog_dock";
    public static final String DEVICE_OUT_DGTL_DOCK_HEADSET_NAME = "digital_dock";
    public static final String DEVICE_OUT_USB_ACCESSORY_NAME = "usb_accessory";
    public static final String DEVICE_OUT_USB_DEVICE_NAME = "usb_device";
    public static final String DEVICE_OUT_REMOTE_SUBMIX_NAME = "remote_submix";
    public static final String DEVICE_OUT_TELEPHONY_TX_NAME = "telephony_tx";
    public static final String DEVICE_OUT_LINE_NAME = "line";
    public static final String DEVICE_OUT_HDMI_ARC_NAME = "hmdi_arc";
    public static final String DEVICE_OUT_SPDIF_NAME = "spdif";
    public static final String DEVICE_OUT_FM_NAME = "fm_transmitter";
    public static final String DEVICE_OUT_AUX_LINE_NAME = "aux_line";
<<<<<<< HEAD
    public static final String DEVICE_OUT_FM_TX_NAME = "fm_tx";
    public static final String DEVICE_OUT_PROXY_NAME = "proxy";
=======
    public static final String DEVICE_OUT_SPEAKER_SAFE_NAME = "speaker_safe";

    public static final String DEVICE_IN_COMMUNICATION_NAME = "communication";
    public static final String DEVICE_IN_AMBIENT_NAME = "ambient";
    public static final String DEVICE_IN_BUILTIN_MIC_NAME = "mic";
    public static final String DEVICE_IN_BLUETOOTH_SCO_HEADSET_NAME = "bt_sco_hs";
    public static final String DEVICE_IN_WIRED_HEADSET_NAME = "headset";
    public static final String DEVICE_IN_AUX_DIGITAL_NAME = "aux_digital";
    public static final String DEVICE_IN_TELEPHONY_RX_NAME = "telephony_rx";
    public static final String DEVICE_IN_BACK_MIC_NAME = "back_mic";
    public static final String DEVICE_IN_REMOTE_SUBMIX_NAME = "remote_submix";
    public static final String DEVICE_IN_ANLG_DOCK_HEADSET_NAME = "analog_dock";
    public static final String DEVICE_IN_DGTL_DOCK_HEADSET_NAME = "digital_dock";
    public static final String DEVICE_IN_USB_ACCESSORY_NAME = "usb_accessory";
    public static final String DEVICE_IN_USB_DEVICE_NAME = "usb_device";
    public static final String DEVICE_IN_FM_TUNER_NAME = "fm_tuner";
    public static final String DEVICE_IN_TV_TUNER_NAME = "tv_tuner";
    public static final String DEVICE_IN_LINE_NAME = "line";
    public static final String DEVICE_IN_SPDIF_NAME = "spdif";
    public static final String DEVICE_IN_BLUETOOTH_A2DP_NAME = "bt_a2dp";
    public static final String DEVICE_IN_LOOPBACK_NAME = "loopback";
>>>>>>> d0f748a7

    public static String getOutputDeviceName(int device)
    {
        switch(device) {
        case DEVICE_OUT_EARPIECE:
            return DEVICE_OUT_EARPIECE_NAME;
        case DEVICE_OUT_SPEAKER:
            return DEVICE_OUT_SPEAKER_NAME;
        case DEVICE_OUT_WIRED_HEADSET:
            return DEVICE_OUT_WIRED_HEADSET_NAME;
        case DEVICE_OUT_WIRED_HEADPHONE:
            return DEVICE_OUT_WIRED_HEADPHONE_NAME;
        case DEVICE_OUT_BLUETOOTH_SCO:
            return DEVICE_OUT_BLUETOOTH_SCO_NAME;
        case DEVICE_OUT_BLUETOOTH_SCO_HEADSET:
            return DEVICE_OUT_BLUETOOTH_SCO_HEADSET_NAME;
        case DEVICE_OUT_BLUETOOTH_SCO_CARKIT:
            return DEVICE_OUT_BLUETOOTH_SCO_CARKIT_NAME;
        case DEVICE_OUT_BLUETOOTH_A2DP:
            return DEVICE_OUT_BLUETOOTH_A2DP_NAME;
        case DEVICE_OUT_BLUETOOTH_A2DP_HEADPHONES:
            return DEVICE_OUT_BLUETOOTH_A2DP_HEADPHONES_NAME;
        case DEVICE_OUT_BLUETOOTH_A2DP_SPEAKER:
            return DEVICE_OUT_BLUETOOTH_A2DP_SPEAKER_NAME;
        case DEVICE_OUT_HDMI:
            return DEVICE_OUT_HDMI_NAME;
        case DEVICE_OUT_ANLG_DOCK_HEADSET:
            return DEVICE_OUT_ANLG_DOCK_HEADSET_NAME;
        case DEVICE_OUT_DGTL_DOCK_HEADSET:
            return DEVICE_OUT_DGTL_DOCK_HEADSET_NAME;
        case DEVICE_OUT_USB_ACCESSORY:
            return DEVICE_OUT_USB_ACCESSORY_NAME;
        case DEVICE_OUT_USB_DEVICE:
            return DEVICE_OUT_USB_DEVICE_NAME;
        case DEVICE_OUT_REMOTE_SUBMIX:
            return DEVICE_OUT_REMOTE_SUBMIX_NAME;
        case DEVICE_OUT_TELEPHONY_TX:
            return DEVICE_OUT_TELEPHONY_TX_NAME;
        case DEVICE_OUT_LINE:
            return DEVICE_OUT_LINE_NAME;
        case DEVICE_OUT_HDMI_ARC:
            return DEVICE_OUT_HDMI_ARC_NAME;
        case DEVICE_OUT_SPDIF:
            return DEVICE_OUT_SPDIF_NAME;
        case DEVICE_OUT_FM:
            return DEVICE_OUT_FM_NAME;
        case DEVICE_OUT_AUX_LINE:
            return DEVICE_OUT_AUX_LINE_NAME;
<<<<<<< HEAD
        case DEVICE_OUT_FM_TX:
            return DEVICE_OUT_FM_TX_NAME;
        case DEVICE_OUT_PROXY:
            return DEVICE_OUT_PROXY_NAME;
=======
        case DEVICE_OUT_SPEAKER_SAFE:
            return DEVICE_OUT_SPEAKER_SAFE_NAME;
>>>>>>> d0f748a7
        case DEVICE_OUT_DEFAULT:
        default:
            return Integer.toString(device);
        }
    }

    public static String getInputDeviceName(int device)
    {
        switch(device) {
        case DEVICE_IN_COMMUNICATION:
            return DEVICE_IN_COMMUNICATION_NAME;
        case DEVICE_IN_AMBIENT:
            return DEVICE_IN_AMBIENT_NAME;
        case DEVICE_IN_BUILTIN_MIC:
            return DEVICE_IN_BUILTIN_MIC_NAME;
        case DEVICE_IN_BLUETOOTH_SCO_HEADSET:
            return DEVICE_IN_BLUETOOTH_SCO_HEADSET_NAME;
        case DEVICE_IN_WIRED_HEADSET:
            return DEVICE_IN_WIRED_HEADSET_NAME;
        case DEVICE_IN_AUX_DIGITAL:
            return DEVICE_IN_AUX_DIGITAL_NAME;
        case DEVICE_IN_TELEPHONY_RX:
            return DEVICE_IN_TELEPHONY_RX_NAME;
        case DEVICE_IN_BACK_MIC:
            return DEVICE_IN_BACK_MIC_NAME;
        case DEVICE_IN_REMOTE_SUBMIX:
            return DEVICE_IN_REMOTE_SUBMIX_NAME;
        case DEVICE_IN_ANLG_DOCK_HEADSET:
            return DEVICE_IN_ANLG_DOCK_HEADSET_NAME;
        case DEVICE_IN_DGTL_DOCK_HEADSET:
            return DEVICE_IN_DGTL_DOCK_HEADSET_NAME;
        case DEVICE_IN_USB_ACCESSORY:
            return DEVICE_IN_USB_ACCESSORY_NAME;
        case DEVICE_IN_USB_DEVICE:
            return DEVICE_IN_USB_DEVICE_NAME;
        case DEVICE_IN_FM_TUNER:
            return DEVICE_IN_FM_TUNER_NAME;
        case DEVICE_IN_TV_TUNER:
            return DEVICE_IN_TV_TUNER_NAME;
        case DEVICE_IN_LINE:
            return DEVICE_IN_LINE_NAME;
        case DEVICE_IN_SPDIF:
            return DEVICE_IN_SPDIF_NAME;
        case DEVICE_IN_BLUETOOTH_A2DP:
            return DEVICE_IN_BLUETOOTH_A2DP_NAME;
        case DEVICE_IN_LOOPBACK:
            return DEVICE_IN_LOOPBACK_NAME;
        case DEVICE_IN_DEFAULT:
        default:
            return Integer.toString(device);
        }
    }

    // phone state, match audio_mode???
    public static final int PHONE_STATE_OFFCALL = 0;
    public static final int PHONE_STATE_RINGING = 1;
    public static final int PHONE_STATE_INCALL = 2;

    // device categories config for setForceUse, must match AudioSystem::forced_config
    public static final int FORCE_NONE = 0;
    public static final int FORCE_SPEAKER = 1;
    public static final int FORCE_HEADPHONES = 2;
    public static final int FORCE_BT_SCO = 3;
    public static final int FORCE_BT_A2DP = 4;
    public static final int FORCE_WIRED_ACCESSORY = 5;
    public static final int FORCE_BT_CAR_DOCK = 6;
    public static final int FORCE_BT_DESK_DOCK = 7;
    public static final int FORCE_ANALOG_DOCK = 8;
    public static final int FORCE_DIGITAL_DOCK = 9;
    public static final int FORCE_NO_BT_A2DP = 10;
    public static final int FORCE_SYSTEM_ENFORCED = 11;
    public static final int FORCE_HDMI_SYSTEM_AUDIO_ENFORCED = 12;
    private static final int NUM_FORCE_CONFIG = 13;
    public static final int FORCE_DEFAULT = FORCE_NONE;

    // usage for setForceUse, must match AudioSystem::force_use
    public static final int FOR_COMMUNICATION = 0;
    public static final int FOR_MEDIA = 1;
    public static final int FOR_RECORD = 2;
    public static final int FOR_DOCK = 3;
    public static final int FOR_SYSTEM = 4;
    public static final int FOR_HDMI_SYSTEM_AUDIO = 5;
    private static final int NUM_FORCE_USE = 6;

    // usage for AudioRecord.startRecordingSync(), must match AudioSystem::sync_event_t
    public static final int SYNC_EVENT_NONE = 0;
    public static final int SYNC_EVENT_PRESENTATION_COMPLETE = 1;

    public static native int setDeviceConnectionState(int device, int state, String device_address);
    public static native int getDeviceConnectionState(int device, String device_address);
    public static native int setPhoneState(int state);
    public static native int setForceUse(int usage, int config);
    public static native int getForceUse(int usage);
    public static native int initStreamVolume(int stream, int indexMin, int indexMax);
    public static native int setStreamVolumeIndex(int stream, int index, int device);
    public static native int getStreamVolumeIndex(int stream, int device);
    public static native int setMasterVolume(float value);
    public static native float getMasterVolume();
    public static native int setMasterMute(boolean mute);
    public static native boolean getMasterMute();
    public static native int getDevicesForStream(int stream);

    // helpers for android.media.AudioManager.getProperty(), see description there for meaning
    public static native int getPrimaryOutputSamplingRate();
    public static native int getPrimaryOutputFrameCount();
    public static native int getOutputLatency(int stream);

    public static native int setLowRamDevice(boolean isLowRamDevice);
    public static native int checkAudioFlinger();

    public static native int listAudioPorts(ArrayList<AudioPort> ports, int[] generation);
    public static native int createAudioPatch(AudioPatch[] patch,
                                            AudioPortConfig[] sources, AudioPortConfig[] sinks);
    public static native int releaseAudioPatch(AudioPatch patch);
    public static native int listAudioPatches(ArrayList<AudioPatch> patches, int[] generation);
    public static native int setAudioPortConfig(AudioPortConfig config);

    // must be kept in sync with value in include/system/audio.h
    public static final int AUDIO_HW_SYNC_INVALID = 0;

    public static native int getAudioHwSyncForSession(int sessionId);

    public static native int registerPolicyMixes(ArrayList<AudioMix> mixes, boolean register);
}
<|MERGE_RESOLUTION|>--- conflicted
+++ resolved
@@ -275,12 +275,9 @@
     public static final int DEVICE_OUT_SPDIF = 0x80000;
     public static final int DEVICE_OUT_FM = 0x100000;
     public static final int DEVICE_OUT_AUX_LINE = 0x200000;
-<<<<<<< HEAD
     public static final int DEVICE_OUT_FM_TX = 0x1000000;
     public static final int DEVICE_OUT_PROXY = 0x2000000;
-=======
     public static final int DEVICE_OUT_SPEAKER_SAFE = 0x400000;
->>>>>>> d0f748a7
 
     public static final int DEVICE_OUT_DEFAULT = DEVICE_BIT_DEFAULT;
 
@@ -306,12 +303,9 @@
                                               DEVICE_OUT_SPDIF |
                                               DEVICE_OUT_FM |
                                               DEVICE_OUT_AUX_LINE |
-<<<<<<< HEAD
                                               DEVICE_OUT_FM_TX |
                                               DEVICE_OUT_PROXY |
-=======
                                               DEVICE_OUT_SPEAKER_SAFE |
->>>>>>> d0f748a7
                                               DEVICE_OUT_DEFAULT);
     public static final int DEVICE_OUT_ALL_A2DP = (DEVICE_OUT_BLUETOOTH_A2DP |
                                                    DEVICE_OUT_BLUETOOTH_A2DP_HEADPHONES |
@@ -410,10 +404,8 @@
     public static final String DEVICE_OUT_SPDIF_NAME = "spdif";
     public static final String DEVICE_OUT_FM_NAME = "fm_transmitter";
     public static final String DEVICE_OUT_AUX_LINE_NAME = "aux_line";
-<<<<<<< HEAD
     public static final String DEVICE_OUT_FM_TX_NAME = "fm_tx";
     public static final String DEVICE_OUT_PROXY_NAME = "proxy";
-=======
     public static final String DEVICE_OUT_SPEAKER_SAFE_NAME = "speaker_safe";
 
     public static final String DEVICE_IN_COMMUNICATION_NAME = "communication";
@@ -435,7 +427,6 @@
     public static final String DEVICE_IN_SPDIF_NAME = "spdif";
     public static final String DEVICE_IN_BLUETOOTH_A2DP_NAME = "bt_a2dp";
     public static final String DEVICE_IN_LOOPBACK_NAME = "loopback";
->>>>>>> d0f748a7
 
     public static String getOutputDeviceName(int device)
     {
@@ -484,15 +475,12 @@
             return DEVICE_OUT_FM_NAME;
         case DEVICE_OUT_AUX_LINE:
             return DEVICE_OUT_AUX_LINE_NAME;
-<<<<<<< HEAD
         case DEVICE_OUT_FM_TX:
             return DEVICE_OUT_FM_TX_NAME;
         case DEVICE_OUT_PROXY:
             return DEVICE_OUT_PROXY_NAME;
-=======
         case DEVICE_OUT_SPEAKER_SAFE:
             return DEVICE_OUT_SPEAKER_SAFE_NAME;
->>>>>>> d0f748a7
         case DEVICE_OUT_DEFAULT:
         default:
             return Integer.toString(device);
