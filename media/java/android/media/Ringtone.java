/*
 * Copyright (C) 2006 The Android Open Source Project
 *
 * Licensed under the Apache License, Version 2.0 (the "License");
 * you may not use this file except in compliance with the License.
 * You may obtain a copy of the License at
 *
 *      http://www.apache.org/licenses/LICENSE-2.0
 *
 * Unless required by applicable law or agreed to in writing, software
 * distributed under the License is distributed on an "AS IS" BASIS,
 * WITHOUT WARRANTIES OR CONDITIONS OF ANY KIND, either express or implied.
 * See the License for the specific language governing permissions and
 * limitations under the License.
 */

package android.media;

import android.content.ContentResolver;
import android.content.Context;
import android.content.res.AssetFileDescriptor;
import android.database.Cursor;
import android.net.Uri;
import android.provider.DrmStore;
import android.provider.MediaStore;
import android.provider.Settings;
import android.util.Log;

import java.io.FileDescriptor;
import java.io.IOException;

/**
 * Ringtone provides a quick method for playing a ringtone, notification, or
 * other similar types of sounds.
 * <p>
 * For ways of retrieving {@link Ringtone} objects or to show a ringtone
 * picker, see {@link RingtoneManager}.
 * 
 * @see RingtoneManager
 */
public class Ringtone {
    private static String TAG = "Ringtone";

    private static final String[] MEDIA_COLUMNS = new String[] {
        MediaStore.Audio.Media._ID,
        MediaStore.Audio.Media.DATA,
        MediaStore.Audio.Media.TITLE
    };

    private static final String[] DRM_COLUMNS = new String[] {
        DrmStore.Audio._ID,
        DrmStore.Audio.DATA,
        DrmStore.Audio.TITLE
    };
    
    private MediaPlayer mAudio;

    private Uri mUri;
    private String mTitle;
    private FileDescriptor mFileDescriptor;
    private AssetFileDescriptor mAssetFileDescriptor;

    private int mStreamType = AudioManager.STREAM_RING;
    private AudioManager mAudioManager;

    private Context mContext;

    Ringtone(Context context) {
        mContext = context;
        mAudioManager = (AudioManager) mContext.getSystemService(Context.AUDIO_SERVICE);
    }

    /**
     * Sets the stream type where this ringtone will be played.
     * 
     * @param streamType The stream, see {@link AudioManager}.
     */
    public void setStreamType(int streamType) {
        mStreamType = streamType;
        
        if (mAudio != null) {
            /*
             * The stream type has to be set before the media player is
             * prepared. Re-initialize it.
             */
            try {
                openMediaPlayer();
            } catch (IOException e) {
                Log.w(TAG, "Couldn't set the stream type", e);
            }
        }
    }

    /**
     * Gets the stream type where this ringtone will be played.
     * 
     * @return The stream type, see {@link AudioManager}.
     */
    public int getStreamType() {
        return mStreamType;
    }

    /**
     * Returns a human-presentable title for ringtone. Looks in media and DRM
     * content providers. If not in either, uses the filename
     * 
     * @param context A context used for querying. 
     */
    public String getTitle(Context context) {
        if (mTitle != null) return mTitle;
        return mTitle = getTitle(context, mUri, true);
    }
    
    private static String stringForQuery(Cursor cursor) {
        if (cursor != null) {
            try {
                if (cursor.moveToFirst()) {
                    return cursor.getString(0);
                }
            } finally {
                cursor.close();
            }
        }
        return null;
    }

    private static String getTitle(Context context, Uri uri, boolean followSettingsUri) {
        Cursor cursor = null;
        ContentResolver res = context.getContentResolver();
        
        String title = null;

        if (uri != null) {
            String authority = uri.getAuthority();

            if (Settings.AUTHORITY.equals(authority)) {
                if (followSettingsUri) {
                    Uri actualUri = RingtoneManager.getActualDefaultRingtoneUri(context,
                            RingtoneManager.getDefaultType(uri));
                    String actualTitle = getTitle(context, actualUri, false);
                    title = context
                            .getString(com.android.internal.R.string.ringtone_default_with_actual,
                                    actualTitle);
                }
            } else if (RingtoneManager.THEME_AUTHORITY.equals(authority)) {
                Uri themes = Uri.parse("content://com.tmobile.thememanager.themes/themes");
                title = stringForQuery(res.query(themes, new String[] { "ringtone_name" },
                    "ringtone_uri = ?", new String[] { uri.toString() }, null));
                if (title == null) {
                    title = stringForQuery(res.query(themes, new String[] { "notif_ringtone_name" },
                            "notif_ringtone_uri = ?", new String[] { uri.toString() }, null));
                }
            } else {
                if (DrmStore.AUTHORITY.equals(authority)) {
                    cursor = res.query(uri, DRM_COLUMNS, null, null, null);
                } else if (MediaStore.AUTHORITY.equals(authority)) {
                    cursor = res.query(uri, MEDIA_COLUMNS, null, null, null);
                }
<<<<<<< HEAD
                
                try {
                    if (cursor != null && cursor.getCount() == 1) {
                        cursor.moveToFirst();
                        return cursor.getString(2);
                    } else {
                        title = uri.getLastPathSegment();
                    }
                } finally {
                    if (cursor != null) {
                        cursor.close();
                    }
=======

                if (cursor != null && cursor.getCount() == 1) {
                    cursor.moveToFirst();
                    return cursor.getString(2);
                } else {
                    title = uri.getLastPathSegment();
>>>>>>> 6d0e558b
                }
            }
        }

        if (title == null) {
            title = context.getString(com.android.internal.R.string.ringtone_unknown);
            
            if (title == null) {
                title = "";
            }
        }
        
        return title;
    }
    
    private void openMediaPlayer() throws IOException {
        mAudio = new MediaPlayer();
        if (mUri != null) {
            mAudio.setDataSource(mContext, mUri);
        } else if (mFileDescriptor != null) {
            mAudio.setDataSource(mFileDescriptor);
        } else if (mAssetFileDescriptor != null) {
            // Note: using getDeclaredLength so that our behavior is the same
            // as previous versions when the content provider is returning
            // a full file.
            if (mAssetFileDescriptor.getDeclaredLength() < 0) {
                mAudio.setDataSource(mAssetFileDescriptor.getFileDescriptor());
            } else {
                mAudio.setDataSource(mAssetFileDescriptor.getFileDescriptor(),
                        mAssetFileDescriptor.getStartOffset(),
                        mAssetFileDescriptor.getDeclaredLength());
            }
        } else {
            throw new IOException("No data source set.");
        }
        mAudio.setAudioStreamType(mStreamType);
        mAudio.prepare();
    }

    void open(FileDescriptor fd) throws IOException {
        mFileDescriptor = fd;
        openMediaPlayer();
    }

    void open(AssetFileDescriptor fd) throws IOException {
        mAssetFileDescriptor = fd;
        openMediaPlayer();
    }

    void open(Uri uri) throws IOException {
        mUri = uri;
        openMediaPlayer();
    }
    
    /**
     * Plays the ringtone.
     */
    public void play() {
        if (mAudio == null) {
            try {
                openMediaPlayer();
            } catch (Exception ex) {
                Log.e(TAG, "play() caught ", ex);
                mAudio = null;
            }
        }
        if (mAudio != null) {
            // do not ringtones if stream volume is 0
            // (typically because ringer mode is silent).
            if (mAudioManager.getStreamVolume(mStreamType) != 0) {
                mAudio.start();
            }
        }
    }

    /**
     * Stops a playing ringtone.
     */
    public void stop() {
        if (mAudio != null) {
            mAudio.reset();
            mAudio.release();
            mAudio = null;
        }
    }

    /**
     * Whether this ringtone is currently playing.
     * 
     * @return True if playing, false otherwise.
     */
    public boolean isPlaying() {
        return mAudio != null && mAudio.isPlaying();
    }

    void setTitle(String title) {
        mTitle = title;
    }
}<|MERGE_RESOLUTION|>--- conflicted
+++ resolved
@@ -156,7 +156,6 @@
                 } else if (MediaStore.AUTHORITY.equals(authority)) {
                     cursor = res.query(uri, MEDIA_COLUMNS, null, null, null);
                 }
-<<<<<<< HEAD
                 
                 try {
                     if (cursor != null && cursor.getCount() == 1) {
@@ -169,14 +168,6 @@
                     if (cursor != null) {
                         cursor.close();
                     }
-=======
-
-                if (cursor != null && cursor.getCount() == 1) {
-                    cursor.moveToFirst();
-                    return cursor.getString(2);
-                } else {
-                    title = uri.getLastPathSegment();
->>>>>>> 6d0e558b
                 }
             }
         }
