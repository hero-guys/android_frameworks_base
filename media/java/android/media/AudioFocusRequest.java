--- conflicted
+++ resolved
@@ -29,14 +29,104 @@
  * request and abandon audio focus, respectively
  * with {@link AudioManager#requestAudioFocus(AudioFocusRequest)} and
  * {@link AudioManager#abandonAudioFocusRequest(AudioFocusRequest)}.
- * <p>In the context of describing audio focus, the term "ducking" is used. It describes a temporary
- * lowering of the audio level of an application in response to another application playing audio
- * concurrently. An example is during the playback of driving directions,
- * a user listening to music expects the music to "duck" during the playback of the message
- * announcing directions.
+ *
+ * <h3>What is audio focus?</h3>
+ * <p>Audio focus is a concept introduced in API 8. It is used to convey the fact that a user can
+ * only focus on a single audio stream at a time, e.g. listening to music or a podcast, but not
+ * both at the same time. In some cases, multiple audio streams can be playing at the same time,
+ * but there is only one the user would really listen to (focus on), while the other plays in
+ * the background. An example of this is driving directions being spoken while music plays at
+ * a reduced volume (a.k.a. ducking).
+ * <p>When an application requests audio focus, it expresses its intention to “own” audio focus to
+ * play audio. Let’s review the different types of focus requests, the return value after a request,
+ * and the responses to a loss.
+ * <br><b>Note:<b> applications should not play anything until granted focus.
+ *
+ * <h3>The different types of focus requests</h3>
+ * <p>There are four focus request types. A successful focus request with each will yield different
+ * behaviors by the system and the other application that previously held audio focus.
+ * <ul>
+ * <li>{@link AudioManager#AUDIOFOCUS_GAIN} expresses the fact that your application is now the
+ * sole source of audio that the user is listening to. The duration of the audio playback is
+ * unknown, and is possibly very long: after the user finishes interacting with your application,
+ * (s)he doesn’t expect another audio stream to resume. Examples of uses of this focus gain are
+ * for music playback, for a game or a video player.</li>
+ *
+ * <li>{@link AudioManager#AUDIOFOCUS_GAIN_TRANSIENT} is for a situation when you know your
+ * application is temporarily grabbing focus from the current owner, but the user expects playback
+ * to go back to where it was once your application no longer requires audio focus. An example is
+ * for playing an alarm, or during a VoIP call. The playback is known to be finite: the alarm will
+ * time-out or be dismissed, the VoIP call has a beginning and an end. When any of those events
+ * ends, and if the user was listening to music when it started, the user expects music to resume,
+ * but didn’t wish to listen to both at the same time.</li>
+ *
+ * <li>{@link AudioManager#AUDIOFOCUS_GAIN_TRANSIENT_MAY_DUCK}: this focus request type is similar
+ * to {@code AUDIOFOCUS_GAIN_TRANSIENT} for the temporary aspect of the focus request, but it also
+ * expresses the fact during the time you own focus, you allow another application to keep playing
+ * at a reduced volume, “ducked”. Examples are when playing driving directions or notifications,
+ * it’s ok for music to keep playing, but not loud enough that it would prevent the directions to
+ * be hard to understand. A typical attenuation by the “ducked” application is a factor of 0.2f
+ * (or -14dB), that can for instance be applied with {@code MediaPlayer.setVolume(0.2f)} when
+ * using this class for playback.</li>
+ *
+ * <li>{@link AudioManager#AUDIOFOCUS_GAIN_TRANSIENT_EXCLUSIVE} is also for a temporary request,
+ * but also expresses that your application expects the device to not play anything else. This is
+ * typically used if you are doing audio recording or speech recognition, and don’t want for
+ * examples notifications to be played by the system during that time.</li>
+ * </ul>
+ *
+ * <p>An {@code AudioFocusRequest} instance always contains one of the four types of requests
+ * explained above. It is passed when building an {@code AudioFocusRequest} instance with its
+ * builder in the {@link Builder} constructor {@link Builder#Builder(int)}, or with
+ * {@link Builder#setFocusGain(int)} after copying an existing instance with
+ * {@link Builder#Builder(AudioFocusRequest)}.
+ *
+ * <h3>Qualifying your focus request</h3>
+ * <h4>Use case requiring a focus request</h4>
+ * <p>Any focus request is qualified by the {@link AudioAttributes}
+ * (see {@link Builder#setAudioAttributes(AudioAttributes)}) that describe the audio use case that
+ * will follow the request (once it's successful or granted). It is recommended to use the
+ * same {@code AudioAttributes} for the request as the attributes you are using for audio/media
+ * playback.
+ * <br>If no attributes are set, default attributes of {@link AudioAttributes#USAGE_MEDIA} are used.
+ *
+ * <h4>Delayed focus</h4>
+ * <p>Audio focus can be "locked" by the system for a number of reasons: during a phone call, when
+ * the car to which the device is connected plays an emergency message... To support these
+ * situations, the application can request to be notified when its request is fulfilled, by flagging
+ * its request as accepting delayed focus, with {@link Builder#setAcceptsDelayedFocusGain(boolean)}.
+ * <br>If focus is requested while being locked by the system,
+ * {@link AudioManager#requestAudioFocus(AudioFocusRequest)} will return
+ * {@link AudioManager#AUDIOFOCUS_REQUEST_DELAYED}. When focus isn't locked anymore, the focus
+ * listener set with {@link Builder#setOnAudioFocusChangeListener(OnAudioFocusChangeListener)}
+ * or with {@link Builder#setOnAudioFocusChangeListener(OnAudioFocusChangeListener, Handler)} will
+ * be called to notify the application it now owns audio focus.
+ *
+ * <h4>Pausing vs ducking</h4>
+ * <p>When an application requested audio focus with
+ * {@link AudioManager#AUDIOFOCUS_GAIN_TRANSIENT_MAY_DUCK}, the system will duck the current focus
+ * owner. Note that this behavior is <b>new for Android O<b>, whereas applications targeting SDK
+ * up to API 25, applications had to implement the ducking themselves when they received a focus
+ * loss of {@link AudioManager#AUDIOFOCUS_LOSS_TRANSIENT_CAN_DUCK}.
+ * <br>But ducking is not always the behavior expected by the user. A typical example is when the
+ * device plays driving directions while the user is listening to an audio book or podcast, and
+ * expects the audio playback to pause, instead of duck, as it is hard to understand a navigation
+ * prompt and spoken content at the same time. Therefore the system will not automatically duck
+ * when it detects it would be ducking spoken content: such content is detected when the
+ * {@code AudioAttributes} of the player are qualified by
+ * {@link AudioAttributes#CONTENT_TYPE_SPEECH}. Refer for instance to
+ * {@link AudioAttributes.Builder#setContentType(int)} and
+ * {@link MediaPlayer#setAudioAttributes(AudioAttributes)} if you are writing a media playback
+ * application for audio book, podcasts... Since the system will not automatically duck applications
+ * that play speech, it calls their focus listener instead to notify them of
+ * {@link AudioManager#AUDIOFOCUS_LOSS_TRANSIENT_CAN_DUCK}, so they can pause instead. Note that
+ * this behavior is independent of the use of {@code AudioFocusRequest}, but tied to the use
+ * of {@code AudioAttributes}.
+ * <p>If your application requires pausing instead of ducking for any other reason than playing
+ * speech, you can also declare so with {@link Builder#setWillPauseWhenDucked(boolean)}, which will
+ * cause the system to call your focus listener instead of automatically ducking.
+ *
  */
-// TODO use this class to provide more documentation about audio focus and the new behaviors
-//      describe up to N, and after.
 public final class AudioFocusRequest {
 
     // default attributes for the request when not specified
@@ -250,8 +340,6 @@
          *   {@link AudioManager#requestAudioFocus(AudioFocusRequest)}, and until being abandoned
          *   with {@link AudioManager#abandonAudioFocusRequest(AudioFocusRequest)}.
          *   Note that only focus changes (gains and losses) affecting the focus owner are reported,
-<<<<<<< HEAD
-=======
          *   not gains and losses of other focus requesters in the system.<br>
          *   Notifications are delivered on the main {@link Looper}.
          * @param listener the listener receiving the focus change notifications.
@@ -287,21 +375,17 @@
          *   {@link AudioManager#requestAudioFocus(AudioFocusRequest)}, and until being abandoned
          *   with {@link AudioManager#abandonAudioFocusRequest(AudioFocusRequest)}.
          *   Note that only focus changes (gains and losses) affecting the focus owner are reported,
->>>>>>> 34575671
          *   not gains and losses of other focus requesters in the system.
          * @param listener the listener receiving the focus change notifications.
          * @param handler the {@link Handler} for the thread on which to execute
-         *   the notifications. If {@code null}, the {@code Handler} associated with the main
-         *   {@link Looper} will be used.
+         *   the notifications.
          * @return this {@code Builder} instance.
-         * @throws IllegalArgumentException thrown when a non-null handler is used with a null
-         *   listener.
+         * @throws NullPointerException thrown when a null focus listener or handler is used.
          */
         public @NonNull Builder setOnAudioFocusChangeListener(
-                @Nullable OnAudioFocusChangeListener listener, @Nullable Handler handler) {
-            if (listener == null && handler != null) {
-                throw new IllegalArgumentException(
-                        "Illegal non-null handler without a focus listener");
+                @NonNull OnAudioFocusChangeListener listener, @NonNull Handler handler) {
+            if (listener == null || handler == null) {
+                throw new NullPointerException("Illegal null focus listener or handler");
             }
             mFocusListener = listener;
             mListenerHandler = handler;
@@ -310,7 +394,7 @@
 
         /**
          * Sets the {@link AudioAttributes} to be associated with the focus request, and which
-         * describe the use case describing why focus is requested.
+         * describe the use case for which focus is requested.
          * As the focus requests typically precede audio playback, this information is used on
          * certain platforms to declare the subsequent playback use case. It is therefore good
          * practice to use in this method the same {@code AudioAttributes} as used for
