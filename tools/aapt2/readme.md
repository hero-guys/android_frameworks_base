# Android Asset Packaging Tool 2.0 (AAPT2) release notes

<<<<<<< HEAD
=======
## Version 2.17
### `aapt2 compile ...`
- Fixed an issue where symlinks would not be followed when compiling PNGs. (bug 62144459)
- Fixed issue where overlays that declared `<add-resource>` did not compile. (bug 38355988)

## Version 2.16
### `aapt2 link ...`
- Versioning of XML files is more intelligent, using a small set of rules to degrade
  specific newer attributes to backwards compatible versions of them.
  Ex: `android:paddingHorizontal` degrades to `android:paddingLeft` and `android:paddingRight`.

>>>>>>> 390ab841
## Version 2.15
### `aapt2 compile ...`
- Add `--no-crunch` option to avoid processing PNGs during the compile phase. Note that this
  shouldn't be used as a performance optimization, as once the PNG is processed, its result is
  cached for incremental linking. This should only be used if the developer has specially
  pre-processed the PNG and wants it byte-for-byte identical to the input.
  NOTE: 9-patches will not be processed correctly with this flag set.

## Version 2.14
### `aapt2 link ...`
- If an app is building with a minSdkVersion < 26 and a --package-id XX where XX > 7F, aapt2
  will automatically convert any 'id' resource references from the resource ID 0xPPTTEEEE to
  0x7FPPEEEE.
- This is done to workaround a bug in previous versions of the platform that would validate
  a resource ID by assuming it is larger than 0. In Java, a resource ID with package ID greater
  than 0x7F is interpreted as a negative number, causing valid feature split IDs like 0x80010000
  to fail the check.
- '@id/foo' resources are just sentinel values and do not actually need to resolve to anything.
  Rewriting these resource IDs to use the package ID 7F while maintaining their definitions under
  the original package ID is safe. Collisions against the base APK are checked to ensure these
  rewritten IDs to not overlap with the base.

## Version 2.13
### `aapt2 optimize ...`
- aapt2 optimize can now split a binary APK with the same --split parameters as the link
  phase.

## Version 2.12
### `aapt2 optimize ...`
- aapt2 optimize now understands map (complex) values under the type `id`. It ignores their
  contents and interprets them as a sentinel `id` type. This was added to support existing
  apps that build with their `id` types as map values.
  AAPT and AAPT2 always generate a simple value for the type `ID`, so it is unclear how some
  these apps are encoded.

## Version 2.11
### `aapt2 link ...`
- Adds the ability to specify assets directories with the -A parameter. Assets work just like
  assets in the original AAPT. It is not recommended to package assets with aapt2, however,
  since the resulting APK is post-processed by other tools anyways. Assets do not get processed
  by AAPT2, just copied, so incremental building gets slower if they are included early on.

## Version 2.10
### `aapt2 link ...`
- Add ability to specify package ID to compile with for regular apps (not shared or static libs).
  This package ID is limited to the range 0x7f-0xff inclusive. Specified with the --package-id
  flag.
- Fixed issue with <plurals> resources being stripped for locales and other configuration.
- Fixed issue with escaping strings in XML resources.

## Version 2.9
### `aapt2 link ...`
- Added sparse resource type encoding, which encodes resource entries that are sparse with
  a binary search tree representation. Only available when minSdkVersion >= API O or resource
  qualifier of resource types is >= v26 (or whatever API level O becomes). Enabled with
  `--enable-sparse-encoding` flag.
### `aapt2 optimize ...`
- Adds an optimization pass that supports:
    - stripping out any density assets that do not match the `--target-densities` list of
      densities.
    - resource deduping when the resources are dominated and identical (already happens during
      `link` phase but this covers apps built with `aapt`).
    - new sparse resource type encoding with the `--enable-sparse-encoding` flag if possible
      (minSdkVersion >= O or resource qualifier >= v26).

## Version 2.8
### `aapt2 link ...`
- Adds shared library support. Build a shared library with the `--shared-lib` flag.
  Build a client of a shared library by simply including it via `-I`.

## Version 2.7
### `aapt2 compile ...`
- Fixes bug where psuedolocalization auto-translated strings marked 'translateable="false"'.

## Version 2.6
### `aapt2`
- Support legacy `configVarying` resource type.
- Support `<bag>` tag and treat as `<style>` regardless of type.
- Add `<feature-group>` manifest tag verification.
- Add `<meta-data>` tag support to `<instrumentation>`.

## Version 2.5
### `aapt2 link ...`
- Transition XML versioning: Adds a new flag `--no-version-transitions` to disable automatic
  versioning of Transition XML resources.

## Version 2.4
### `aapt2 link ...`
- Supports `<meta-data>` tags in `<manifest>`.

## Version 2.3
### `aapt2`
- Support new `font` resource type.

## Version 2.2
### `aapt2 compile ...`
- Added support for inline complex XML resources. See
  https://developer.android.com/guide/topics/resources/complex-xml-resources.html
### `aapt link ...`
- Duplicate resource filtering: removes duplicate resources in dominated configurations
  that are always identical when selected at runtime. This can be disabled with
  `--no-resource-deduping`.

## Version 2.1
### `aapt2 link ...`
- Configuration Split APK support: supports splitting resources that match a set of
  configurations to a separate APK which can be loaded alongside the base APK on
  API 21+ devices. This is done using the flag
  `--split path/to/split.apk:<config1>[,<config2>,...]`.
- SDK version resource filtering: Resources with an SDK version qualifier that is unreachable
  at runtime due to the minimum SDK level declared by the AndroidManifest.xml are stripped.

## Version 2.0
### `aapt2 compile ...`
- Pseudo-localization: generates pseudolocalized versions of default strings when the
  `--pseudo-localize` option is specified.
- Legacy mode: treats some class of errors as warnings in order to be more compatible
  with AAPT when `--legacy` is specified.
- Compile directory: treats the input file as a directory when `--dir` is
  specified. This will emit a zip of compiled files, one for each file in the directory.
  The directory must follow the Android resource directory structure
  (res/values-[qualifiers]/file.ext).

### `aapt2 link ...`
- Automatic attribute versioning: adds version qualifiers to resources that use attributes
  introduced in a later SDK level. This can be disabled with `--no-auto-version`.
- Min SDK resource filtering: removes resources that can't possibly be selected at runtime due
  to the application's minimum supported SDK level.<|MERGE_RESOLUTION|>--- conflicted
+++ resolved
@@ -1,7 +1,5 @@
 # Android Asset Packaging Tool 2.0 (AAPT2) release notes
 
-<<<<<<< HEAD
-=======
 ## Version 2.17
 ### `aapt2 compile ...`
 - Fixed an issue where symlinks would not be followed when compiling PNGs. (bug 62144459)
@@ -13,7 +11,6 @@
   specific newer attributes to backwards compatible versions of them.
   Ex: `android:paddingHorizontal` degrades to `android:paddingLeft` and `android:paddingRight`.
 
->>>>>>> 390ab841
 ## Version 2.15
 ### `aapt2 compile ...`
 - Add `--no-crunch` option to avoid processing PNGs during the compile phase. Note that this
