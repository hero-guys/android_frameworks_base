/*
 * Copyright (C) 2007 The Android Open Source Project
 *
 * Licensed under the Apache License, Version 2.0 (the "License");
 * you may not use this file except in compliance with the License.
 * You may obtain a copy of the License at
 *
 *      http://www.apache.org/licenses/LICENSE-2.0
 *
 * Unless required by applicable law or agreed to in writing, software
 * distributed under the License is distributed on an "AS IS" BASIS,
 * WITHOUT WARRANTIES OR CONDITIONS OF ANY KIND, either express or implied.
 * See the License for the specific language governing permissions and
 * limitations under the License.
 */

package android.graphics;

<<<<<<< HEAD
import android.util.FloatMath;

import java.util.Arrays;

=======
>>>>>>> ee665151
/**
 *  4x5 matrix for transforming the color+alpha components of a Bitmap.
 *  The matrix is stored in a single array, and its treated as follows:
 * <pre>
 *  [ a, b, c, d, e,
 *    f, g, h, i, j,
 *    k, l, m, n, o,
 *    p, q, r, s, t ]
 * </pre>
 *
 * When applied to a color <code>[r, g, b, a]</code>, the resulting color
 * is computed as (after clamping):
 * <pre>
 *   R' = a*R + b*G + c*B + d*A + e;
 *   G' = f*R + g*G + h*B + i*A + j;
 *   B' = k*R + l*G + m*B + n*A + o;
 *   A' = p*R + q*G + r*B + s*A + t;
 * </pre>
 */
@SuppressWarnings({ "MismatchedReadAndWriteOfArray", "PointlessArithmeticExpression" })
public class ColorMatrix {
    private final float[] mArray = new float[20];

    /**
     * Create a new colormatrix initialized to identity (as if reset() had
     * been called).
     */
    public ColorMatrix() {
        reset();
    }

    /**
        * Create a new colormatrix initialized with the specified array of values.
     */
    public ColorMatrix(float[] src) {
        System.arraycopy(src, 0, mArray, 0, 20);
    }
    
    /**
     * Create a new colormatrix initialized with the specified colormatrix.
     */
    public ColorMatrix(ColorMatrix src) {
        System.arraycopy(src.mArray, 0, mArray, 0, 20);
    }
    
    /**
     * Return the array of floats representing this colormatrix.
     */
    public final float[] getArray() { return mArray; }
    
    /**
     * Set this colormatrix to identity:
     * <pre>
     * [ 1 0 0 0 0   - red vector
     *   0 1 0 0 0   - green vector
     *   0 0 1 0 0   - blue vector
     *   0 0 0 1 0 ] - alpha vector
     * </pre>
     */
    public void reset() {
        final float[] a = mArray;
        Arrays.fill(a, 0);
        a[0] = a[6] = a[12] = a[18] = 1;
    }
    
    /**
     * Assign the src colormatrix into this matrix, copying all of its values.
     */
    public void set(ColorMatrix src) {
        System.arraycopy(src.mArray, 0, mArray, 0, 20);
    }

    /**
     * Assign the array of floats into this matrix, copying all of its values.
     */
    public void set(float[] src) {
        System.arraycopy(src, 0, mArray, 0, 20);
    }
    
    /**
     * Set this colormatrix to scale by the specified values.
     */
    public void setScale(float rScale, float gScale, float bScale,
                         float aScale) {
        final float[] a = mArray;

        for (int i = 19; i > 0; --i) {
            a[i] = 0;
        }
        a[0] = rScale;
        a[6] = gScale;
        a[12] = bScale;
        a[18] = aScale;
    }
    
    /**
     * Set the rotation on a color axis by the specified values.
     * <code>axis=0</code> correspond to a rotation around the RED color
     * <code>axis=1</code> correspond to a rotation around the GREEN color
     * <code>axis=2</code> correspond to a rotation around the BLUE color
     */
    public void setRotate(int axis, float degrees) {
        reset();
        double radians = degrees * Math.PI / 180d;
        float cosine = (float) Math.cos(radians);
        float sine = (float) Math.sin(radians);
        switch (axis) {
        // Rotation around the red color
        case 0:
            mArray[6] = mArray[12] = cosine;
            mArray[7] = sine;
            mArray[11] = -sine;
            break;
        // Rotation around the green color
        case 1:
            mArray[0] = mArray[12] = cosine;
            mArray[2] = -sine;
            mArray[10] = sine;
            break;
        // Rotation around the blue color
        case 2:
            mArray[0] = mArray[6] = cosine;
            mArray[1] = sine;
            mArray[5] = -sine;
            break;
        default:
            throw new RuntimeException();
        }
    }

    /**
     * Set this colormatrix to the concatenation of the two specified
     * colormatrices, such that the resulting colormatrix has the same effect
     * as applying matB and then applying matA. It is legal for either matA or
     * matB to be the same colormatrix as this.
     */
    public void setConcat(ColorMatrix matA, ColorMatrix matB) {
        float[] tmp;
        if (matA == this || matB == this) {
            tmp = new float[20];
        } else {
            tmp = mArray;
        }
        
        final float[] a = matA.mArray;
        final float[] b = matB.mArray;
        int index = 0;
        for (int j = 0; j < 20; j += 5) {
            for (int i = 0; i < 4; i++) {
                tmp[index++] = a[j + 0] * b[i + 0] +  a[j + 1] * b[i + 5] +
                               a[j + 2] * b[i + 10] + a[j + 3] * b[i + 15];
            }
            tmp[index++] = a[j + 0] * b[4] +  a[j + 1] * b[9] +
                           a[j + 2] * b[14] + a[j + 3] * b[19] +
                           a[j + 4];
        }
        
        if (tmp != mArray) {
            System.arraycopy(tmp, 0, mArray, 0, 20);
        }
    }

    /**
     * Concat this colormatrix with the specified prematrix. This is logically
     * the same as calling setConcat(this, prematrix);
     */
    public void preConcat(ColorMatrix prematrix) {
        setConcat(this, prematrix);
    }

    /**
     * Concat this colormatrix with the specified postmatrix. This is logically
     * the same as calling setConcat(postmatrix, this);
     */
    public void postConcat(ColorMatrix postmatrix) {
        setConcat(postmatrix, this);
    }

    ///////////////////////////////////////////////////////////////////////////
    
    /**
     * Set the matrix to affect the saturation of colors. A value of 0 maps the
     * color to gray-scale. 1 is identity.
     */
    public void setSaturation(float sat) {
        reset();
        float[] m = mArray;
        
        final float invSat = 1 - sat;
        final float R = 0.213f * invSat;
        final float G = 0.715f * invSat;
        final float B = 0.072f * invSat;

        m[0] = R + sat; m[1] = G;       m[2] = B;
        m[5] = R;       m[6] = G + sat; m[7] = B;
        m[10] = R;      m[11] = G;      m[12] = B + sat;
    }
    
    /**
     * Set the matrix to convert RGB to YUV
     */
    public void setRGB2YUV() {
        reset();
        float[] m = mArray;
        // these coefficients match those in libjpeg
        m[0]  = 0.299f;    m[1]  = 0.587f;    m[2]  = 0.114f;
        m[5]  = -0.16874f; m[6]  = -0.33126f; m[7]  = 0.5f;
        m[10] = 0.5f;      m[11] = -0.41869f; m[12] = -0.08131f;
    }
    
    /**
     * Set the matrix to convert from YUV to RGB
     */
    public void setYUV2RGB() {
        reset();
        float[] m = mArray;
        // these coefficients match those in libjpeg
                                        m[2] = 1.402f;
        m[5] = 1;   m[6] = -0.34414f;   m[7] = -0.71414f;
        m[10] = 1;  m[11] = 1.772f;     m[12] = 0;
    }
}
<|MERGE_RESOLUTION|>--- conflicted
+++ resolved
@@ -16,13 +16,8 @@
 
 package android.graphics;
 
-<<<<<<< HEAD
-import android.util.FloatMath;
-
 import java.util.Arrays;
 
-=======
->>>>>>> ee665151
 /**
  *  4x5 matrix for transforming the color+alpha components of a Bitmap.
  *  The matrix is stored in a single array, and its treated as follows:
