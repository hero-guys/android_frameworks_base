page.title=Android Auto
page.viewport_width=970
fullpage=true
no_footer_links=true
page.type=about
page.image=/images/cards/android-auto_2x.png
nonavpage=true

@jd:body

<style>
.fullpage>#footer,
#jd-content>.content-footer.wrap {
  display:none;
}
.img-logo {
  margin:0 auto;
  display:block;
  margin-bottom:-28px !important;
}
.img-logo-thin {
  margin:0 auto;
  display:block;
  margin-bottom:-55px !important;
}
.col-5 {
  width:170px;
}
.auto-img-container-cols {
  position:relative;
  margin-bottom:25px;
  margin-top:25px;
}
.auto-img-frame-cols {
  z-index:2;
  position:relative;
  width:460px;
}
.auto-img-shot-cols {
  width:447px;
  position:absolute;
  top:8px;
  left:7px;
  z-index:1;
}
.sdk-link {
  font-size:16px;
  padding-left:5px;
  padding-right:15px;
}
.sdk-link-title {
  font-size:18px;
  padding-left:5px;
  padding-right:15px;
}
.sdk-link-desc {
  font-size:14px;
  padding-left:5px;
  padding-right:15px;
}
.cols-leftp {
  padding-left:95px;
}
</style>





<div class="landing-body-content">
  <div class="landing-hero-container">

    <div id="hero-height" class="landing-section auto-hero">
      <div class="landing-hero-scrim"></div>
      <div class="landing-hero-wrap">
        <div class="vertical-center-outer">
          <div class="vertical-center-inner">

            <div class="col-10">
              <div class="landing-section-header">
                <div class="landing-h1 hero">Android Auto</div>
                <div class="landing-subhead hero">Audio entertainment and
                  messaging services in the car.</div>
                <div class="landing-hero-description">
                  <p style="width:450px">Let drivers listen to and control
                    content in your music and other audio apps. Allow drivers to
                    hear and respond to your messaging service via the
                    car's controls and screen.</p>
                </div>

              <div class="landing-body" style="margin-top:40px;">
                <a href="{@docRoot}training/auto/index.html"
                   class="landing-button landing-primary">
                  Get Started
                </a>
                <a href="https://www.youtube.com/watch?v=ctiaVxgclsg" class="video-shadowbox-button white"
                    style="margin-left:40px">
                  Watch the Intro Video
                </a>
              </div>
            </div>
          </div>
        </div>
      </div> <!-- end .wrap -->

      <div class="landing-scroll-down-affordance">
        <a class="landing-down-arrow" href="#android-in-car">
          <img src="{@docRoot}wear/images/carrot.png" alt="Scroll down to read more">
        </a>
      </div>
    </div> <!-- end .landing-section .landing-hero -->
  </div> <!-- end .landing-hero-container -->

  <div class="landing-rest-of-page">

    <div class="landing-section landing-gray-background" id="android-in-car">
      <div class="wrap">
        <div class="landing-section-header">
          <div class="landing-h1">Extending Android to Cars</div>
          <div class="landing-subhead">Android Auto brings the Android
              platform into the car with a user interface that's optimized for driving.</div>
        </div>

        <div class="landing-body">
          <div class="cols">
            <div class="col-8">
              <div class="auto-img-container-cols">
                <img class="auto-img-frame-cols" src="/auto/images/assets/landing/FrameA.png" />
                <img class="auto-img-shot-cols" src="/auto/images/assets/landing/01.gif" />
              </div>
            </div>
            <div class="col-8">
              <div class="auto-img-container-cols">
                <img class="auto-img-frame-cols" src="/auto/images/assets/landing/FrameA.png" />
                <img class="auto-img-shot-cols" src="/auto/images/assets/landing/02.gif" />
              </div>
            </div>
          </div>
        </div>
      </div> <!-- end .wrap -->
    </div> <!-- end .landing-section -->

    <div class="landing-section">
        <div class="wrap">
          <div class="landing-section-header">
            <div class="landing-h1">Build for One Platform</div>
            <div class="landing-subhead">Create apps with the Android APIs
              you’re familiar with and extend them to cars.
            </div>
          </div>

          <div class="landing-body">
            <div class="cols">
              <div class="col-8">
                <div class="auto-img-container-cols">
                  <img class="auto-img-frame-cols" src="/auto/images/assets/landing/FrameA.png" />
                  <img class="auto-img-shot-cols" src="/auto/images/assets/landing/05.png" />
                </div>
              </div>
              <div class="col-8">
                <div class="auto-img-container-cols">
                  <img class="auto-img-frame-cols" src="/auto/images/assets/landing/FrameA.png" />
                  <img class="auto-img-shot-cols" src="/auto/images/assets/landing/06.png" />
                </div>
              </div>
            </div>
            <p>Write your apps without having to worry about vehicle-specific
            hardware differences like screen resolution, software interfaces,
            knobs, and touch controls. Your users get the same experience on any
            compatible vehicle such as a consistent app launcher and system
            events such as notifications.</p>
          </div>
        </div> <!-- end .wrap -->
      </div> <!-- end .landing-section -->

    <div class="landing-section" style="background-color:#f5f5f5" id="developing-for-auto">
        <div class="wrap">
          <div class="landing-section-header">
            <div class="landing-pre-h1">Now Available</div>
            <div class="landing-h1">Developing for Android Auto</div>
            <div class="landing-subhead">The APIs for building Auto-enabled apps
              are available now! When connected to compatible vehicles, apps on
              handheld devices running Android 5.0 or higher can communicate
              with Android Auto.</div>
          </div>

          <div class="landing-body">
            <div class="cols">
              <div class="col-8">
                <div class="auto-img-container-cols">
                  <img class="auto-img-frame-cols" src="/auto/images/assets/landing/FrameA.png" />
                  <img class="auto-img-shot-cols" src="/auto/images/assets/landing/03.gif" />
                </div>
                <div class="landing-h3">Play Music on the Road from Your App</div>
                <p class="landing-small" style="padding-left:0px; padding-top:15px;">
                  Extend audio apps such as music, radio, and audiobook players
                  into the car. Build apps that let users browse and play their
                  music in the car.<br><a href="{@docRoot}training/auto/audio/index.html">Learn how to build audio apps</a>
                </p>
              </div>
              <div class="col-8">
                <div class="auto-img-container-cols">
                  <img class="auto-img-frame-cols" src="/auto/images/assets/landing/FrameA.png" />
                  <img class="auto-img-shot-cols" src="/auto/images/assets/landing/04.png" />
                </div>
                <div class="landing-h3">Keep Users Connected with In-Vehicle Messaging</div>
                <p class="landing-small" style="padding-left:0px; padding-top:15px;">
                  Create messaging apps that receive incoming notifications,
                  read messages via text-to-speech, and let users reply by voice
                  input in the car.<br><a href="{@docRoot}training/auto/messaging/index.html">Learn how to build messaging apps</a>
                </p>
              </div>
            </div>
          </div>
        </div> <!-- end .wrap -->
      </div> <!-- end .landing-section -->

      <div class="landing-section landing-gray-background" >
        <div class="wrap">
          <div class="landing-section-header">
            <div class="landing-h1">See What Others Have Done</div>
            <div class="landing-subhead">We're working with developers to bring many popular apps
            to Android Auto</div>
          </div>
          <div class="landing-body">
          <div class="cols">
            <div class="col-4">
              <img src="{@docRoot}auto/images/logos/apps/iheartradio.png"
                   width="160" height="160" class="img-logo" />
            </div>
            <div class="col-4">
              <img src="{@docRoot}auto/images/logos/apps/joyride.png"
                   width="160" height="160" class="img-logo" />
            </div>
            <div class="col-4">
              <img src="{@docRoot}auto/images/logos/apps/kik.png"
                   width="120" height="120" class="img-logo" style="margin-top:30px" />
            </div>
            <div class="col-4">
              <img src="{@docRoot}auto/images/logos/apps/tunein.png"
                   width="160" height="160" class="img-logo"
                   />
            </div>
          </div>

          <div class="cols">
            <div class="col-4">
              <img src="{@docRoot}auto/images/logos/apps/talkray.png"
                   width="120" height="44" class="img-logo" style="margin-top:40px"
                   />
            </div>
            <div class="col-4">
              <img src="{@docRoot}auto/images/logos/apps/icq.png"
                   width="150" height="53" class="img-logo" style="margin-top:40px"
                   />
            </div>
            <div class="col-4">
              <img src="{@docRoot}auto/images/logos/apps/stitcher.png"
                   width="160" height="160" class="img-logo" style="margin-top:-20px"
                   />
            </div>
            <div class="col-4">
              <img src="/auto/images/logos/apps/pocketcasts.png"
                   width="160" height="160" class="img-logo" style="margin-top:-10px"
                   />
            </div>
          </div>

          <div class="cols">
            <div class="col-4">
              <img src="/auto/images/logos/apps/threema.png"
                   width="100" height="91" class="img-logo" style="margin-top:30px"
                   />
            </div>
            <div class="col-4">
              <img src="{@docRoot}auto/images/logos/apps/skype.png"
                   width="160" height="70" class="img-logo" style="margin-top:40px"
                   />
            </div>
            <div class="col-4">
              <img src="/auto/images/logos/apps/spotify.png"
                   width="160" height="160" class="img-logo" />
            </div>
            <div class="col-4">
              <img src="/auto/images/logos/apps/textplus.png"
                   width="120" height="24" class="img-logo" style="margin-top:60px"
                   />
            </div>
          </div>

          <div class="cols">
            <div class="col-4">
              <img src="{@docRoot}auto/images/logos/apps/contacts.png"
                   width="160" height="160" class="img-logo" style="margin-left:140px"
                   />
            </div>
            <div class="col-4">
              <img src="{@docRoot}auto/images/logos/apps/textme.png"
                   width="80" height="80" class="img-logo" style="margin-top:30px;margin-left:200px"
                   />
            </div>
            <div class="col-4">
              <img src="{@docRoot}auto/images/logos/apps/whatsapp.png"
                   width="120" height="120" class="img-logo" style="margin-top:10px;margin-left:180px" />
            </div>
          </div>

          <div class="cols" style="margin-top:60px">

              <div class="col-4">
                <img src="/auto/images/logos/apps/npr.png"
                     width="100" height="128" class="img-logo" />
              </div>
              <div class="col-8"><p style="margin-top:0px"><em>
              "Android Auto connects NPR One listeners to a personalized stream
              of public radio news and stories to catch up on in the car. It's
              an engaging and driver-safe user experience that was developed
              using the media APIs provided in Android 5.0. The available
              development tools made the integration and testing process simple
              for launching in a short period of time."</em></p>
              </div>
              </div>
          </div>
        </div> <!-- end .wrap -->
      </div> <!-- end .landing-section -->


      <div class="landing-section landing-white-background">
        <div class="wrap">
          <div class="landing-section-header">
            <div class="landing-h1">Building an Ecosystem</div>
          </div>
          <div class="landing-body landing-align-center">
              <div class="landing-subhead">
              We've partnered with manufacturers around the world to bring
               the Android platform to cars.
              </div>
          </div>

          <div class="cols cols-leftp">
            <div class="col-5">
              <a href="http://www.abarth.com/">
                  <img src="{@docRoot}auto/images/logos/auto/abarth.png"
                      width="120" height="120" class="img-logo" />
              </a>
            </div>
            <div class="col-5">
              <a href="http://www.acura.com/">
                  <img src="{@docRoot}auto/images/logos/auto/acura.png"
                      width="120" height="120" class="img-logo" />
              </a>
            </div>
            <div class="col-5">
              <a href="http://www.alfaromeo.com/">
                  <img src="{@docRoot}auto/images/logos/auto/alpharomeo.png"
                      width="120" height="120" class="img-logo" />
              </a>
            </div>
            <div class="col-5">
              <a href="http://www.audi.com/">
                  <img src="{@docRoot}auto/images/logos/auto/audi.png"
                      width="120" height="120" class="img-logo" />
              </a>
            </div>
          </div>

          <div class="cols cols-leftp">
            <div class="col-5">
              <a href="http://www.bentleymotors.com/">
                  <img src="{@docRoot}auto/images/logos/auto/bentley.png"
                      width="120" height="120" class="img-logo" />
              </a>
            </div>
            <div class="col-5">
              <a href="http://www.borgward.com/en/">
                  <img src="{@docRoot}auto/images/logos/auto/borgward.png"
                      width="120" height="120" class="img-logo" />
              </a>
            </div>
            <div class="col-5">
              <a href="http://www.buick.com/">
                  <img src="{@docRoot}auto/images/logos/auto/buick.png"
                      width="120" height="120" class="img-logo" />
              </a>
            </div>
            <div class="col-5">
              <a href="http://www.cadillac.com/">
                  <img src="{@docRoot}auto/images/logos/auto/cadillac.png"
                      width="120" height="120" class="img-logo" />
              </a>
            </div>
          </div>

          <div class="cols cols-leftp">
            <div class="col-5">
              <a href="http://www.chevrolet.com/">
                  <img src="{@docRoot}auto/images/logos/auto/chevrolet.png"
                      width="120" height="120" class="img-logo" />
              </a>
            </div>
            <div class="col-5">
              <a href="http://www.chrysler.com/">
                  <img src="{@docRoot}auto/images/logos/auto/chrysler.png"
                      width="120" height="120" class="img-logo" />
              </a>
            </div>
            <div class="col-5">
              <a href="http://www.citroen.com/">
                  <img src="{@docRoot}auto/images/logos/auto/citroen.png"
                      width="120" height="120" class="img-logo" />
              </a>
            </div>
            <div class="col-5">
              <a href="http://www.dodge.com/">
                  <img src="{@docRoot}auto/images/logos/auto/dodge.png"
                      width="120" height="120" class="img-logo" />
              </a>
            </div>
          </div>

          <div class="cols cols-leftp">
            <div class="col-5">
              <a href="http://www.driveds.com/">
                  <img src="{@docRoot}auto/images/logos/auto/citroen_ds.png"
                      width="120" height="120" class="img-logo" />
              </a>
            </div>
            <div class="col-5">
              <a href="http://www.fiat.com/">
                  <img src="{@docRoot}auto/images/logos/auto/fiat.png"
                      width="120" height="120" class="img-logo" />
              </a>
            </div>
            <div class="col-5">
              <a href="http://www.ford.com/">
                  <img src="{@docRoot}auto/images/logos/auto/ford.png"
                      width="120" height="120" class="img-logo" />
              </a>
            </div>
            <div class="col-5">
              <a href="http://www.genesismotors.com/en/index.html">
                  <img src="{@docRoot}auto/images/logos/auto/genesis.png"
                      width="120" height="120" class="img-logo" />
              </a>
            </div>
          </div>
            <div class="cols cols-leftp">
              <div class="col-5">
                <a href="http://www.gmc.com/">
                  <img src="{@docRoot}auto/images/logos/auto/gmc.png"
                      width="120" height="120" class="img-logo" />
                </a>
              </div>
            <div class="col-5">
              <a href="http://www.holden.com/">
                  <img src="{@docRoot}auto/images/logos/auto/holden.png"
                      width="120" height="120" class="img-logo" />
              </a>
            </div>
            <div class="col-5">
              <a href="http://www.honda.com/">
                  <img src="{@docRoot}auto/images/logos/auto/honda.png"
                      width="120" height="120" class="img-logo" />
              </a>
            </div>
            <div class="col-5">
              <a href="http://www.hyundai.com">
                  <img src="{@docRoot}auto/images/logos/auto/hyundai.png"
                      width="120" height="120" class="img-logo" />
              </a>
            </div>
          </div>
            <div class="cols cols-leftp">
              <div class="col-5">
                <a href="http://www.infiniti.com/">
                  <img src="{@docRoot}auto/images/logos/auto/infinity.png"
                      width="120" height="120" class="img-logo" />
                </a>
              </div>
              <div class="col-5">
                <a href="http://www.jaguar.com/index.html">
                  <img src="{@docRoot}auto/images/logos/auto/jaguar.png"
                      width="120" height="120" class="img-logo" />
                </a>
              </div>
              <div class="col-5">
                <a href="http://www.jeep.com/">
                  <img src="{@docRoot}auto/images/logos/auto/jeep.png"
                      width="120" height="120" class="img-logo" />
                </a>
              </div>

              <div class="col-5">
                <a href="http://www.kia.com/worldwide/">
                  <img src="{@docRoot}auto/images/logos/auto/kia.png"
                      width="120" height="120" class="img-logo" />
                </a>
              </div>
            </div>
            <div class="cols cols-leftp">
              <div class="col-5">
                <a href=" http://koenigsegg.com/">
                  <img src="/auto/images/logos/auto/koenigsegg.png"
                      width="120" height="120" class="img-logo" />
                </a>
              </div> 
              <div class="col-5">
                <a href="  http://www.lada.ru/en/">
                  <img src="{@docRoot}auto/images/logos/auto/lada.png"
                      width="120" height="120" class="img-logo" />
                </a>
              </div>
              <div class="col-5">
                <a href=" http://www.lamborghini.com/">
                  <img src="{@docRoot}auto/images/logos/auto/lambo.png"
                      width="120" height="120" class="img-logo" />
                </a>
              </div>
              <div class="col-5">
                <a href=" http://www.landrover.com/">
                  <img src="{@docRoot}auto/images/logos/auto/landrover.png"
                      width="120" height="120" class="img-logo" />
                </a>
              </div>
            </div>  
            <div class="cols cols-leftp">
              <div class="col-5">
                <a href=" http://www.lincoln.com/">
                  <img src="{@docRoot}auto/images/logos/auto/lincoln.png"
                    width="120" height="120" class="img-logo" />
                </a>
              </div>
              <div class="col-5">
                <a href="http://www.mahindra.com/">
                  <img src="{@docRoot}auto/images/logos/auto/mahindra.png"
                      width="120" height="120" class="img-logo" />
                </a>
              </div>
              <div class="col-5">
                <a href="http://www.maserati.com/">
                  <img src="{@docRoot}auto/images/logos/auto/maserati.png"
                      width="120" height="120" class="img-logo" />
                </a>
              </div>
              <div class="col-5">
                <a href="http://www.mazda.com/">
                  <img src="{@docRoot}auto/images/logos/auto/mazda.png"
                      width="120" height="120" class="img-logo" />
                </a>
              </div>
            </div>
            <div class="cols cols-leftp">  
              <div class="col-5">
                <a href="http://www.mercedes-benz.com/">
                  <img src="{@docRoot}auto/images/logos/auto/mbenz.png"
                      width="120" height="120" class="img-logo" />
                </a>
              </div>
              <div class="col-5">
                <a href="http://www.mitsubishi-motors.com/">
                  <img src="{@docRoot}auto/images/logos/auto/mitsubishi.png"
                      width="120" height="120" class="img-logo" />
                </a>
              </div>
              <div class="col-5">
                <a href="http://www.nissan-global.com/">
                  <img src="{@docRoot}auto/images/logos/auto/nissan.png"
                      width="120" height="120" class="img-logo" />
                </a>
              </div>
              <div class="col-5">
                <a href="http://www.opel.com/">
                  <img src="{@docRoot}auto/images/logos/auto/opel.png"
                      width="120" height="120" class="img-logo" />
                </a>
              </div>
            </div>
            <div class="cols cols-leftp">
              <div class="col-5">
                <a href="http://www.peugeot.com/">
                  <img src="{@docRoot}auto/images/logos/auto/peugeot.png"
                      width="120" height="120" class="img-logo" />
                </a>
              </div>
<<<<<<< HEAD
            </div>

            <div class="cols cols-leftp">
=======
>>>>>>> 9d47caea
              <div class="col-5">
                <a href="http://www.ramtrucks.com/">
                  <img src="{@docRoot}auto/images/logos/auto/ram.png"
                      width="120" height="120" class="img-logo" />
                </a>
              </div>
              <div class="col-5">
                <a href="http://www.renault.com/">
                  <img src="{@docRoot}auto/images/logos/auto/renault.png"
                      width="120" height="120" class="img-logo" />
                </a>
              </div>
              <div class="col-5">
                <a href="http://www.renaultsamsungm.com/ ">
                  <img src="{@docRoot}auto/images/logos/auto/rsm.png"
                      width="120" height="120" class="img-logo" />
                </a>
              </div>
            </div>
            <div class="cols cols-leftp">
              <div class="col-5">
                <a href="http://www.seat.com/">
                  <img src="{@docRoot}auto/images/logos/auto/seat.png"
                      width="120" height="120" class="img-logo" />
                </a>
              </div>
              <div class="col-5">
                <a href="http://www.skoda-auto.com/">
                  <img src="{@docRoot}auto/images/logos/auto/skoda.png"
                      width="120" height="120" class="img-logo" />
                </a>
              </div>
              <div class="col-5">
                <a href="http://www.smotor.com/">
                  <img src="{@docRoot}auto/images/logos/auto/ssangyong.png"
                      width="120" height="120" class="img-logo" />
                </a>
              </div>
              <div class="col-5">
                <a href="http://www.subaru-global.com/">
                  <img src="{@docRoot}auto/images/logos/auto/subaru.png"
                      width="120" height="120" class="img-logo" />
                </a>
              </div>
            </div>
            <div class="cols cols-leftp">
              <div class="col-5">
                <a href="http://www.globalsuzuki.com/automobile/">
                  <img src="{@docRoot}auto/images/logos/auto/suzuki.png"
                      width="120" height="120" class="img-logo" />
                </a>
              </div>
<<<<<<< HEAD
            </div>

            <div class="cols cols-leftp">
=======
>>>>>>> 9d47caea
              <div class="col-5">
                <a href="http://www.tatamotors.com/">
                  <img src="{@docRoot}auto/images/logos/auto/tata.png"
                      width="120" height="120" class="img-logo" />
                </a>
              </div>
              <div class="col-5">
                <a href="http://www.vauxhall.co.uk/">
                  <img src="{@docRoot}auto/images/logos/auto/vauxhall.png"
                      width="120" height="120" class="img-logo" />
                </a>
              </div>
              <div class="col-5">
                <a href="http://www.volkswagen.com/">
                  <img src="{@docRoot}auto/images/logos/auto/volkswagen.png"
                      width="120" height="120" class="img-logo" />
                </a>
              </div>
			      </div>
            <div class="cols cols-leftp">
              <div class="col-5">
                <a href="http://www.volvocars.com/intl">
                  <img src="{@docRoot}auto/images/logos/auto/volvo.png"
                      width="120" height="120" class="img-logo" />
                </a>
              </div>
            </div>
      </div>

      <div class="landing-section landing-red-background">
        <div class="wrap">
          <div class="landing-section-header">
            <div class="landing-h1 landing-align-left">Get Started with Android Auto</div>

            <div class="landing-subhead landing-subhead-red">
              <p>
                Set up your development environment and start working with the APIs.
                We’re excited about the experiences you'll create and can't
                wait to see what you do next.</p>
            </div>
          </div>
          <div class="landing-body">
            <a href="{@docRoot}training/auto/index.html"
            class="landing-button landing-primary" style="margin-top: 20px;">
              Get Started
            </a>
          </div>
        </div>
      </div>
  </div>

  <script>
  $("a.landing-down-arrow").on("click", function(e) {
    $("body").animate({
      scrollTop: $(".auto-hero").height() + 120
    }, 1000, "easeOutQuint");
    e.preventDefault();
  });
  </script>

</div> <!-- end landing-body-content --><|MERGE_RESOLUTION|>--- conflicted
+++ resolved
@@ -582,12 +582,6 @@
                       width="120" height="120" class="img-logo" />
                 </a>
               </div>
-<<<<<<< HEAD
-            </div>
-
-            <div class="cols cols-leftp">
-=======
->>>>>>> 9d47caea
               <div class="col-5">
                 <a href="http://www.ramtrucks.com/">
                   <img src="{@docRoot}auto/images/logos/auto/ram.png"
@@ -640,12 +634,6 @@
                       width="120" height="120" class="img-logo" />
                 </a>
               </div>
-<<<<<<< HEAD
-            </div>
-
-            <div class="cols cols-leftp">
-=======
->>>>>>> 9d47caea
               <div class="col-5">
                 <a href="http://www.tatamotors.com/">
                   <img src="{@docRoot}auto/images/logos/auto/tata.png"
