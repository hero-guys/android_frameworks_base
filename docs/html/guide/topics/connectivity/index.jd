--- conflicted
+++ resolved
@@ -7,23 +7,7 @@
 
 <div class="landing-docs">
 
-<<<<<<< HEAD
-  <div class="col-6">
-    <h3>Blog Articles</h3>
-
-    <a href="http://android-developers.blogspot.com/2011/09/androids-http-clients.html">
-      <h4>Android’s HTTP Clients</h4>
-      <p>Most network-connected Android apps will use HTTP to send and receive data. Android
-includes two HTTP clients: HttpURLConnection and Apache HTTP Client. Both support HTTPS, streaming
-uploads and downloads, configurable timeouts, IPv6 and connection pooling.</p>
-    </a>
-
-  </div>
-
-  <div class="col-6">
-=======
   <div>
->>>>>>> d32f3baf
     <h3>Training</h3>
 
     <a href="http://developer.android.com/training/efficient-downloads/index.html">
@@ -34,7 +18,6 @@
 minimize impact on battery life.</p>
     </a>
 
-<<<<<<< HEAD
     <a href="http://developer.android.com/training/backup/index.html">
       <h4>Backing up App Data to the Cloud</h4>
       <p>
@@ -42,14 +25,6 @@
       their data when recovering from a data loss (such as a factory reset) or installing your
       application on a new device.
       </p>
-
-=======
-    <a href="http://developer.android.com/training/cloudsync/index.html">
-      <h4>Syncing to the Cloud</h4>
-      <p>This class covers different strategies for cloud enabled applications. It covers syncing
-data with the cloud using your own back-end web application, and backing up data using the cloud so
-that users can restore their data when installing your application on a new device.</p>
->>>>>>> d32f3baf
     </a>
 
   </div>
