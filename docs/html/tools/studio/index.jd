page.title=Android Studio Overview
@jd:body

<div id="qv-wrapper">
<div id="qv">

    <h2>In this document</h2>
    <ol>
      <li><a href="#project-structure">Project and File Structure</a></li>
      <li><a href="#build-system">Android Build System</a></li>
      <li><a href="#debug-perf">Debug and Performance</a></li>
      <li><a href="#install-updates">Installation, Setup, and Update Management</a></li>
      <li><a href="#proxy">HTTP Proxy Settings</a></li>
      <li><a href="#other">Other Highlights</a></li>


    </ol>

  <h2>See also</h2>
  <ol>
    <li><a href="http://confluence.jetbrains.com/display/IntelliJIDEA/FAQ+on+Migrating+to+IntelliJ+IDEA">IntelliJ FAQ on migrating to IntelliJ IDEA</a></li>
  </ol>

</div>
</div>


<p>Android Studio is the official IDE for Android application development,
based on <a href="https://www.jetbrains.com/idea/" class="external-link"
target="_blank">IntelliJ IDEA</a>.
On top of the capabilities you expect from IntelliJ,
Android Studio offers:</p>

<ul>
  <li>Flexible Gradle-based build system</li>
  <li>Build variants and multiple <code>apk</code> file generation</li>
  <li>Code templates to help you build common app features</li>
  <li>Rich layout editor with support for drag and drop theme editing</li>
  <li>{@code lint} tools to catch performance, usability, version compatibility, and other problems</li>
  <li>ProGuard and app-signing capabilities</li>
  <li>Built-in support for <a
  href="http://developers.google.com/cloud/devtools/android_studio_templates/"
  class="external-link">Google Cloud Platform</a>, making it easy to integrate Google Cloud
  Messaging and App Engine</li>
  <li>And much more</li>
</ul>

<p><b><a href="{@docRoot}sdk/index.html">Download Android Studio now</a></b>. </p>

<p>If you're new to Android Studio or the IntelliJ IDEA interface, this
page provides an introduction to some key Android
Studio features.</p>

<p>For specific Android Studio how-to documentation, see the pages in the <a href=
"{@docRoot}tools/workflow/index.html">Workflow</a> section, such as <a href=
"{@docRoot}tools/projects/projects-studio.html">Managing Projects from Android Studio</a> and
<a href="{@docRoot}tools/building/building-studio.html">Building and Running from Android
Studio</a>.</p>




<h2 id="project-structure">Project and File Structure</h2>

<h3 id="project-view"><em>Android</em> Project View</h3>
<p>By default, Android Studio displays your profile files in the <em>Android</em> project view. This
view shows a flattened version of your project's structure that provides quick access to the key
source files of Android projects and helps you work with the
<a href="{@docRoot}sdk/installing/studio-build.html">Gradle-based build system</a>.
The Android project view:</p>

<ul>
  <li>Groups the build files for all modules at the top level of the project hierarchy.</li>
  <li>Shows the most important source directories at the top level of the module hierarchy.</li>
  <li>Groups all the manifest files for each module.</li>
  <li>Shows resource files from all Gradle source sets.</li>
  <li>Groups resource files for different locales, orientations, and screen types in a single
  group per resource type.</li>
</ul>

     <img src="{@docRoot}images/tools/projectview01.png" />
     <p class="img-caption"><strong>Figure 1.</strong> Show the Android project view.</p>
     <img src="{@docRoot}images/tools/studio-projectview_scripts.png"  />
     <p class="img-caption"><strong>Figure 2.</strong> Project Build Files.</p>

<p>The <em>Android</em> project view shows all the build files at the top level of the project
hierarchy under <strong>Gradle Scripts</strong>. Each project module appears as a folder at the
top level of the project hierarchy and contains these three elements at the top level:</p>

<ul>
  <li><code>java/</code> - Source files for the module.</li>
  <li><code>manifests/</code> - Manifest files for the module.</li>
  <li><code>res/</code> - Resource files for the module.</li>
</ul>

<p>For example, <em>Android</em> project view groups all the instances of the
<code>ic_launcher.png</code> resource for different screen densities under the same element.</p>

<<<<<<< HEAD
<p class="note"><strong>Note:</strong> The project structure on disk differs from this flattened 
representation. To switch to back the segregated project view, select <strong>Project</strong> from
the <strong>Project</strong drop-down. </p>
=======
<p class="note"><strong>Note:</strong> The project structure on disk differs from this flattened
representation. To switch to back to the segregated project view, select <strong>Project</strong> from
the <strong>Project</strong> drop-down. </p>
>>>>>>> 6248cdd5



<h3>Android Studio Project and Directory Structure</h3>
<p>When you use the <em>Project</em> view of a new project in Android Studio, you
should notice that the project structure appears different than you may be used to in Eclipse. Each
instance of Android Studio contains a project with one or more application modules. Each
application module folder contains the complete source sets for that module, including
{@code src/main} and {@code src/androidTest} directories, resources, build
file and the Android manifest. For the most part, you will need to modify the files under each
module's {@code src/main} directory for source code updates, the gradle.build file for build
specification and the files under {@code src/androidTest} directory for test case creation.

    <p>  <img src="{@docRoot}images/tools/studio-project-layout.png" alt="" /></p>
    <p>  <class="img-caption"><strong>Figure 3.</strong> Android Studio project structure</p>

<p>For more information, see
<a href="http://confluence.jetbrains.com/display/IntelliJIDEA/Project+Organization"class="external-link">IntelliJ project organization</a> and
<a href="{@docRoot}tools/projects/index.html">Managing Projects</a>.</p>



<h3>Creating new files</h3>
<p>You can quickly add new code and resource files by clicking the appropriate directory in the
<strong>Project</strong> pane and pressing <code>ALT + INSERT</code> on Windows and Linux or
<code>COMMAND + N</code> on Mac. Based on the type of directory selected, Android Studio
offers to create the appropriate file type.</p>

<p>For example, if you select a layout directory, press <code>ALT + INSERT</code> on Windows,
and select <strong>Layout resource file</strong>, a dialog opens so you can name the file
(you can exclude the {@code .xml} suffix) and choose a root view element. The editor then
switches to the layout design editor so you can begin designing your layout.</p>



<h2 id="build-system">Android Build System</h2>

<h3>Android Build System</h3>
<p>The Android build system is the toolkit you use to build, test, run and package
your apps. This build system replaces the Ant system used with Eclipse ADT. It can run as an
integrated tool from the Android Studio menu and independently from the command line. You can use
the features of the build system to:</p>

<ul>
    <li>Customize, configure, and extend the build process.</li>
    <li>Create multiple APKs for your app with different features using the same project and
    modules.</li>
    <li>Reuse code and resources across source sets.</li>
</ul>

<p>The flexibility of the Android build system enables you to achieve all of this without
modifying your app's core source files. To build an Android Studio project, see
<a href="{@docRoot}tools/building/building-studio.html">Building and Running from Android Studio</a>.
To configure custom build settings in an Android Studio project, see
<a href="{@docRoot}tools/building/configuring-gradle.html">Configuring Gradle Builds</a>.</p>


<h3>Application ID for Package Identification </h3>
<p>With the Android build system, the <em>applicationId</em> attribute is used to
uniquely identify application packages for publishing. The application ID is set in the
<em>android</em> section of the <code>build.gradle</code> file.
</p>

    <pre>
    apply plugin: 'com.android.application'

    android {
        compileSdkVersion 19
        buildToolsVersion "19.1"

    defaultConfig {
        <strong>applicationId "com.example.my.app"</strong>
        minSdkVersion 15
        targetSdkVersion 19
        versionCode 1
        versionName "1.0"
    }
    ...
    </pre>

<p class="note"><strong>Note:</strong> The <em>applicationId</em> is specified only in your
build.gradle file, and not in the AndroidManifest.xml file.</p>

<p>When using build variants, the build system enables you to uniquely identify different
packages for each product flavors and build types. The application ID in the build type is added as
a suffix to those specified for the product flavors. </p>

   <pre>
   productFlavors {
        pro {
            applicationId = "com.example.my.pkg.pro"
        }
        free {
            applicationId = "com.example.my.pkg.free"
        }
    }

    buildTypes {
        debug {
            applicationIdSuffix ".debug"
        }
    }
    ....
   </pre>

<p>The package name must still be specified in the manifest file. It is used in your source code
to refer to your R class and to resolve any relative activity/service registrations. </p>

   <pre>
   <?xml version="1.0" encoding="utf-8"?>
   <manifest xmlns:android="http://schemas.android.com/apk/res/android"
   <strong>package="com.example.app"</strong>>
   </pre>

<p class="note"><strong>Note:</strong> If you have multiple manifests (for example, a product
flavor specific manifest and a build type manifest), the package name is optional in those manifests.
If it is specified in those manifests, the package name must be identical to the package name
specified in the manifest in the <code>src/main/</code> folder. </p>

<p>For more information about the build files and process, see
<a href="{@docRoot}sdk/installing/studio-build.html">Build System Overview</a>.</p>




<h2 id="debug-perf">Debug and Performance</h2>


<h3>Android Virtual Device (AVD) Manager</h3>
<p>AVD Manager has updated screens with links to help you select the most popular device
configurations, screen sizes and resolutions for your app previews.</p>
Click the <strong>Android Virtual Device Manager</strong>
<img src="{@docRoot}images/tools/avd-manager-studio.png"
style="vertical-align:bottom;margin:0;height:19px" /> in the toolbar to open it and create
new virtual devices for running your app in the emulator.</p>

<p>The AVD Manager comes with emulators for Nexus 6 and Nexus 9 devices and also supports
creating custom Android device skins based on specific emulator properties and assigning those
skins to hardware profiles. Android Studio installs the Intel&#174; x86 Hardware Accelerated Execution
Manager (HAXM) emulator accelerator and creates a default emulator for quick app prototyping.</p>

<p>For more information, see <a href="{@docRoot}tools/devices/managing-avds.html">Managing AVDs</a>.</p>



<h3>Memory Monitor</h3>
<p>Android Studio provides a memory monitor view so you can more easily monitor your
app's memory usage to find deallocated objects, locate memory leaks and track the amount of
memory the connected device is using. With your app running on a device or emulator, click the
<strong>Memory Monitor</strong> tab in the lower right corner to launch the memory monitor. </p>

    <img src="{@docRoot}images/tools/studio-memory-monitor.png" />
    <p class="img-caption"><strong>Figure 5.</strong> Memory Monitor</p>



<h3>Code Inspections</h3>
<p>In Android Studio, the configured <a href="{@docRoot}tools/help/lint.html"><code>lint</code></a> and
other IDE inspections run automatically whenever you compile your program. In addition to the
configured {@code lint} checks, additional
<a href="https://www.jetbrains.com/idea/help/inspection-basics.html?search=inspection" class="external-link"
target="_blank">IntelliJ code inspections</a>
run to streamline code review.</p>


<p>Android Studio enables several <code>lint</code> checks
to ensure:
<ul>
  <li><code> Cipher.getInstance()</code> is used with safe values</li>
  <li>In custom Views, the associated declare-styleable for the custom view uses the same
  base name as the class name.</li>
  <li>Security check for fragment injection.</li>
  <li>Where ever property assignment no longer works as expected.</li>
  <li>Gradle plugin version is compatible with the SDK.</li>
  <li>Right to left validation </li>
  <li>Required API version</li>
  <li>many others</li>
</ul>


<p>Hovering over an inspection error displays the full issue explanation inline for easy error
resolution. There is also a helpful hyperlink at the end of the error message for additional
error information.</p>

<p>With Android Studio, you can also run {@code lint} inspections for a specific build variant, or
for all build variants. You can configure the {@code lint} inspections that run by adding a
<code>lintOptions</code> property to the Android settings in the <code>build.gradle</code>
file.  </p>

<pre>
android {
    lintOptions {
       // set to true to turn off analysis progress reporting by lint
       quiet true
       // if true, stop the gradle build if errors are found
       abortOnError false
       // if true, only report errors
       ignoreWarnings true
    }
</pre>


<p>You can also manage inspection profiles and configure inspections within Android Studio.
Choose <strong>File &gt; Settings &gt; Project Settings</strong>. The
<em>Inspection Configuration</em> page appears with the supported inspections.</p>
<p><img src="{@docRoot}images/tools/studio-inspections-config.png" alt="" /> </p>
<p class="img-caption"><strong>Figure 5.</strong> Inspection Configuration</p> 

<p class="note"><strong>Note:</strong> If you wish to change the behavior of specific
inspection notifications, you can change the inspection severity, for example from <em>warning</em>
to <em>error</em>. </p>


<p>To manually run inspections in Android Studio, choose <strong>Analyze &gt; Inspect Code</strong>.
The <em>Inspections Scope</em> dialog appears so you can specify the desired inspection profile and scope.</p>



<h4>Running Inspections from the command line</h4>
<p>You can also run {@code lint} inspections from the command line in your SDK directory. </p>
<pre>
sdk$ lint [flags] <project directories>
</pre>

<p class="note"><strong>Note:</strong> The {@code lint} <strong>--show</strong> and <strong>--list</strong>
flags can be used to display the available issues and explanations. </p>


<p>For more information, see
<a href="{@docRoot}tools/debugging/improving-w-lint.html">Improving Your Code with {@code lint}</a> and
<a href="{@docRoot}tools/help/lint.html">lint tool</a>.</p>


<h3>Dynamic layout preview</h3>
<p>Android Studio allows you to work with layouts in both a <em>Design View</em> </p>
<p><img src="{@docRoot}images/tools/studio-helloworld-design.png" alt="" />
</p>
    <p class="img-caption"><strong>Figure 6.</strong> Hello World App with Design View</p>

<p>and a <em>Text View</em>. </p>

    <p><img src="{@docRoot}images/tools/studio-helloworld-text.png" alt="" />
    <pclass="img-caption"><strong>Figure 7.</strong> Hello World App with Text View</p>

<p>Easily select and preview layout changes for different device images, display
densities, UI modes, locales, and Android versions (multi-API version rendering).
    <p><img src="{@docRoot}images/tools/studio-api-version-rendering.png" /></p>
    <p class="img-caption"><strong>Figure 8.</strong> API Version Rendering</p>


<p>From the Design View, you can drag and drop elements from the Palette to the Preview or
Component Tree. The Text View allows you to directly edit the XML settings, while previewing
the device display. </p>


<h3>Log messages</h3>
<p>When you build and run your app with Android Studio, you can view adb and device log messages
(logcat) in the DDMS pane by clicking <strong>Android</strong> at the bottom of the window.</p>

<p>If you want to debug your app with the
<a href="{@docRoot}tools/help/monitor.html">Android Debug Monitor</a>, you can launch it by
clicking <strong>Monitor</strong>
<img src="{@docRoot}images/tools/monitor-studio.png" style="vertical-align:bottom;margin:0;height:19px"/>
in the toolbar. The Debug Monitor is where you can find the complete set of
<a href="{@docRoot}tools/debugging/ddms.html">DDMS</a> tools for profiling your app,
controlling device behaviors, and more. It also includes the Hierarchy Viewer tools to help
<a href="{@docRoot}tools/debugging/debugging-ui.html"> optimize your layouts</a>.</p>




<h2 id="install-updates">Installation, Setup, and Update Management</h2>

<h3>Android Studio installation and setup wizards</h3>
<p>An updated installation and setup wizards walk you through a step-by-step installation
and setup process as the wizard checks for system requirements, such as the Java Development
Kit (JDK) and available RAM, and then prompts for optional installation options, such as the
Intel&#174; HAXM emulator accelerator.</p>

<p>An updated setup wizard walks you through the setup processes as
the wizard updates your system image and emulation requirements, such GPU, and then creates
an optimized default Android Virtual Device (AVD) based on Android 5 (Lollipop) for speedy and
reliable emulation. </p>
<p><img src="{@docRoot}images/tools/studio-setup-wizard.png" /></p>
<p class="img-caption"><strong>Figure 9.</strong> Setup Wizard</p>


<h3>Expanded template and form factor support</h3>
<p>Android Studio supports templates for Google Services and expands the available device
types. </p>

    <h4> Android Wear and TV support</h4>
    <p>For easy cross-platform development, the Project Wizard provides new templates for
    creating your apps for Android Wear and TV. </p>
    <p><img src="{@docRoot}images/tools/studio-tvwearsupport.png"  />

      <p class="img-caption"><strong>Figure 10.</strong> Supported Form Factors</p>
    <p>During app creation, the Project Wizard also displays an API Level dialog to help you choose
    the best <em>minSdkVersion</em> for your project.</p>


    <h4> Google App Engine integration (Google Cloud Platform/Messaging)</h4>
    <p>Quick cloud integration. Using Google App Engine to connect to the Google cloud
    and create a cloud end-point is as easy as selecting <em>File > New Module > App Engine Java
    Servlet Module</em> and specifying the module, package, and client names. </p>
    <p><img src="{@docRoot}images/tools/studio-cloudmodule.png" /></p>
    <p class="img-caption"><strong>Figure 11.</strong> Setup Wizard</p>



<h3>Update channels</h3>
<p>Android Studio provides four update channels to keep Android Studio up-to-date based on your
code-level preference:
<ul>
  <li><strong>Canary channel</strong>: Canary builds provide bleeding edge releases, updated
  about weekly. While these builds do get tested, they are still subject to bugs, as we want
  people to see what's new as soon as possible. This is not recommended for production.</li>
  <li><strong>Dev channel</strong>: Dev builds are hand-picked older canary builds that survived
  the test of time. They are updated roughly bi-weekly or monthly.</li>
  <li><strong>Beta channel</strong>: Beta builds are used for beta-quality releases before a
  production release.</li>
  <li><strong>Stable channel</strong>: Used for stable, production-ready versions.</li>
</ul>
</p>

<p>By default, Android Studio uses the <em>Stable</em> channel. Use
<strong>File > Settings > Updates</strong> to change your channel setting. </p>



<h2 id="proxy">Proxy Settings</h2>
<p>Proxies serve as intermediary connection points between HTTP clients and web servers that add
security and privacy to internet connections.</p>

<p>To support running Android Studio behind a firewall, set the proxy settings for the
Android Studio IDE and the SDK Manager. Use the Android Studio IDE HTTP Proxy settings page to set
the HTTP proxy settings for Android Studio. The SDK Manager has a separate HTTP Proxy settings
page.</p>

<p>When running the Android Plugin for Gradle from the command line or on machines where
Android Studio is not installed, such as continuous integration servers, set the proxy settings
in the Gradle build file.</p>

<p class="note"><strong>Note:</strong> After the initial installation of the Android Studio bundle,
Android Studio can run with internet access or off-line. However, Android Studio requires an
internet connection for Setup Wizard synchronization, 3rd-party library access, access to remote
repositories, Gradle initialization and synchronization, and Android Studio version updates.</p>


<h3>Setting up the Android Studio Proxy</h3>
<p>Android Studio supports HTTP proxy settings so you can run Android Studio behind a firewall or
secure network. To set the HTTP proxy settings in Android Studio:</p>
<ol>
 <li>From the main menu choose <strong>File &gt; Settings &gt; IDE Setting -- HTTP Proxy</strong>.

<li>In Android Studio, open the IDE Settings dialog.
  <ul>
     <li>On Windows and Linux, choose 
     <strong>File &gt; Settings &gt; IDE Setting -- HTTP Proxy</strong>. </li>
     <li>On Mac, choose 
     <strong>Android Studio &gt; Preferences &gt; IDE Setting -- HTTP Proxy</strong>. </li>
   </ul>
 The HTTP Proxy page appears.</li>
 <li>Select <strong>auto-detection</strong> to use an auto-configuration URL to configure the
 proxy settings or <strong>manual</strong> to enter each of the settings. For a detailed explanation
 of these settings, see
 <a href="https://www.jetbrains.com/idea/help/http-proxy.html">HTTP Proxy</a>. </li>
 <li>Click <strong>Apply</strong> to enable the proxy settings. </li>
</ol>

<h3>Android Plugin for Gradle HTTP proxy settings</h3>
When running the Android Plugin from the command line or on machines where Android Studio is not
installed, set the Android Plugin for Gradle proxy settings in the Gradle build file.</p>

<p>For application-specific HTTP proxy settings, set the proxy settings in the
<strong>build.gradle</strong> file as required for each application module.</p>
<pre>
apply plugin: 'com.android.application'

android {
    ...

    defaultConfig {
        ...
        systemProp.http.proxyHost=proxy.company.com
        systemProp.http.proxyPort=443
        systemProp.http.proxyUser=userid
        systemProp.http.proxyPassword=password
        systemProp.http.auth.ntlm.domain=domain
    }
    ...
}
</pre>



<p>For project-wide HTTP proxy settings, set the proxy settings in the
<code>gradle/gradle.properties</code> file. </p>

<pre>
# Project-wide Gradle settings.
...

systemProp.http.proxyHost=proxy.company.com
systemProp.http.proxyPort=443
systemProp.http.proxyUser=username
systemProp.http.proxyPassword=password
systemProp.http.auth.ntlm.domain=domain

systemProp.https.proxyHost=proxy.company.com
systemProp.https.proxyPort=443
systemProp.https.proxyUser=username
systemProp.https.proxyPassword=password
systemProp.https.auth.ntlm.domain=domain

...
</pre>


<p>For information about using Gradle properties for proxy settings, see the
 <a href="http://www.gradle.org/docs/current/userguide/build_environment.html">Gradle User Guide</a>.</p>

<p class="note"><strong>Note:</strong> When using Android Studio, the settings in the Android
Studio IDE HTTP proxy settings page override the HTTP proxy settings in the
<strong>gradle.properties</strong> file.</p>



<h3>SDK Manager HTTP Proxy Settings </h3>
<p>SDK Manager proxy settings enable proxy internet access for Android package and library
updates from SDK Manager packages. </p>

<p>To set the SDK Manager settings for proxy internet access, start the SDK Manager and open the
SDK Manager page. </p>

<ul>
   <li>On Windows, select <strong>Tools &gt; Options</strong> from the menu bar. </li>
   <li>On Mac and Linux, choose <strong>Tools &gt; Options</strong> from the system menu bar. </li>
 </ul>

<p>The Android SDK Manager page appears. Enter the settings and click <strong>Apply</strong>. </p>



<h2 id="other">Other Highlights</h2>

<h3> Translation Editor</h3>
<p>Multi-language support is enhanced with the Translation Editor plugin so you can easily add
locales to the app's translation file. Color codes indicate whether a locale is complete or
still missing string translations. Also, you can use the plugin to export your strings to the
Google Play Developer Console for translation, then download and import your translations back
into your project. </p>

<p>To access the Translation Editor, open a <code>strings.xml</code> file and click the
<strong>Open Editor</strong> link.  </p>

    <img src="{@docRoot}images/tools/studio-translationeditoropen.png" />
    <p class="img-caption"><strong>Figure 12.</strong> Translation Editor</p>


<h3> Editor support for the latest Android APIs</h3>
<p>Android Studio supports the
<a href="{@docRoot}design/material/index.html">Material Design</a></li> themes, widgets, and
graphics, such as shadow layers and API version rendering (showing the layout across different
UI versions). Also, the drawable XML tags and attributes, such as &lt;ripple&gt;
and &lt;animated-selector&gt;, are supported.</p>


<h3 id="git-samples"> Easy access to Android code samples on GitHub</h3>
<p>Clicking <strong>Import Samples</strong> from the <strong>File</strong> menu or <em>Welcome</em> page

provides seamless access to Google code samples on GitHub.</p>
    <p><img src="{@docRoot}images/tools/studio-samples-githubaccess.png" /></p>
    <p class="img-caption"><strong>Figure 13.</strong> Code Sample Access</p>

    <p><img src="{@docRoot}images/tools/studio-sample-in-editor.png" /></p>
    <p class="img-caption"><strong>Figure 14.</strong> Imported Code Sample</p>

<|MERGE_RESOLUTION|>--- conflicted
+++ resolved
@@ -96,16 +96,9 @@
 <p>For example, <em>Android</em> project view groups all the instances of the
 <code>ic_launcher.png</code> resource for different screen densities under the same element.</p>
 
-<<<<<<< HEAD
-<p class="note"><strong>Note:</strong> The project structure on disk differs from this flattened 
-representation. To switch to back the segregated project view, select <strong>Project</strong> from
-the <strong>Project</strong drop-down. </p>
-=======
 <p class="note"><strong>Note:</strong> The project structure on disk differs from this flattened
 representation. To switch to back to the segregated project view, select <strong>Project</strong> from
 the <strong>Project</strong> drop-down. </p>
->>>>>>> 6248cdd5
-
 
 
 <h3>Android Studio Project and Directory Structure</h3>
