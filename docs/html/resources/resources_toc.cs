--- conflicted
+++ resolved
@@ -83,12 +83,9 @@
         <li><a href="<?cs var:toroot ?>resources/articles/live-folders.html">
                 <span class="en">Live Folders</span>
                 </a></li>
-<<<<<<< HEAD
-=======
         <li><a href="<?cs var:toroot ?>resources/articles/live-wallpapers.html">
                 <span class="en">Live Wallpapers</span>
                 </a> <span class="new">new!</span></li>
->>>>>>> c1eba82b
         <li><a href="<?cs var:toroot ?>resources/articles/on-screen-inputs.html">
                 <span class="en">Onscreen Input Methods</span>
                 </a></li>
@@ -184,17 +181,10 @@
               </a></li>
           <li><a href="<?cs var:toroot ?>resources/samples/BluetoothChat/index.html">
                 <span class="en">Bluetooth Chat</span>
-<<<<<<< HEAD
-              </a> <span class="new">new!</span></li>
+              </a></li>
           <li><a href="<?cs var:toroot ?>resources/samples/BusinessCard/index.html">
                 <span class="en">Business Card</span>
-              </a> <span class="new">new!</span></li>
-=======
-              </a></li>
-          <li><a href="<?cs var:toroot ?>resources/samples/BusinessCard/index.html">
-                <span class="en">Business Card</span>
-              </a></li>
->>>>>>> c1eba82b
+              </a></li>
           <li><a href="<?cs var:toroot ?>resources/samples/ContactManager/index.html">
                 <span class="en">Contact Manager</span>
               </a></li>
