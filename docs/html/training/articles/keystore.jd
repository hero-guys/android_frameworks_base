page.title=Android Keystore System
@jd:body

<div id="tb-wrapper">
<div id="tb">
    <h2>In this document</h2>
    <ol>
      <li><a href="#SecurityFeatures">Security Features</a></li>
      <li><a href="#WhichShouldIUse">Choosing Between a Keychain or the Android Keystore Provider</a></li>
      <li><a href="#UsingAndroidKeyStore">Using Android Keystore Provider</a>
      <ol>
        <li><a href="#GeneratingANewPrivateKey">Generating a New Private Key</a></li>
        <li><a href="#WorkingWithKeyStoreEntries">Working with Keystore Entries</a></li>
        <li><a href="#ListingEntries">Listing Entries</a></li>
        <li><a href="#SigningAndVerifyingData">Signing and Verifying Data</a></li>
      </ol>
      </li>
      <li><a href="#SupportedAlgorithms">Supported Algorithms</a></li>
    </ol>

    <h2>Blog articles</h2>
    <ol>
      <li><a
        href="http://android-developers.blogspot.com/2012/03/unifying-key-store-access-in-ics.html">
          <h4>Unifying Key Store Access in ICS</h4>
      </a></li>
    </ol>
  </div>
</div>

<style type="text/css">
  tr.deprecated {
    background-color: #ccc;
    color: #999;
    font-style: italic;
  }
</style>

<p>The Android Keystore system lets you store cryptographic keys in a container
  to make it more difficult to extract from the device. Once keys are in the
  keystore, they can be used for cryptographic operations with the key material
  remaining non-exportable. Moreover, it offers facilities to restrict when and
  how keys can be used, such as requiring user authentication for key use or
  restricting keys to be used only in certain cryptographic modes. See
  <a href="#SecurityFeatures">Security Features</a> section for more information.</p>

<p>The Keystore system is used by the {@link
  android.security.KeyChain} API as well as the Android
  Keystore provider feature that was introduced in Android 4.3
  (API level 18). This document goes over when and how to use the
  Android Keystore provider.</p>


<h2 id="SecurityFeatures">Security Features</h2>

Android Keystore system protects key material from unauthorized use. Firstly, Android Keystore
mitigates unauthorized use of key material outside of the Android device by preventing extraction of
the key material from application processes and from the Android device as a whole. Secondly,
Android KeyStore mitigates unauthorized use of key material on the Android device by making apps
specify authorized uses of their keys and then enforcing these restrictions outside of the apps'
processes.

<h3 id="ExtractionPrevention">Extraction Prevention</h3>

Key material of Android Keystore keys is protected from extraction using two security measures:
<ul>
<li>Key material never enters the application process. When an application performs cryptographic
  operations using an Android Keystore key, behind the scenes plaintext, ciphertext, and messages to
  be signed or verified are fed to a system process which carries out the cryptographic operations.
  If the app's process is compromised, the attacker may be able to use the app's keys but will not
  be able to extract their key material (for example, to be used outside of the Android device).
  </li>
<li>Key material may be bound to the secure hardware (e.g., Trusted Execution Environment (TEE),
  Secure Element (SE)) of the Android device. When this feature is enabled for a key, its key
  material is never exposed outside of secure hardware. If the Android OS is compromised or an
  attacker can read the device's internal storage, the attacker may be able to use any app's Android
  Keystore keys on the Android device, but not extract them from the device. This feature is enabled
  only if the device's secure hardware supports the particular combination of key algorithm, block
  modes, padding schemes, and digests with which the key is authorized to be used. To check whether
  the feature is enabled for a key, obtain a {@link android.security.keystore.KeyInfo} for the key
  and inspect the return value of
  {@link android.security.keystore.KeyInfo#isInsideSecureHardware() KeyInfo.isInsideSecurityHardware()}.
  </li>
</ul>

<h3 id="KeyUseAuthorizations">Key Use Authorizations</h3>

To mitigate unauthorized use of keys on the Android device, Android Keystore lets apps specify
authorized uses of their keys when generating or importing the keys. Once a key is generated or
imported, its authorizations can not be changed. Authorizations are then enforced by the Android
Keystore whenever the key is used. This is an advanced security feature which is generally useful
only if your requirements are that a compromise of your application process after key
generation/import (but not before or during) cannot lead to unauthorized uses of the key.

<p>Supported key use authorizations fall into the following categories:
<ul>
<li><em>cryptography</em>: authorized key algorithm, operations or purposes (encrypt, decrypt, sign,
  verify), padding schemes, block modes, digests with which the key can be used;</li>
<li><em>temporal validity interval</em>: interval of time during which the key is authorized for
  use;</li>
<li><em>user authentication</em>: the key can only be used if the user has been authenticated
  recently enough. See <a href="#UserAuthentication">Requiring User Authentication For Key Use</a>.
  </li>
</ul>

<p>As an additional security measure, for keys whose key material is inside secure hardware (see
  {@link android.security.keystore.KeyInfo#isInsideSecureHardware() KeyInfo.isInsideSecurityHardware()})
  some key use authorizations may be enforced by secure hardware, depending on the Android device.
  Cryptographic and user authentication authorizations are likely to be enforced by secure hardware.
  Temporal validity interval authorizations are unlikely to be enforced by the secure hardware
  because it normally does not have an independent secure real-time clock.

<p>Whether a key's user authentication authorization is enforced by the secure hardware can be
  queried using
  {@link android.security.keystore.KeyInfo#isUserAuthenticationRequirementEnforcedBySecureHardware() KeyInfo.isUserAuthenticationRequirementEnforcedBySecureHardware()}.

<h2 id="WhichShouldIUse">Choosing Between a Keychain or the
Android Keystore Provider</h2>

<p>Use the {@link android.security.KeyChain} API when you want
  system-wide credentials. When an app requests the use of any credential
  through the {@link android.security.KeyChain} API, users get to
  choose, through a system-provided UI, which of the installed credentials
  an app can access. This allows several apps to use the
  same set of credentials with user consent.</p>

<p>Use the Android Keystore provider to let an individual app store its own
  credentials that only the app itself can access.
  This provides a way for apps to manage credentials that are usable
  only by itself while providing the same security benefits that the
  {@link android.security.KeyChain} API provides for system-wide
  credentials. This method requires no user interaction to select the credentials.</p>

<h2 id="UsingAndroidKeyStore">Using Android Keystore Provider</h2>

<p>
To use this feature, you use the standard {@link java.security.KeyStore}
and {@link java.security.KeyPairGenerator} or
{@link javax.crypto.KeyGenerator} classes along with the
{@code AndroidKeyStore} provider introduced in Android 4.3 (API level 18).</p>

<p>{@code AndroidKeyStore} is registered as a {@link
  java.security.KeyStore} type for use with the {@link
  java.security.KeyStore#getInstance(String) KeyStore.getInstance(type)}
  method and as a provider for use with the {@link
  java.security.KeyPairGenerator#getInstance(String, String)
  KeyPairGenerator.getInstance(algorithm, provider)} and {@link
  javax.crypto.KeyGenerator#getInstance(String, String)
  KeyGenerator.getInstance(algorithm, provider)} methods.</p>

<h3 id="GeneratingANewPrivateKey">Generating a New Private Key</h3>

<p>Generating a new {@link java.security.PrivateKey} requires that
  you also specify the initial X.509 attributes that the self-signed
  certificate will have. You can replace the certificate at a later
  time with a certificate signed by a Certificate Authority.</p>

<p>To generate the key, use a {@link java.security.KeyPairGenerator}
  with {@link android.security.KeyPairGeneratorSpec}:</p>

{@sample development/samples/ApiDemos/src/com/example/android/apis/security/KeyStoreUsage.java generate}

<h3 id="GeneratingANewSecretKey">Generating a New Secret Key</h3>

<p>To generate the key, use a {@link javax.crypto.KeyGenerator} with
  {@link android.security.keystore.KeyGenParameterSpec}.

<h3 id="WorkingWithKeyStoreEntries">Working with Keystore Entries</h3>

<p>Using the {@code AndroidKeyStore} provider takes place through
  all the standard {@link java.security.KeyStore} APIs.</p>

<h4 id="ListingEntries">Listing Entries</h4>

<p>List entries in the keystore by calling the {@link
  java.security.KeyStore#aliases()} method:</p>

{@sample development/samples/ApiDemos/src/com/example/android/apis/security/KeyStoreUsage.java list}

<h4 id="SigningAndVerifyingData">Signing and Verifying Data</h4>

<p>Sign data by fetching the {@link
  java.security.KeyStore.Entry} from the keystore and using the
  {@link java.security.Signature} APIs, such as {@link
  java.security.Signature#sign()}:</p>

{@sample development/samples/ApiDemos/src/com/example/android/apis/security/KeyStoreUsage.java sign}

<p>Similarly, verify data with the {@link java.security.Signature#verify(byte[])} method:</p>

{@sample development/samples/ApiDemos/src/com/example/android/apis/security/KeyStoreUsage.java verify}

<h3 id="UserAuthentication">Requiring User Authentication For Key Use</h3>

<p>When generating or importing a key into the {@code AndroidKeyStore} you can specify that the key
is only authorized to be used if the user has been authenticated. The user is authenticated using a
subset of their secure lock screen credentials (pattern/PIN/password, fingerprint).

<p>This is an advanced security feature which is generally useful only if your requirements are that
a compromise of your application process after key generation/import (but not before or during)
cannot bypass the requirement for the user to be authenticated to use the key.

<p>When a key is authorized to be used only if the user has been authenticated, it is configured to
operate in one of the two modes:
<ul>
<li>User authentication authorizes the use of keys for a duration of time. All keys in this mode are
  authorized for use as soon as the user unlocks the secure lock screen or confirms their secure
  lock screen credential using the
  {@link android.app.KeyguardManager#createConfirmDeviceCredentialIntent(CharSequence, CharSequence) KeyguardManager.createConfirmDeviceCredentialIntent}
  flow. The duration for which the authorization remains valid is specific to each key, as specified
  using {@code setUserAuthenticationValidityDurationSeconds} during key generation or import. Such
  keys can only be generated or imported if the secure lock screen is enabled (see
  {@link android.app.KeyguardManager#isDeviceSecure() KeyguardManager.isDeviceSecure()}). These keys
  become permanently invalidated once the secure lock screen is disabled (reconfigured to None,
  Swipe or other mode which does not authenticate the user) or forcibly reset (e.g. by a Device
  Administrator).</li>
<li>User authentication authorizes a specific cryptographic operation associated with one key. In
  this mode, each operation involving such a key must be individually authorized by the user.
  Currently, the only means of such authorization is fingerprint authentication:
  {@link android.hardware.fingerprint.FingerprintManager#authenticate(CryptoObject, CancellationSignal, int, AuthenticationCallback, Handler) FingerprintManager.authenticate}.
  Such keys can only be generated or imported if at least one fingerprint is enrolled (see
  {@link android.hardware.fingerprint.FingerprintManager#hasEnrolledFingerprints() FingerprintManager.hasEnrolledFingerprints}).
  These keys become permanently invalidated once a new fingerprint is enrolled or all fingerprints
  are unenrolled.</li>
</ul>

<h2 id="SupportedAlgorithms">Supported Algorithms</h2>

<ul>
  <li><a href="#SupportedCiphers">{@code Cipher}</a></li>
  <li><a href="#SupportedKeyGenerators">{@code KeyGenerator}</a></li>
  <li><a href="#SupportedKeyFactories">{@code KeyFactory}</a></li>
  <li><a href="#SupportedKeyPairGenerators">{@code KeyPairGenerator}</a></li>
  <li><a href="#SupportedMacs">{@code Mac}</a></li>
  <li><a href="#SupportedSignatures">{@code Signature}</a></li>
  <li><a href="#SupportedSecretKeyFactories">{@code SecretKeyFactory}</a></li>
</ul>

<h3 id="SupportedCiphers">Cipher</h3>
<table>
  <thead>
    <tr>
      <th>Algorithm</th>
      <th>Supported (API Levels)</th>
      <th>Notes</th>
    </tr>
  </thead>
  <tbody>
    <tr>
      <td>AES/CBC/NoPadding</td>
      <td>23+</td>
      <td></td>
    </tr>
    <tr>
      <td>AES/CBC/PKCS7Padding</td>
      <td>23+</td>
      <td></td>
    </tr>
    <tr>
      <td>AES/CTR/NoPadding</td>
      <td>23+</td>
      <td></td>
    </tr>
    <tr>
      <td>AES/ECB/NoPadding</td>
      <td>23+</td>
      <td></td>
    </tr>
    <tr>
      <td>AES/ECB/PKCS7Padding</td>
      <td>23+</td>
      <td></td>
    </tr>
    <tr>
      <td>AES/GCM/NoPadding</td>
      <td>23+</td>
      <td>Only 12-byte long IVs supported.</td>
    </tr>
    <tr>
      <td>RSA/ECB/NoPadding</td>
      <td>18+</td>
      <td></td>
    </tr>
    <tr>
      <td>RSA/ECB/PKCS1Padding</td>
      <td>18+</td>
      <td></td>
    </tr>
    <tr>
      <td>RSA/ECB/OAEPWithSHA-1AndMGF1Padding</td>
      <td>23+</td>
      <td></td>
    </tr>
    <tr>
      <td>RSA/ECB/OAEPWithSHA-224AndMGF1Padding</td>
      <td>23+</td>
      <td></td>
    </tr>
    <tr>
      <td>RSA/ECB/OAEPWithSHA-256AndMGF1Padding</td>
      <td>23+</td>
      <td></td>
    </tr>
    <tr>
      <td>RSA/ECB/OAEPWithSHA-384AndMGF1Padding</td>
      <td>23+</td>
      <td></td>
    </tr>
    <tr>
      <td>RSA/ECB/OAEPWithSHA-512AndMGF1Padding</td>
      <td>23+</td>
      <td></td>
    </tr>
    <tr>
      <td>RSA/ECB/OAEPPadding</td>
      <td>23+</td>
      <td></td>
    </tr>
  </tbody>
</table>

<h3 id="SupportedKeyGenerators">KeyGenerator</h3>
<table>
  <thead>
    <tr>
      <th>Algorithm</th>
      <th>Supported (API Levels)</th>
      <th>Notes</th>
    </tr>
  </thead>
  <tbody>
    <tr>
      <td>AES</td>
      <td>23+</td>
      <td>Supported sizes: 128, 192, 256</td>
    </tr>
    <tr>
      <td>HmacSHA1</td>
      <td>23+</td>
      <td>
        <ul>
          <li>Supported sizes: 8--1024 (inclusive), must be multiple of 8</li>
          <li>Default size: 160</li>
        <ul>
      </td>
    </tr>
    <tr>
      <td>HmacSHA224</td>
      <td>23+</td>
      <td>
        <ul>
          <li>Supported sizes: 8--1024 (inclusive), must be multiple of 8</li>
          <li>Default size: 224</li>
        <ul>
      </td>
    </tr>
    <tr>
      <td>HmacSHA256</td>
      <td>23+</td>
      <td>
        <ul>
          <li>Supported sizes: 8--1024 (inclusive), must be multiple of 8</li>
          <li>Default size: 256</li>
        <ul>
      </td>
    </tr>
    <tr>
      <td>HmacSHA384</td>
      <td>23+</td>
      <td>
        <ul>
          <li>Supported sizes: 8--1024 (inclusive), must be multiple of 8</li>
          <li>Default size: 384</li>
        <ul>
      </td>
    </tr>
    <tr>
      <td>HmacSHA512</td>
      <td>23+</td>
      <td>
        <ul>
          <li>Supported sizes: 8--1024 (inclusive), must be multiple of 8</li>
          <li>Default size: 512</li>
        <ul>
      </td>
    </tr>
  </tbody>
</table>

<h3 id="SupportedKeyFactories">KeyFactory</h3>
<table>
  <thead>
    <tr>
      <th>Algorithm</th>
      <th>Supported (API Levels)</th>
      <th>Notes</th>
    </tr>
  </thead>
  <tbody>
    <tr>
      <td>EC</td>
      <td>23+</td>
      <td>Supported key specs: {@link android.security.keystore.KeyInfo} (private key only),
        {@link java.security.spec.ECPublicKeySpec} (public key only),
        {@link java.security.spec.X509EncodedKeySpec} (public key only)
      </td>
    </tr>
    <tr>
      <td>RSA</td>
      <td>23+</td>
      <td>Supported key specs: {@link android.security.keystore.KeyInfo} (private key only),
        {@link java.security.spec.RSAPublicKeySpec} (public key only),
        {@link java.security.spec.X509EncodedKeySpec} (public key only)
      </td>
    </tr>
  </tbody>
</table>

<h3 id="SupportedKeyStoreKeys">KeyStore</h3>
KeyStore supports the same key types as
<a href="#SupportedKeyPairGenerators">{@code KeyPairGenerator}</a> and
<a href="#SupportedKeyGenerators">{@code KeyGenerator}</a>.

<h3 id="SupportedKeyPairGenerators">KeyPairGenerator</h3>
<table>
  <thead>
    <tr>
      <th>Algorithm</th>
      <th>Supported (API Levels)</th>
      <th>Notes</th>
    </tr>
  </thead>
  <tbody>
    <tr class="deprecated">
      <td>DSA</td>
      <td>19&ndash;22</td>
      <td></td>
    </tr>
    <tr>
      <td>EC</td>
      <td>23+</td>
      <td>
        <ul>
          <li>Supported sizes: 224, 256, 384, 521</li>
<<<<<<< HEAD
          <li>Supported named curves: P-224 (secp256r1), P-256 (aka secp256r1 and prime256v1), P-384
=======
          <li>Supported named curves: P-224 (secp224r1), P-256 (aka secp256r1 and prime256v1), P-384
>>>>>>> 9577d31b
            (aka secp384r1), P-521 (aka secp521r1)</li>
        </ul>

        <p>Prior to API Level 23, EC keys can be generated using KeyPairGenerator of algorithm "RSA"
        initialized {@link android.security.KeyPairGeneratorSpec} whose key type is set to "EC"
        using {@link android.security.KeyPairGeneratorSpec.Builder#setKeyType(String)}. EC curve
        name cannot be specified using this method -- a NIST P-curve is automatically chosen based
        on the requested key size.
      </td>
    </tr>
    <tr>
      <td>RSA</td>
      <td>18+</td>
      <td>
        <ul>
          <li>Supported sizes: 512, 768, 1024, 2048, 3072, 4096</li>
          <li>Supported public exponents: 3, 65537</li>
          <li>Default public exponent: 65537</li>
        </ul>
      </td>
    </tr>
  </tbody>
</table>

<h3 id="SupportedMacs">Mac</h3>
<table>
  <thead>
    <tr>
      <th>Algorithm</th>
      <th>Supported (API Levels)</th>
      <th>Notes</th>
    </tr>
  </thead>
  <tbody>
    <tr>
      <td>HmacSHA1</td>
      <td>23+</td>
      <td></td>
    </tr>
    <tr>
      <td>HmacSHA224</td>
      <td>23+</td>
      <td></td>
    </tr>
    <tr>
      <td>HmacSHA256</td>
      <td>23+</td>
      <td></td>
    </tr>
    <tr>
      <td>HmacSHA384</td>
      <td>23+</td>
      <td></td>
    </tr>
    <tr>
      <td>HmacSHA512</td>
      <td>23+</td>
      <td></td>
    </tr>
  </tbody>
</table>

<h3 id="SupportedSignatures">Signature</h3>
<table>
  <thead>
    <tr>
      <th>Algorithm</th>
      <th>Supported (API Levels)</th>
      <th>Notes</th>
    </tr>
  </thead>
  <tbody>
    <tr>
      <td>MD5withRSA</td>
      <td>18+</td>
      <td></td>
    </tr>
    <tr>
      <td>NONEwithECDSA</td>
      <td>23+</td>
      <td></td>
    </tr>
    <tr>
      <td>NONEwithRSA</td>
      <td>18+</td>
      <td></td>
    </tr>
    <tr class="deprecated">
      <td>SHA1withDSA</td>
      <td>19&ndash;22</td>
      <td></td>
    </tr>
    <tr>
      <td>SHA1withECDSA</td>
      <td>19+</td>
      <td></td>
    </tr>
    <tr>
      <td>SHA1withRSA</td>
      <td>18+</td>
      <td></td>
    </tr>
    <tr>
      <td>SHA1withRSA/PSS</td>
      <td>23+</td>
      <td></td>
    </tr>
    <tr class="deprecated">
      <td>SHA224withDSA</td>
      <td>20&ndash;22</td>
      <td></td>
    </tr>
    <tr>
      <td>SHA224withECDSA</td>
      <td>20+</td>
      <td></td>
    </tr>
    <tr>
      <td>SHA224withRSA</td>
      <td>20+</td>
      <td></td>
    </tr>
    <tr>
      <td>SHA224withRSA/PSS</td>
      <td>23+</td>
      <td></td>
    </tr>
    <tr class="deprecated">
      <td>SHA256withDSA</td>
      <td>19&ndash;22</td>
      <td></td>
    </tr>
    <tr>
      <td>SHA256withECDSA</td>
      <td>19+</td>
      <td></td>
    </tr>
    <tr>
      <td>SHA256withRSA</td>
      <td>18+</td>
      <td></td>
    </tr>
    <tr>
      <td>SHA256withRSA/PSS</td>
      <td>23+</td>
      <td></td>
    </tr>
    <tr class="deprecated">
      <td>SHA384withDSA</td>
      <td>19&ndash;22</td>
      <td></td>
    </tr>
    <tr>
      <td>SHA384withECDSA</td>
      <td>19+</td>
      <td></td>
    </tr>
    <tr>
      <td>SHA384withRSA</td>
      <td>18+</td>
      <td></td>
    </tr>
    <tr>
      <td>SHA384withRSA/PSS</td>
      <td>23+</td>
      <td></td>
    </tr>
    <tr class="deprecated">
      <td>SHA512withDSA</td>
      <td>19&ndash;22</td>
      <td></td>
    </tr>
    <tr>
      <td>SHA512withECDSA</td>
      <td>19+</td>
      <td></td>
    </tr>
    <tr>
      <td>SHA512withRSA</td>
      <td>18+</td>
      <td></td>
    </tr>
    <tr>
      <td>SHA512withRSA/PSS</td>
      <td>23+</td>
      <td></td>
    </tr>
  </tbody>
</table>

<h3 id="SupportedSecretKeyFactories">SecretKeyFactory</h3>
<table>
  <thead>
    <tr>
      <th>Algorithm</th>
      <th>Supported (API Levels)</th>
      <th>Notes</th>
    </tr>
  </thead>
  <tbody>
    <tr>
      <td>AES</td>
      <td>23+</td>
      <td>Supported key specs: {@link android.security.keystore.KeyInfo}</td>
    </tr>
    <tr>
      <td>HmacSHA1</td>
      <td>23+</td>
      <td>Supported key specs: {@link android.security.keystore.KeyInfo}</td>
    </tr>
    <tr>
      <td>HmacSHA224</td>
      <td>23+</td>
      <td>Supported key specs: {@link android.security.keystore.KeyInfo}</td>
    </tr>
    <tr>
      <td>HmacSHA256</td>
      <td>23+</td>
      <td>Supported key specs: {@link android.security.keystore.KeyInfo}</td>
    </tr>
    <tr>
      <td>HmacSHA384</td>
      <td>23+</td>
      <td>Supported key specs: {@link android.security.keystore.KeyInfo}</td>
    </tr>
    <tr>
      <td>HmacSHA512</td>
      <td>23+</td>
      <td>Supported key specs: {@link android.security.keystore.KeyInfo}</td>
    </tr>
  </tbody>
</table><|MERGE_RESOLUTION|>--- conflicted
+++ resolved
@@ -442,11 +442,7 @@
       <td>
         <ul>
           <li>Supported sizes: 224, 256, 384, 521</li>
-<<<<<<< HEAD
-          <li>Supported named curves: P-224 (secp256r1), P-256 (aka secp256r1 and prime256v1), P-384
-=======
           <li>Supported named curves: P-224 (secp224r1), P-256 (aka secp256r1 and prime256v1), P-384
->>>>>>> 9577d31b
             (aka secp384r1), P-521 (aka secp521r1)</li>
         </ul>
 
