/*
 * Copyright (C) 2010 The Android Open Source Project
 *
 * Licensed under the Apache License, Version 2.0 (the "License");
 * you may not use this file except in compliance with the License.
 * You may obtain a copy of the License at
 *
 *      http://www.apache.org/licenses/LICENSE-2.0
 *
 * Unless required by applicable law or agreed to in writing, software
 * distributed under the License is distributed on an "AS IS" BASIS,
 * WITHOUT WARRANTIES OR CONDITIONS OF ANY KIND, either express or implied.
 * See the License for the specific language governing permissions and
 * limitations under the License.
 */

package android.net.sip;

import gov.nist.javax.sdp.fields.SDPKeywords;

import android.content.Context;
import android.media.AudioManager;
import android.media.Ringtone;
import android.media.RingtoneManager;
import android.media.ToneGenerator;
import android.net.Uri;
import android.net.rtp.AudioCodec;
import android.net.rtp.AudioGroup;
import android.net.rtp.AudioStream;
import android.net.rtp.RtpStream;
<<<<<<< HEAD
import android.net.sip.ISipSession;
import android.net.sip.SdpSessionDescription;
import android.net.sip.SessionDescription;
import android.net.sip.SipAudioCall;
import android.net.sip.SipManager;
import android.net.sip.SipProfile;
import android.net.sip.SipSessionAdapter;
import android.net.sip.SipSessionState;
=======
import android.net.wifi.WifiManager;
>>>>>>> 12eaf9d5
import android.os.Message;
import android.os.RemoteException;
import android.os.Vibrator;
import android.provider.Settings;
import android.util.Log;

import java.io.IOException;
import java.net.InetAddress;
import java.text.ParseException;
import java.util.ArrayList;
import java.util.HashMap;
import java.util.List;
import java.util.Map;
import javax.sdp.SdpException;
import javax.sip.SipException;

/**
 * Class that handles an audio call over SIP. 
 */
/** @hide */
public class SipAudioCallImpl extends SipSessionAdapter
        implements SipAudioCall {
    private static final String TAG = SipAudioCallImpl.class.getSimpleName();
    private static final boolean RELEASE_SOCKET = true;
    private static final boolean DONT_RELEASE_SOCKET = false;
    private static final String AUDIO = "audio";
    private static final int DTMF = 101;

    private Context mContext;
    private SipProfile mLocalProfile;
    private SipAudioCall.Listener mListener;
    private ISipSession mSipSession;
    private SdpSessionDescription mPeerSd;

    private AudioStream mAudioStream;
    private AudioGroup mAudioGroup;
    private SdpSessionDescription.AudioCodec mCodec;
    private long mSessionId = -1L; // SDP session ID
    private boolean mInCall = false;
    private boolean mMuted = false;
    private boolean mHold = false;

    private boolean mRingbackToneEnabled = true;
    private boolean mRingtoneEnabled = true;
    private Ringtone mRingtone;
    private ToneGenerator mRingbackTone;

    private SipProfile mPendingCallRequest;

    public SipAudioCallImpl(Context context, SipProfile localProfile) {
        mContext = context;
        mLocalProfile = localProfile;
    }

    public void setListener(SipAudioCall.Listener listener) {
        setListener(listener, false);
    }

    public void setListener(SipAudioCall.Listener listener,
            boolean callbackImmediately) {
        mListener = listener;
        if ((listener == null) || !callbackImmediately) return;
        try {
            SipSessionState state = getState();
            switch (state) {
            case READY_TO_CALL:
                listener.onReadyToCall(this);
                break;
            case INCOMING_CALL:
                listener.onRinging(this, getPeerProfile(mSipSession));
                startRinging();
                break;
            case OUTGOING_CALL:
                listener.onCalling(this);
                break;
            default:
                listener.onError(this, "wrong state to attach call: " + state);
            }
        } catch (Throwable t) {
            Log.e(TAG, "setListener()", t);
        }
    }

    public synchronized boolean isInCall() {
        return mInCall;
    }

    public synchronized boolean isOnHold() {
        return mHold;
    }

    public void close() {
        close(true);
    }

    private synchronized void close(boolean closeRtp) {
        if (closeRtp) stopCall(RELEASE_SOCKET);
        stopRingbackTone();
        stopRinging();
        mSipSession = null;
        mInCall = false;
        mHold = false;
        mSessionId = -1L;
    }

    public synchronized SipProfile getLocalProfile() {
        return mLocalProfile;
    }

    public synchronized SipProfile getPeerProfile() {
        try {
            return (mSipSession == null) ? null : mSipSession.getPeerProfile();
        } catch (RemoteException e) {
            return null;
        }
    }

    public synchronized SipSessionState getState() {
        if (mSipSession == null) return SipSessionState.READY_TO_CALL;
        try {
            return Enum.valueOf(SipSessionState.class, mSipSession.getState());
        } catch (RemoteException e) {
            return SipSessionState.REMOTE_ERROR;
        }
    }


    public synchronized ISipSession getSipSession() {
        return mSipSession;
    }

    @Override
    public void onCalling(ISipSession session) {
        Log.d(TAG, "calling... " + session);
        Listener listener = mListener;
        if (listener != null) {
            try {
                listener.onCalling(SipAudioCallImpl.this);
            } catch (Throwable t) {
                Log.e(TAG, "onCalling()", t);
            }
        }
    }

    @Override
    public void onRingingBack(ISipSession session) {
        Log.d(TAG, "sip call ringing back: " + session);
        if (!mInCall) startRingbackTone();
        Listener listener = mListener;
        if (listener != null) {
            try {
                listener.onRingingBack(SipAudioCallImpl.this);
            } catch (Throwable t) {
                Log.e(TAG, "onRingingBack()", t);
            }
        }
    }

    @Override
    public synchronized void onRinging(ISipSession session,
            SipProfile peerProfile, String sessionDescription) {
        try {
            if ((mSipSession == null) || !mInCall
                    || !session.getCallId().equals(mSipSession.getCallId())) {
                // should not happen
                session.endCall();
                return;
            }

            // session changing request
            try {
                mPeerSd = new SdpSessionDescription(sessionDescription);
                answerCall();
            } catch (Throwable e) {
                Log.e(TAG, "onRinging()", e);
                session.endCall();
            }
        } catch (RemoteException e) {
            Log.e(TAG, "onRinging()", e);
        }
    }

    private synchronized void establishCall(String sessionDescription) {
        stopRingbackTone();
        stopRinging();
        try {
            SdpSessionDescription sd =
                    new SdpSessionDescription(sessionDescription);
            Log.d(TAG, "sip call established: " + sd);
            startCall(sd);
            mInCall = true;
        } catch (SdpException e) {
            Log.e(TAG, "createSessionDescription()", e);
        }
    }

    @Override
    public void onCallEstablished(ISipSession session,
            String sessionDescription) {
        establishCall(sessionDescription);
        Listener listener = mListener;
        if (listener != null) {
            try {
                if (mHold) {
                    listener.onCallHeld(SipAudioCallImpl.this);
                } else {
                    listener.onCallEstablished(SipAudioCallImpl.this);
                }
            } catch (Throwable t) {
                Log.e(TAG, "onCallEstablished()", t);
            }
        }
    }

    @Override
    public void onCallEnded(ISipSession session) {
        Log.d(TAG, "sip call ended: " + session);
        close();
        Listener listener = mListener;
        if (listener != null) {
            try {
                listener.onCallEnded(SipAudioCallImpl.this);
            } catch (Throwable t) {
                Log.e(TAG, "onCallEnded()", t);
            }
        }
    }

    @Override
    public void onCallBusy(ISipSession session) {
        Log.d(TAG, "sip call busy: " + session);
        close(false);
        Listener listener = mListener;
        if (listener != null) {
            try {
                listener.onCallBusy(SipAudioCallImpl.this);
            } catch (Throwable t) {
                Log.e(TAG, "onCallBusy()", t);
            }
        }
    }

    @Override
    public void onCallChangeFailed(ISipSession session,
            String className, String message) {
        Log.d(TAG, "sip call change failed: " + message);
        Listener listener = mListener;
        if (listener != null) {
            try {
                listener.onError(SipAudioCallImpl.this,
                        className + ": " + message);
            } catch (Throwable t) {
                Log.e(TAG, "onCallBusy()", t);
            }
        }
    }

    @Override
    public void onError(ISipSession session, String className,
            String message) {
        Log.d(TAG, "sip session error: " + className + ": " + message);
        synchronized (this) {
            if (!isInCall()) close(true);
        }
        Listener listener = mListener;
        if (listener != null) {
            try {
                listener.onError(SipAudioCallImpl.this,
                        className + ": " + message);
            } catch (Throwable t) {
                Log.e(TAG, "onError()", t);
            }
        }
    }

    public synchronized void attachCall(ISipSession session,
            String sessionDescription) throws SipException {
        mSipSession = session;
        try {
            mPeerSd = new SdpSessionDescription(sessionDescription);
            session.setListener(this);
        } catch (Throwable e) {
            Log.e(TAG, "attachCall()", e);
            throwSipException(e);
        }
    }

    public synchronized void makeCall(SipProfile peerProfile,
            SipManager sipManager) throws SipException {
        try {
            mSipSession = sipManager.createSipSession(mLocalProfile, this);
            if (mSipSession == null) {
                throw new SipException(
                        "Failed to create SipSession; network available?");
            }
            mSipSession.makeCall(peerProfile, createOfferSessionDescription());
        } catch (Throwable e) {
            if (e instanceof SipException) {
                throw (SipException) e;
            } else {
                throwSipException(e);
            }
        }
    }

    public synchronized void endCall() throws SipException {
        try {
            stopRinging();
            stopCall(true);
            mInCall = false;

            // perform the above local ops first and then network op
            if (mSipSession != null) mSipSession.endCall();
        } catch (Throwable e) {
            throwSipException(e);
        }
    }

    public synchronized void holdCall() throws SipException {
        if (mHold) return;
        try {
            mSipSession.changeCall(createHoldSessionDescription());
            mHold = true;
        } catch (Throwable e) {
            throwSipException(e);
        }

        AudioGroup audioGroup = getAudioGroup();
        if (audioGroup != null) audioGroup.setMode(AudioGroup.MODE_ON_HOLD);
    }

    public synchronized void answerCall() throws SipException {
        try {
            stopRinging();
            mSipSession.answerCall(createAnswerSessionDescription());
        } catch (Throwable e) {
            Log.e(TAG, "answerCall()", e);
            throwSipException(e);
        }
    }

    public synchronized void continueCall() throws SipException {
        if (!mHold) return;
        try {
            mHold = false;
            mSipSession.changeCall(createContinueSessionDescription());
        } catch (Throwable e) {
            throwSipException(e);
        }

        AudioGroup audioGroup = getAudioGroup();
        if (audioGroup != null) audioGroup.setMode(AudioGroup.MODE_NORMAL);
    }

    private String createOfferSessionDescription() {
        AudioCodec[] codecs = AudioCodec.getSystemSupportedCodecs();
        return createSdpBuilder(true, convert(codecs)).build();
    }

    private String createAnswerSessionDescription() {
        try {
            // choose an acceptable media from mPeerSd to answer
            SdpSessionDescription.AudioCodec codec = getCodec(mPeerSd);
            SdpSessionDescription.Builder sdpBuilder =
                    createSdpBuilder(false, codec);
            if (mPeerSd.isSendOnly(AUDIO)) {
                sdpBuilder.addMediaAttribute(AUDIO, "recvonly", (String) null);
            } else if (mPeerSd.isReceiveOnly(AUDIO)) {
                sdpBuilder.addMediaAttribute(AUDIO, "sendonly", (String) null);
            }
            return sdpBuilder.build();
        } catch (SdpException e) {
            throw new RuntimeException(e);
        }
    }

    private String createHoldSessionDescription() {
        try {
            return createSdpBuilder(false, mCodec)
                    .addMediaAttribute(AUDIO, "sendonly", (String) null)
                    .build();
        } catch (SdpException e) {
            throw new RuntimeException(e);
        }
    }

<<<<<<< HEAD
    private SessionDescription createContinueSessionDescription() {
=======
    private void grabWifiHighPerfLock() {
        if (mWifiHighPerfLock == null) {
            Log.v(TAG, "acquire wifi high perf lock");
            mWifiHighPerfLock = ((WifiManager)
                    mContext.getSystemService(Context.WIFI_SERVICE))
                    .createWifiLock(WifiManager.WIFI_MODE_FULL_HIGH_PERF, TAG);
            mWifiHighPerfLock.acquire();
        }
    }

    private void releaseWifiHighPerfLock() {
        if (mWifiHighPerfLock != null) {
            Log.v(TAG, "release wifi high perf lock");
            mWifiHighPerfLock.release();
            mWifiHighPerfLock = null;
        }
    }

    private boolean isWifiOn() {
        return (mWm.getConnectionInfo().getBSSID() == null) ? false : true;
    }

    private String createContinueSessionDescription() {
>>>>>>> 12eaf9d5
        return createSdpBuilder(true, mCodec).build();
    }

    private String getMediaDescription(SdpSessionDescription.AudioCodec codec) {
        return String.format("%d %s/%d", codec.payloadType, codec.name,
                codec.sampleRate);
    }

    private long getSessionId() {
        if (mSessionId < 0) {
            mSessionId = System.currentTimeMillis();
        }
        return mSessionId;
    }

    private SdpSessionDescription.Builder createSdpBuilder(
            boolean addTelephoneEvent,
            SdpSessionDescription.AudioCodec... codecs) {
        String localIp = getLocalIp();
        SdpSessionDescription.Builder sdpBuilder;
        try {
            long sessionVersion = System.currentTimeMillis();
            sdpBuilder = new SdpSessionDescription.Builder("SIP Call")
                    .setOrigin(mLocalProfile, getSessionId(), sessionVersion,
                            SDPKeywords.IN, SDPKeywords.IPV4, localIp)
                    .setConnectionInfo(SDPKeywords.IN, SDPKeywords.IPV4,
                            localIp);
            List<Integer> codecIds = new ArrayList<Integer>();
            for (SdpSessionDescription.AudioCodec codec : codecs) {
                codecIds.add(codec.payloadType);
            }
            if (addTelephoneEvent) codecIds.add(DTMF);
            sdpBuilder.addMedia(AUDIO, getLocalMediaPort(), 1, "RTP/AVP",
                    codecIds.toArray(new Integer[codecIds.size()]));
            for (SdpSessionDescription.AudioCodec codec : codecs) {
                sdpBuilder.addMediaAttribute(AUDIO, "rtpmap",
                        getMediaDescription(codec));
            }
            if (addTelephoneEvent) {
                sdpBuilder.addMediaAttribute(AUDIO, "rtpmap",
                        DTMF + " telephone-event/8000");
            }
            // FIXME: deal with vbr codec
            sdpBuilder.addMediaAttribute(AUDIO, "ptime", "20");
        } catch (SdpException e) {
            throw new RuntimeException(e);
        }
        return sdpBuilder;
    }

    public synchronized void toggleMute() {
        AudioGroup audioGroup = getAudioGroup();
        if (audioGroup != null) {
            audioGroup.setMode(
                    mMuted ? AudioGroup.MODE_NORMAL : AudioGroup.MODE_MUTED);
            mMuted = !mMuted;
        }
    }

    public synchronized boolean isMuted() {
        return mMuted;
    }

    public synchronized void setSpeakerMode(boolean speakerMode) {
        ((AudioManager) mContext.getSystemService(Context.AUDIO_SERVICE))
                .setSpeakerphoneOn(speakerMode);
    }

    public void sendDtmf(int code) {
        sendDtmf(code, null);
    }

    public synchronized void sendDtmf(int code, Message result) {
        AudioGroup audioGroup = getAudioGroup();
        if ((audioGroup != null) && (mSipSession != null)
                && (SipSessionState.IN_CALL == getState())) {
            Log.v(TAG, "send DTMF: " + code);
            audioGroup.sendDtmf(code);
        }
        if (result != null) result.sendToTarget();
    }

    public synchronized AudioStream getAudioStream() {
        return mAudioStream;
    }

    public synchronized AudioGroup getAudioGroup() {
        if (mAudioGroup != null) return mAudioGroup;
        return ((mAudioStream == null) ? null : mAudioStream.getAudioGroup());
    }

    public synchronized void setAudioGroup(AudioGroup group) {
        if ((mAudioStream != null) && (mAudioStream.getAudioGroup() != null)) {
            mAudioStream.join(group);
        }
        mAudioGroup = group;
    }

    private SdpSessionDescription.AudioCodec getCodec(SdpSessionDescription sd) {
        HashMap<String, AudioCodec> acceptableCodecs =
                new HashMap<String, AudioCodec>();
        for (AudioCodec codec : AudioCodec.getSystemSupportedCodecs()) {
            acceptableCodecs.put(codec.name, codec);
        }
        for (SdpSessionDescription.AudioCodec codec : sd.getAudioCodecs()) {
            AudioCodec matchedCodec = acceptableCodecs.get(codec.name);
            if (matchedCodec != null) return codec;
        }
        Log.w(TAG, "no common codec is found, use PCM/0");
        return convert(AudioCodec.ULAW);
    }

    private AudioCodec convert(SdpSessionDescription.AudioCodec codec) {
        AudioCodec c = AudioCodec.getSystemSupportedCodec(codec.name);
        return ((c == null) ? AudioCodec.ULAW : c);
    }

    private SdpSessionDescription.AudioCodec convert(AudioCodec codec) {
        return new SdpSessionDescription.AudioCodec(codec.defaultType,
                codec.name, codec.sampleRate, codec.sampleCount);
    }

    private SdpSessionDescription.AudioCodec[] convert(AudioCodec[] codecs) {
        SdpSessionDescription.AudioCodec[] copies =
                new SdpSessionDescription.AudioCodec[codecs.length];
        for (int i = 0, len = codecs.length; i < len; i++) {
            copies[i] = convert(codecs[i]);
        }
        return copies;
    }

    private void startCall(SdpSessionDescription peerSd) {
        stopCall(DONT_RELEASE_SOCKET);

        mPeerSd = peerSd;
        String peerMediaAddress = peerSd.getPeerMediaAddress(AUDIO);
        // TODO: handle multiple media fields
        int peerMediaPort = peerSd.getPeerMediaPort(AUDIO);
        Log.i(TAG, "start audiocall " + peerMediaAddress + ":" + peerMediaPort);

        int localPort = getLocalMediaPort();
        int sampleRate = 8000;
        int frameSize = sampleRate / 50; // 160
        try {
            // TODO: get sample rate from sdp
            mCodec = getCodec(peerSd);

            AudioStream audioStream = mAudioStream;
            audioStream.associate(InetAddress.getByName(peerMediaAddress),
                    peerMediaPort);
            audioStream.setCodec(convert(mCodec), mCodec.payloadType);
            audioStream.setDtmfType(DTMF);
            Log.d(TAG, "start media: localPort=" + localPort + ", peer="
                    + peerMediaAddress + ":" + peerMediaPort);

            audioStream.setMode(RtpStream.MODE_NORMAL);
            if (!mHold) {
                // FIXME: won't work if peer is not sending nor receiving
                if (!peerSd.isSending(AUDIO)) {
                    Log.d(TAG, "   not receiving");
                    audioStream.setMode(RtpStream.MODE_SEND_ONLY);
                }
                if (!peerSd.isReceiving(AUDIO)) {
                    Log.d(TAG, "   not sending");
                    audioStream.setMode(RtpStream.MODE_RECEIVE_ONLY);
                }

                /* The recorder volume will be very low if the device is in
                 * IN_CALL mode. Therefore, we have to set the mode to NORMAL
                 * in order to have the normal microphone level.
                 */
                ((AudioManager) mContext.getSystemService
                        (Context.AUDIO_SERVICE))
                        .setMode(AudioManager.MODE_NORMAL);
            }

            // AudioGroup logic:
            AudioGroup audioGroup = getAudioGroup();
            if (mHold) {
                if (audioGroup != null) {
                    audioGroup.setMode(AudioGroup.MODE_ON_HOLD);
                }
                // don't create an AudioGroup here; doing so will fail if
                // there's another AudioGroup out there that's active
            } else {
                if (audioGroup == null) audioGroup = new AudioGroup();
                audioStream.join(audioGroup);
                if (mMuted) {
                    audioGroup.setMode(AudioGroup.MODE_MUTED);
                } else {
                    audioGroup.setMode(AudioGroup.MODE_NORMAL);
                }
            }
        } catch (Exception e) {
            Log.e(TAG, "call()", e);
        }
    }

    private void stopCall(boolean releaseSocket) {
        Log.d(TAG, "stop audiocall");
        if (mAudioStream != null) {
            mAudioStream.join(null);

            if (releaseSocket) {
                mAudioStream.release();
                mAudioStream = null;
            }
        }
    }

    private int getLocalMediaPort() {
        if (mAudioStream != null) return mAudioStream.getLocalPort();
        try {
            AudioStream s = mAudioStream =
                    new AudioStream(InetAddress.getByName(getLocalIp()));
            return s.getLocalPort();
        } catch (IOException e) {
            Log.w(TAG, "getLocalMediaPort(): " + e);
            throw new RuntimeException(e);
        }
    }

    private String getLocalIp() {
        try {
            return mSipSession.getLocalIp();
        } catch (RemoteException e) {
            // FIXME
            return "127.0.0.1";
        }
    }

    public synchronized void setRingbackToneEnabled(boolean enabled) {
        mRingbackToneEnabled = enabled;
    }

    public synchronized void setRingtoneEnabled(boolean enabled) {
        mRingtoneEnabled = enabled;
    }

    private void startRingbackTone() {
        if (!mRingbackToneEnabled) return;
        if (mRingbackTone == null) {
            // The volume relative to other sounds in the stream
            int toneVolume = 80;
            mRingbackTone = new ToneGenerator(
                    AudioManager.STREAM_VOICE_CALL, toneVolume);
        }
        mRingbackTone.startTone(ToneGenerator.TONE_CDMA_LOW_PBX_L);
    }

    private void stopRingbackTone() {
        if (mRingbackTone != null) {
            mRingbackTone.stopTone();
            mRingbackTone.release();
            mRingbackTone = null;
        }
    }

    private void startRinging() {
        if (!mRingtoneEnabled) return;
        ((Vibrator) mContext.getSystemService(Context.VIBRATOR_SERVICE))
                .vibrate(new long[] {0, 1000, 1000}, 1);
        AudioManager am = (AudioManager)
                mContext.getSystemService(Context.AUDIO_SERVICE);
        if (am.getStreamVolume(AudioManager.STREAM_RING) > 0) {
            String ringtoneUri =
                    Settings.System.DEFAULT_RINGTONE_URI.toString();
            mRingtone = RingtoneManager.getRingtone(mContext,
                    Uri.parse(ringtoneUri));
            mRingtone.play();
        }
    }

    private void stopRinging() {
        ((Vibrator) mContext.getSystemService(Context.VIBRATOR_SERVICE))
                .cancel();
        if (mRingtone != null) mRingtone.stop();
    }

    private void throwSipException(Throwable throwable) throws SipException {
        if (throwable instanceof SipException) {
            throw (SipException) throwable;
        } else {
            throw new SipException("", throwable);
        }
    }

    private SipProfile getPeerProfile(ISipSession session) {
        try {
            return session.getPeerProfile();
        } catch (RemoteException e) {
            return null;
        }
    }
}<|MERGE_RESOLUTION|>--- conflicted
+++ resolved
@@ -28,18 +28,6 @@
 import android.net.rtp.AudioGroup;
 import android.net.rtp.AudioStream;
 import android.net.rtp.RtpStream;
-<<<<<<< HEAD
-import android.net.sip.ISipSession;
-import android.net.sip.SdpSessionDescription;
-import android.net.sip.SessionDescription;
-import android.net.sip.SipAudioCall;
-import android.net.sip.SipManager;
-import android.net.sip.SipProfile;
-import android.net.sip.SipSessionAdapter;
-import android.net.sip.SipSessionState;
-=======
-import android.net.wifi.WifiManager;
->>>>>>> 12eaf9d5
 import android.os.Message;
 import android.os.RemoteException;
 import android.os.Vibrator;
@@ -426,33 +414,7 @@
         }
     }
 
-<<<<<<< HEAD
-    private SessionDescription createContinueSessionDescription() {
-=======
-    private void grabWifiHighPerfLock() {
-        if (mWifiHighPerfLock == null) {
-            Log.v(TAG, "acquire wifi high perf lock");
-            mWifiHighPerfLock = ((WifiManager)
-                    mContext.getSystemService(Context.WIFI_SERVICE))
-                    .createWifiLock(WifiManager.WIFI_MODE_FULL_HIGH_PERF, TAG);
-            mWifiHighPerfLock.acquire();
-        }
-    }
-
-    private void releaseWifiHighPerfLock() {
-        if (mWifiHighPerfLock != null) {
-            Log.v(TAG, "release wifi high perf lock");
-            mWifiHighPerfLock.release();
-            mWifiHighPerfLock = null;
-        }
-    }
-
-    private boolean isWifiOn() {
-        return (mWm.getConnectionInfo().getBSSID() == null) ? false : true;
-    }
-
     private String createContinueSessionDescription() {
->>>>>>> 12eaf9d5
         return createSdpBuilder(true, mCodec).build();
     }
 
