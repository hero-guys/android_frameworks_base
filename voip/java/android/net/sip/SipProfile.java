--- conflicted
+++ resolved
@@ -49,12 +49,9 @@
     private String mDomain;
     private String mProtocol = UDP;
     private String mProfileName;
-<<<<<<< HEAD
     private String mUserAgent;
-=======
     private String mAuthUserName;
     private int mPort = DEFAULT_PORT;
->>>>>>> 322891c6
     private boolean mSendKeepAlive = false;
     private boolean mAutoRegistration = true;
     private transient int mCallingUid = 0;
@@ -105,11 +102,8 @@
             mUri.setUserPassword(profile.getPassword());
             mDisplayName = profile.getDisplayName();
             mProxyAddress = profile.getProxyAddress();
-<<<<<<< HEAD
             mUserAgent = profile.getUserAgent();
-=======
             mProfile.mPort = profile.getPort();
->>>>>>> 322891c6
         }
 
         /**
@@ -308,18 +302,15 @@
                         mUri.setPort(mProfile.mPort);
                     }
                 }
-<<<<<<< HEAD
                 if (!TextUtils.isEmpty(mUserAgent)) {
                     mProfile.mUserAgent = mUserAgent;
                 } else {
                     mProfile.mUserAgent = "SIPAUA/0.1.001";
                 }
-=======
                 mProfile.mAddress = mAddressFactory.createAddress(
                         mDisplayName, mUri);
             } catch (InvalidArgumentException e) {
                 throw new RuntimeException(e);
->>>>>>> 322891c6
             } catch (ParseException e) {
                 // must not occur
                 throw new RuntimeException(e);
