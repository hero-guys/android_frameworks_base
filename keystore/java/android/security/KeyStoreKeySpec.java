/*
 * Copyright (C) 2015 The Android Open Source Project
 *
 * Licensed under the Apache License, Version 2.0 (the "License");
 * you may not use this file except in compliance with the License.
 * You may obtain a copy of the License at
 *
 *      http://www.apache.org/licenses/LICENSE-2.0
 *
 * Unless required by applicable law or agreed to in writing, software
 * distributed under the License is distributed on an "AS IS" BASIS,
 * WITHOUT WARRANTIES OR CONDITIONS OF ANY KIND, either express or implied.
 * See the License for the specific language governing permissions and
 * limitations under the License.
 */

package android.security;

import java.security.spec.KeySpec;
import java.util.Date;

/**
 * Information about a key from the <a href="{@docRoot}training/articles/keystore.html">Android
 * KeyStore</a>.
 *
 * @hide
 */
public class KeyStoreKeySpec implements KeySpec {
    private final String mKeystoreAlias;
    private final int mKeySize;
    private final boolean mTeeBacked;
    private final @KeyStoreKeyProperties.OriginEnum int mOrigin;
    private final Date mKeyValidityStart;
    private final Date mKeyValidityForOriginationEnd;
    private final Date mKeyValidityForConsumptionEnd;
    private final @KeyStoreKeyProperties.PurposeEnum int mPurposes;
    private final String[] mEncryptionPaddings;
    private final String[] mSignaturePaddings;
    private final String[] mDigests;
    private final String[] mBlockModes;
    private final @KeyStoreKeyProperties.UserAuthenticatorEnum int mUserAuthenticators;
    private final @KeyStoreKeyProperties.UserAuthenticatorEnum int mTeeEnforcedUserAuthenticators;
    private final int mUserAuthenticationValidityDurationSeconds;
    private final boolean mInvalidatedOnNewFingerprintEnrolled;

    /**
     * @hide
     */
    KeyStoreKeySpec(String keystoreKeyAlias,
            boolean teeBacked,
            @KeyStoreKeyProperties.OriginEnum int origin,
            int keySize,
            Date keyValidityStart,
            Date keyValidityForOriginationEnd,
            Date keyValidityForConsumptionEnd,
<<<<<<< HEAD
            @KeyStoreKeyConstraints.PurposeEnum int purposes,
            @KeyStoreKeyConstraints.AlgorithmEnum int algorithm,
            @KeyStoreKeyConstraints.PaddingEnum int paddings,
            @KeyStoreKeyConstraints.DigestEnum int digests,
            @KeyStoreKeyConstraints.BlockModeEnum int blockModes,
            @KeyStoreKeyConstraints.UserAuthenticatorEnum int userAuthenticators,
            @KeyStoreKeyConstraints.UserAuthenticatorEnum int teeEnforcedUserAuthenticators,
            int userAuthenticationValidityDurationSeconds,
            boolean invalidatedOnNewFingerprintEnrolled) {
=======
            @KeyStoreKeyProperties.PurposeEnum int purposes,
            String[] encryptionPaddings,
            String[] signaturePaddings,
            String[] digests,
            String[] blockModes,
            @KeyStoreKeyProperties.UserAuthenticatorEnum int userAuthenticators,
            @KeyStoreKeyProperties.UserAuthenticatorEnum int teeEnforcedUserAuthenticators,
            int userAuthenticationValidityDurationSeconds) {
>>>>>>> a978a3d6
        mKeystoreAlias = keystoreKeyAlias;
        mTeeBacked = teeBacked;
        mOrigin = origin;
        mKeySize = keySize;
        mKeyValidityStart = keyValidityStart;
        mKeyValidityForOriginationEnd = keyValidityForOriginationEnd;
        mKeyValidityForConsumptionEnd = keyValidityForConsumptionEnd;
        mPurposes = purposes;
        mEncryptionPaddings =
                ArrayUtils.cloneIfNotEmpty(ArrayUtils.nullToEmpty(encryptionPaddings));
        mSignaturePaddings =
                ArrayUtils.cloneIfNotEmpty(ArrayUtils.nullToEmpty(signaturePaddings));
        mDigests = ArrayUtils.cloneIfNotEmpty(ArrayUtils.nullToEmpty(digests));
        mBlockModes = ArrayUtils.cloneIfNotEmpty(ArrayUtils.nullToEmpty(blockModes));
        mUserAuthenticators = userAuthenticators;
        mTeeEnforcedUserAuthenticators = teeEnforcedUserAuthenticators;
        mUserAuthenticationValidityDurationSeconds = userAuthenticationValidityDurationSeconds;
        mInvalidatedOnNewFingerprintEnrolled = invalidatedOnNewFingerprintEnrolled;
    }

    /**
     * Gets the entry alias under which the key is stored in the {@code AndroidKeyStore}.
     */
    public String getKeystoreAlias() {
        return mKeystoreAlias;
    }

    /**
     * Returns {@code true} if the key is TEE-backed. Key material of TEE-backed keys is available
     * in plaintext only inside the TEE.
     */
    public boolean isTeeBacked() {
        return mTeeBacked;
    }

    /**
     * Gets the origin of the key.
     */
    public @KeyStoreKeyProperties.OriginEnum int getOrigin() {
        return mOrigin;
    }

    /**
     * Gets the size of the key in bits.
     */
    public int getKeySize() {
        return mKeySize;
    }

    /**
     * Gets the time instant before which the key is not yet valid.
     *
     * @return instant or {@code null} if not restricted.
     */
    public Date getKeyValidityStart() {
        return mKeyValidityStart;
    }

    /**
     * Gets the time instant after which the key is no long valid for decryption and verification.
     *
     * @return instant or {@code null} if not restricted.
     */
    public Date getKeyValidityForConsumptionEnd() {
        return mKeyValidityForConsumptionEnd;
    }

    /**
     * Gets the time instant after which the key is no long valid for encryption and signing.
     *
     * @return instant or {@code null} if not restricted.
     */
    public Date getKeyValidityForOriginationEnd() {
        return mKeyValidityForOriginationEnd;
    }

    /**
     * Gets the set of purposes for which the key can be used.
     */
    public @KeyStoreKeyProperties.PurposeEnum int getPurposes() {
        return mPurposes;
    }

    /**
     * Gets the set of block modes with which the key can be used.
     */
    public String[] getBlockModes() {
        return ArrayUtils.cloneIfNotEmpty(mBlockModes);
    }

    /**
     * Gets the set of padding modes with which the key can be used when encrypting/decrypting.
     */
    public String[] getEncryptionPaddings() {
        return ArrayUtils.cloneIfNotEmpty(mEncryptionPaddings);
    }

    /**
     * Gets the set of padding modes with which the key can be used when signing/verifying.
     */
    public String[] getSignaturePaddings() {
        return ArrayUtils.cloneIfNotEmpty(mSignaturePaddings);
    }

    /**
     * Gets the set of digest algorithms with which the key can be used.
     */
    public String[] getDigests() {
        return ArrayUtils.cloneIfNotEmpty(mDigests);
    }

    /**
     * Gets the set of user authenticators which protect access to the key. The key can only be used
     * iff the user has authenticated to at least one of these user authenticators.
     *
     * @return user authenticators or {@code 0} if the key can be used without user authentication.
     */
    public @KeyStoreKeyProperties.UserAuthenticatorEnum int getUserAuthenticators() {
        return mUserAuthenticators;
    }

    /**
     * Gets the set of user authenticators for which the TEE enforces access restrictions for this
     * key. This is a subset of the user authentications returned by
     * {@link #getUserAuthenticators()}.
     */
    public @KeyStoreKeyProperties.UserAuthenticatorEnum int getTeeEnforcedUserAuthenticators() {
        return mTeeEnforcedUserAuthenticators;
    }

    /**
     * Gets the duration of time (seconds) for which the key can be used after the user
     * successfully authenticates to one of the associated user authenticators.
     *
     * @return duration in seconds or {@code -1} if not restricted. {@code 0} means authentication
     *         is required for every use of the key.
     */
    public int getUserAuthenticationValidityDurationSeconds() {
        return mUserAuthenticationValidityDurationSeconds;
    }

    /**
     * Returns {@code true} if this key will be permanently invalidated once a new fingerprint is
     * enrolled. This constraint only has effect if fingerprint reader is one of the user
     * authenticators protecting access to this key.
     *
     * @see #getUserAuthenticators()
     */
    public boolean isInvalidatedOnNewFingerprintEnrolled() {
        return mInvalidatedOnNewFingerprintEnrolled;
    }
}<|MERGE_RESOLUTION|>--- conflicted
+++ resolved
@@ -53,17 +53,6 @@
             Date keyValidityStart,
             Date keyValidityForOriginationEnd,
             Date keyValidityForConsumptionEnd,
-<<<<<<< HEAD
-            @KeyStoreKeyConstraints.PurposeEnum int purposes,
-            @KeyStoreKeyConstraints.AlgorithmEnum int algorithm,
-            @KeyStoreKeyConstraints.PaddingEnum int paddings,
-            @KeyStoreKeyConstraints.DigestEnum int digests,
-            @KeyStoreKeyConstraints.BlockModeEnum int blockModes,
-            @KeyStoreKeyConstraints.UserAuthenticatorEnum int userAuthenticators,
-            @KeyStoreKeyConstraints.UserAuthenticatorEnum int teeEnforcedUserAuthenticators,
-            int userAuthenticationValidityDurationSeconds,
-            boolean invalidatedOnNewFingerprintEnrolled) {
-=======
             @KeyStoreKeyProperties.PurposeEnum int purposes,
             String[] encryptionPaddings,
             String[] signaturePaddings,
@@ -71,8 +60,8 @@
             String[] blockModes,
             @KeyStoreKeyProperties.UserAuthenticatorEnum int userAuthenticators,
             @KeyStoreKeyProperties.UserAuthenticatorEnum int teeEnforcedUserAuthenticators,
-            int userAuthenticationValidityDurationSeconds) {
->>>>>>> a978a3d6
+            int userAuthenticationValidityDurationSeconds,
+            boolean invalidatedOnNewFingerprintEnrolled) {
         mKeystoreAlias = keystoreKeyAlias;
         mTeeBacked = teeBacked;
         mOrigin = origin;
