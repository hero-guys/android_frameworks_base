--- conflicted
+++ resolved
@@ -73,7 +73,6 @@
     <!-- Keyguard -->
     <uses-permission android:name="android.permission.CONTROL_KEYGUARD" />
 
-<<<<<<< HEAD
     <!-- Sync -->
     <uses-permission android:name="android.permission.READ_SYNC_SETTINGS" />
     <uses-permission android:name="android.permission.WRITE_SYNC_SETTINGS" />
@@ -81,10 +80,9 @@
     <!-- Development shortcut -->
     <uses-permission android:name="android.permission.CLEAR_APP_USER_DATA" />
     <uses-permission android:name="android.permission.FORCE_STOP_PACKAGES" />
-=======
+
     <!-- Wifi Display -->
     <uses-permission android:name="android.permission.CONFIGURE_WIFI_DISPLAY" />
->>>>>>> feef9887
 
     <application
         android:persistent="true"
