--- conflicted
+++ resolved
@@ -129,7 +129,6 @@
 
     protected int mCurrentUserId = 0;
 
-<<<<<<< HEAD
     protected FrameLayout mStatusBarContainer;
 
     /**
@@ -160,10 +159,9 @@
 
     // Pie Control
     protected PieController mPieController;
-=======
+
     protected int mLayoutDirection;
     private Locale mLocale;
->>>>>>> a34a64d2
 
     // UI-specific methods
 
@@ -246,12 +244,10 @@
         mBarService = IStatusBarService.Stub.asInterface(
                 ServiceManager.getService(Context.STATUS_BAR_SERVICE));
 
-<<<<<<< HEAD
         mStatusBarContainer = new FrameLayout(mContext);
-=======
+
         mLocale = mContext.getResources().getConfiguration().locale;
         mLayoutDirection = TextUtils.getLayoutDirectionFromLocale(mLocale);
->>>>>>> a34a64d2
 
         // Connect in to the status bar manager service
         StatusBarIconList iconList = new StatusBarIconList();
@@ -332,14 +328,10 @@
                         mPieController.userSwitched(mCurrentUserId);
                     }
                 }
-<<<<<<< HEAD
             }
         }, filter);
-=======
-            }}, filter);
 
         mLocale = mContext.getResources().getConfiguration().locale;
->>>>>>> a34a64d2
     }
 
     public void userSwitched(int newUserId) {
