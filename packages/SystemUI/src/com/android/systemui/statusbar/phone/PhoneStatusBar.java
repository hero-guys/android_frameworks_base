--- conflicted
+++ resolved
@@ -178,11 +178,8 @@
 import com.android.systemui.statusbar.ScrimView;
 import com.android.systemui.statusbar.SignalClusterView;
 import com.android.systemui.statusbar.StatusBarState;
-<<<<<<< HEAD
 import com.android.systemui.statusbar.VisualizerView;
-=======
 import com.android.systemui.statusbar.notification.VisualStabilityManager;
->>>>>>> 6422e8fb
 import com.android.systemui.statusbar.phone.UnlockMethodCache.OnUnlockMethodChangedListener;
 import com.android.systemui.statusbar.policy.AccessibilityController;
 import com.android.systemui.statusbar.policy.BatteryController;
@@ -215,11 +212,7 @@
 import com.android.systemui.statusbar.stack.NotificationStackScrollLayout
         .OnChildLocationsChangedListener;
 import com.android.systemui.statusbar.stack.StackStateAnimator;
-<<<<<<< HEAD
-import com.android.systemui.statusbar.stack.StackViewState;
 import com.android.systemui.tuner.TunerService;
-=======
->>>>>>> 6422e8fb
 import com.android.systemui.volume.VolumeComponent;
 
 import java.io.FileDescriptor;
@@ -238,11 +231,7 @@
 
 public class PhoneStatusBar extends BaseStatusBar implements DemoMode,
         DragDownHelper.DragDownCallback, ActivityStarter, OnUnlockMethodChangedListener,
-<<<<<<< HEAD
-        HeadsUpManager.OnHeadsUpChangedListener, TunerService.Tunable {
-=======
-        OnHeadsUpChangedListener, VisualStabilityManager.Callback {
->>>>>>> 6422e8fb
+        OnHeadsUpChangedListener, VisualStabilityManager.Callback, TunerService.Tunable {
     static final String TAG = "PhoneStatusBar";
     public static final boolean DEBUG = BaseStatusBar.DEBUG;
     public static final boolean SPEW = false;
@@ -1147,11 +1136,8 @@
         filter.addAction(Intent.ACTION_CLOSE_SYSTEM_DIALOGS);
         filter.addAction(Intent.ACTION_SCREEN_OFF);
         filter.addAction(Intent.ACTION_SCREEN_ON);
-<<<<<<< HEAD
+        filter.addAction(DevicePolicyManager.ACTION_SHOW_DEVICE_MONITORING_DIALOG);
         filter.addAction(cyanogenmod.content.Intent.ACTION_SCREEN_CAMERA_GESTURE);
-=======
-        filter.addAction(DevicePolicyManager.ACTION_SHOW_DEVICE_MONITORING_DIALOG);
->>>>>>> 6422e8fb
         context.registerReceiverAsUser(mBroadcastReceiver, UserHandle.ALL, filter, null, null);
 
         IntentFilter demoFilter = new IntentFilter();
