/*
 * Copyright (C) 2015 The Android Open Source Project
 *
 * Licensed under the Apache License, Version 2.0 (the "License");
 * you may not use this file except in compliance with the License.
 * You may obtain a copy of the License at
 *
 *      http://www.apache.org/licenses/LICENSE-2.0
 *
 * Unless required by applicable law or agreed to in writing, software
 * distributed under the License is distributed on an "AS IS" BASIS,
 * WITHOUT WARRANTIES OR CONDITIONS OF ANY KIND, either express or implied.
 * See the License for the specific language governing permissions and
 * limitations under the License
 */

package com.android.systemui.statusbar.phone;

import android.animation.ArgbEvaluator;
import android.animation.ValueAnimator;
import android.content.Context;
import android.content.res.ColorStateList;
import android.content.res.Resources;
import android.graphics.Color;
import android.graphics.Rect;
import android.graphics.drawable.Icon;
import android.os.Bundle;
import android.os.Handler;
import android.os.SystemClock;
import android.os.UserHandle;
import android.text.TextUtils;
import android.util.ArraySet;
import android.util.TypedValue;
import android.view.Gravity;
import android.view.View;
import android.view.ViewGroup;
import android.widget.ImageView;
import android.widget.LinearLayout;

import com.android.internal.statusbar.StatusBarIcon;
import com.android.systemui.BatteryMeterView;
import com.android.systemui.Interpolators;
import com.android.systemui.R;
import com.android.systemui.SystemUIFactory;
import com.android.systemui.statusbar.NotificationData;
import com.android.systemui.statusbar.SignalClusterView;
import com.android.systemui.statusbar.StatusBarIconView;
import com.android.systemui.tuner.TunerService;
import com.android.systemui.tuner.TunerService.Tunable;

import java.io.PrintWriter;
import java.util.ArrayList;

/**
 * Controls everything regarding the icons in the status bar and on Keyguard, including, but not
 * limited to: notification icons, signal cluster, additional status icons, and clock in the status
 * bar.
 */
public class StatusBarIconController extends StatusBarIconList implements Tunable {

    public static final long DEFAULT_TINT_ANIMATION_DURATION = 120;
    public static final String ICON_BLACKLIST = "icon_blacklist";
    public static final int DEFAULT_ICON_TINT = Color.WHITE;

    private Context mContext;
    private PhoneStatusBar mPhoneStatusBar;
    private DemoStatusIcons mDemoStatusIcons;

    private LinearLayout mSystemIconArea;
    private LinearLayout mStatusIcons;
    private SignalClusterView mSignalCluster;
    private LinearLayout mStatusIconsKeyguard;

    private NotificationIconAreaController mNotificationIconAreaController;
    private View mNotificationIconAreaInner;

    private BatteryMeterView mBatteryMeterView;
    private BatteryMeterView mBatteryMeterViewKeyguard;
    private ClockController mClockController;
    private View mCenterClockLayout;

    private int mIconSize;
    private int mIconHPadding;

    private int mIconTint = DEFAULT_ICON_TINT;
    private float mDarkIntensity;
    private final Rect mTintArea = new Rect();
    private static final Rect sTmpRect = new Rect();
    private static final int[] sTmpInt2 = new int[2];

    private boolean mTransitionPending;
    private boolean mTintChangePending;
    private float mPendingDarkIntensity;
    private ValueAnimator mTintAnimator;

    private int mDarkModeIconColorSingleTone;
    private int mLightModeIconColorSingleTone;

    private final Handler mHandler;
    private boolean mTransitionDeferring;
    private long mTransitionDeferringStartTime;
    private long mTransitionDeferringDuration;

    private final ArraySet<String> mIconBlacklist = new ArraySet<>();

    private final Runnable mTransitionDeferringDoneRunnable = new Runnable() {
        @Override
        public void run() {
            mTransitionDeferring = false;
        }
    };

    public StatusBarIconController(Context context, View statusBar, View keyguardStatusBar,
            PhoneStatusBar phoneStatusBar) {
        super(context.getResources().getStringArray(
                com.android.internal.R.array.config_statusBarIcons));
        mContext = context;
        mPhoneStatusBar = phoneStatusBar;
        mSystemIconArea = (LinearLayout) statusBar.findViewById(R.id.system_icon_area);
        mStatusIcons = (LinearLayout) statusBar.findViewById(R.id.statusIcons);
        mSignalCluster = (SignalClusterView) statusBar.findViewById(R.id.signal_cluster);

        mNotificationIconAreaController = SystemUIFactory.getInstance()
                .createNotificationIconAreaController(context, phoneStatusBar);
        mNotificationIconAreaInner =
                mNotificationIconAreaController.getNotificationInnerAreaView();

        ViewGroup notificationIconArea =
                (ViewGroup) statusBar.findViewById(R.id.notification_icon_area);
        notificationIconArea.addView(mNotificationIconAreaInner);

        mStatusIconsKeyguard = (LinearLayout) keyguardStatusBar.findViewById(R.id.statusIcons);

        mBatteryMeterView = (BatteryMeterView) statusBar.findViewById(R.id.battery);
        mBatteryMeterViewKeyguard = (BatteryMeterView) keyguardStatusBar.findViewById(R.id.battery);
        scaleBatteryMeterViews(context);

        mDarkModeIconColorSingleTone = context.getColor(R.color.dark_mode_icon_color_single_tone);
        mLightModeIconColorSingleTone = context.getColor(R.color.light_mode_icon_color_single_tone);
        mHandler = new Handler();
<<<<<<< HEAD
        mClockController = new ClockController(statusBar, mNotificationIconAreaController, mHandler);
        mCenterClockLayout = statusBar.findViewById(R.id.center_clock_layout);
=======
>>>>>>> 0a857ee2
        loadDimens();

        TunerService.get(mContext).addTunable(this, ICON_BLACKLIST);
    }

    public void setSignalCluster(SignalClusterView signalCluster) {
        mSignalCluster = signalCluster;
    }

    /**
     * Looks up the scale factor for status bar icons and scales the battery view by that amount.
     */
    private void scaleBatteryMeterViews(Context context) {
        Resources res = context.getResources();
        TypedValue typedValue = new TypedValue();

        res.getValue(R.dimen.status_bar_icon_scale_factor, typedValue, true);
        float iconScaleFactor = typedValue.getFloat();

        int batteryHeight = res.getDimensionPixelSize(R.dimen.status_bar_battery_icon_height);
        int batteryWidth = res.getDimensionPixelSize(R.dimen.status_bar_battery_icon_width);
        int marginBottom = res.getDimensionPixelSize(R.dimen.battery_margin_bottom);

        LinearLayout.LayoutParams scaledLayoutParams = new LinearLayout.LayoutParams(
                (int) (batteryWidth * iconScaleFactor), (int) (batteryHeight * iconScaleFactor));
        scaledLayoutParams.setMarginsRelative(0, 0, 0, marginBottom);

        mBatteryMeterView.setLayoutParams(scaledLayoutParams);
        mBatteryMeterViewKeyguard.setLayoutParams(scaledLayoutParams);
    }

    @Override
    public void onTuningChanged(String key, String newValue) {
        if (!ICON_BLACKLIST.equals(key)) {
            return;
        }
        mIconBlacklist.clear();
        mIconBlacklist.addAll(getIconBlacklist(newValue));

        boolean showClock = !mIconBlacklist.remove("clock");
        mClockController.setVisibility(showClock);

        ArrayList<StatusBarIconView> views = new ArrayList<StatusBarIconView>();
        // Get all the current views.
        for (int i = 0; i < mStatusIcons.getChildCount(); i++) {
            views.add((StatusBarIconView) mStatusIcons.getChildAt(i));
        }
        // Remove all the icons.
        for (int i = views.size() - 1; i >= 0; i--) {
            removeIcon(views.get(i).getSlot());
        }
        // Add them all back
        for (int i = 0; i < views.size(); i++) {
            setIcon(views.get(i).getSlot(), views.get(i).getStatusBarIcon());
        }
    }
    private void loadDimens() {
        mIconSize = mContext.getResources().getDimensionPixelSize(
                com.android.internal.R.dimen.status_bar_icon_size);
        mIconHPadding = mContext.getResources().getDimensionPixelSize(
                R.dimen.status_bar_icon_padding);
<<<<<<< HEAD
        mClockController.updateFontSize();
=======
>>>>>>> 0a857ee2
    }

    private void addSystemIcon(int index, StatusBarIcon icon) {
        String slot = getSlot(index);
        int viewIndex = getViewIndex(index);
        boolean blocked = mIconBlacklist.contains(slot);
        StatusBarIconView view = new StatusBarIconView(mContext, slot, null, blocked);
        view.set(icon);

        LinearLayout.LayoutParams lp = new LinearLayout.LayoutParams(
                ViewGroup.LayoutParams.WRAP_CONTENT, mIconSize);
        lp.setMargins(mIconHPadding, 0, mIconHPadding, 0);
        mStatusIcons.addView(view, viewIndex, lp);

        view = new StatusBarIconView(mContext, slot, null, blocked);
        view.set(icon);
        mStatusIconsKeyguard.addView(view, viewIndex, new LinearLayout.LayoutParams(
                ViewGroup.LayoutParams.WRAP_CONTENT, mIconSize));
        applyIconTint();
    }

    public void setIcon(String slot, int resourceId, CharSequence contentDescription) {
        int index = getSlotIndex(slot);
        StatusBarIcon icon = getIcon(index);
        if (icon == null) {
            icon = new StatusBarIcon(UserHandle.SYSTEM, mContext.getPackageName(),
                    Icon.createWithResource(mContext, resourceId), 0, 0, contentDescription);
            setIcon(slot, icon);
        } else {
            icon.icon = Icon.createWithResource(mContext, resourceId);
            icon.contentDescription = contentDescription;
            handleSet(index, icon);
        }
    }

    public void setExternalIcon(String slot) {
        int viewIndex = getViewIndex(getSlotIndex(slot));
        int height = mContext.getResources().getDimensionPixelSize(
                R.dimen.status_bar_icon_drawing_size);
        ImageView imageView = (ImageView) mStatusIcons.getChildAt(viewIndex);
        imageView.setScaleType(ImageView.ScaleType.FIT_CENTER);
        imageView.setAdjustViewBounds(true);
        setHeightAndCenter(imageView, height);
        imageView = (ImageView) mStatusIconsKeyguard.getChildAt(viewIndex);
        imageView.setScaleType(ImageView.ScaleType.FIT_CENTER);
        imageView.setAdjustViewBounds(true);
        setHeightAndCenter(imageView, height);
    }

    private void setHeightAndCenter(ImageView imageView, int height) {
        ViewGroup.LayoutParams params = imageView.getLayoutParams();
        params.height = height;
        if (params instanceof LinearLayout.LayoutParams) {
            ((LinearLayout.LayoutParams) params).gravity = Gravity.CENTER_VERTICAL;
        }
        imageView.setLayoutParams(params);
    }

    public void setIcon(String slot, StatusBarIcon icon) {
        setIcon(getSlotIndex(slot), icon);
    }

    public void removeIcon(String slot) {
        int index = getSlotIndex(slot);
        removeIcon(index);
    }

    public void setIconVisibility(String slot, boolean visibility) {
        int index = getSlotIndex(slot);
        StatusBarIcon icon = getIcon(index);
        if (icon == null || icon.visible == visibility) {
            return;
        }
        icon.visible = visibility;
        handleSet(index, icon);
    }

    @Override
    public void removeIcon(int index) {
        if (getIcon(index) == null) {
            return;
        }
        super.removeIcon(index);
        int viewIndex = getViewIndex(index);
        mStatusIcons.removeViewAt(viewIndex);
        mStatusIconsKeyguard.removeViewAt(viewIndex);
    }

    @Override
    public void setIcon(int index, StatusBarIcon icon) {
        if (icon == null) {
            removeIcon(index);
            return;
        }
        boolean isNew = getIcon(index) == null;
        super.setIcon(index, icon);
        if (isNew) {
            addSystemIcon(index, icon);
        } else {
            handleSet(index, icon);
        }
    }

    private void handleSet(int index, StatusBarIcon icon) {
        int viewIndex = getViewIndex(index);
        StatusBarIconView view = (StatusBarIconView) mStatusIcons.getChildAt(viewIndex);
        view.set(icon);
        view = (StatusBarIconView) mStatusIconsKeyguard.getChildAt(viewIndex);
        view.set(icon);
        applyIconTint();
    }

    public void updateNotificationIcons(NotificationData notificationData) {
        mNotificationIconAreaController.updateNotificationIcons(notificationData);
    }

    public void hideSystemIconArea(boolean animate) {
        animateHide(mSystemIconArea, animate);
        animateHide(mCenterClockLayout, animate);
    }

    public void showSystemIconArea(boolean animate) {
        animateShow(mSystemIconArea, animate);
        animateShow(mCenterClockLayout, animate);
    }

    public void hideNotificationIconArea(boolean animate) {
        animateHide(mNotificationIconAreaInner, animate);
        animateHide(mCenterClockLayout, animate);
    }

    public void showNotificationIconArea(boolean animate) {
        animateShow(mNotificationIconAreaInner, animate);
        animateShow(mCenterClockLayout, animate);
    }

    public void setClockVisibility(boolean visible) {
        mClockController.setVisibility(visible);
    }

    public void dump(PrintWriter pw) {
        int N = mStatusIcons.getChildCount();
        pw.println("  icon views: " + N);
        for (int i=0; i<N; i++) {
            StatusBarIconView ic = (StatusBarIconView) mStatusIcons.getChildAt(i);
            pw.println("    [" + i + "] icon=" + ic);
        }
        super.dump(pw);
    }

    public void dispatchDemoCommand(String command, Bundle args) {
        if (mDemoStatusIcons == null) {
            mDemoStatusIcons = new DemoStatusIcons(mStatusIcons, mIconSize);
        }
        mDemoStatusIcons.dispatchDemoCommand(command, args);
    }

    /**
     * Hides a view.
     */
    private void animateHide(final View v, boolean animate) {
        v.animate().cancel();
        if (!animate) {
            v.setAlpha(0f);
            v.setVisibility(View.INVISIBLE);
            return;
        }
        v.animate()
                .alpha(0f)
                .setDuration(160)
                .setStartDelay(0)
                .setInterpolator(Interpolators.ALPHA_OUT)
                .withEndAction(new Runnable() {
                    @Override
                    public void run() {
                        v.setVisibility(View.INVISIBLE);
                    }
                });
    }

    /**
     * Shows a view, and synchronizes the animation with Keyguard exit animations, if applicable.
     */
    private void animateShow(View v, boolean animate) {
        v.animate().cancel();
        v.setVisibility(View.VISIBLE);
        if (!animate) {
            v.setAlpha(1f);
            return;
        }
        v.animate()
                .alpha(1f)
                .setDuration(320)
                .setInterpolator(Interpolators.ALPHA_IN)
                .setStartDelay(50)

                // We need to clean up any pending end action from animateHide if we call
                // both hide and show in the same frame before the animation actually gets started.
                // cancel() doesn't really remove the end action.
                .withEndAction(null);

        // Synchronize the motion with the Keyguard fading if necessary.
        if (mPhoneStatusBar.isKeyguardFadingAway()) {
            v.animate()
                    .setDuration(mPhoneStatusBar.getKeyguardFadingAwayDuration())
                    .setInterpolator(Interpolators.LINEAR_OUT_SLOW_IN)
                    .setStartDelay(mPhoneStatusBar.getKeyguardFadingAwayDelay())
                    .start();
        }
    }

    /**
     * Sets the dark area so {@link #setIconsDark} only affects the icons in the specified area.
     *
     * @param darkArea the area in which icons should change it's tint, in logical screen
     *                 coordinates
     */
    public void setIconsDarkArea(Rect darkArea) {
        if (darkArea == null && mTintArea.isEmpty()) {
            return;
        }
        if (darkArea == null) {
            mTintArea.setEmpty();
        } else {
            mTintArea.set(darkArea);
        }
        applyIconTint();
        mNotificationIconAreaController.setTintArea(darkArea);
    }

    public void setIconsDark(boolean dark, boolean animate) {
        if (!animate) {
            setIconTintInternal(dark ? 1.0f : 0.0f);
        } else if (mTransitionPending) {
            deferIconTintChange(dark ? 1.0f : 0.0f);
        } else if (mTransitionDeferring) {
            animateIconTint(dark ? 1.0f : 0.0f,
                    Math.max(0, mTransitionDeferringStartTime - SystemClock.uptimeMillis()),
                    mTransitionDeferringDuration);
        } else {
            animateIconTint(dark ? 1.0f : 0.0f, 0 /* delay */, DEFAULT_TINT_ANIMATION_DURATION);
        }
    }

    private void animateIconTint(float targetDarkIntensity, long delay,
            long duration) {
        if (mTintAnimator != null) {
            mTintAnimator.cancel();
        }
        if (mDarkIntensity == targetDarkIntensity) {
            return;
        }
        mTintAnimator = ValueAnimator.ofFloat(mDarkIntensity, targetDarkIntensity);
        mTintAnimator.addUpdateListener(new ValueAnimator.AnimatorUpdateListener() {
            @Override
            public void onAnimationUpdate(ValueAnimator animation) {
                setIconTintInternal((Float) animation.getAnimatedValue());
            }
        });
        mTintAnimator.setDuration(duration);
        mTintAnimator.setStartDelay(delay);
        mTintAnimator.setInterpolator(Interpolators.FAST_OUT_SLOW_IN);
        mTintAnimator.start();
    }

    private void setIconTintInternal(float darkIntensity) {
        mDarkIntensity = darkIntensity;
        mIconTint = (int) ArgbEvaluator.getInstance().evaluate(darkIntensity,
                mLightModeIconColorSingleTone, mDarkModeIconColorSingleTone);
        mNotificationIconAreaController.setIconTint(mIconTint);
        applyIconTint();
    }

    private void deferIconTintChange(float darkIntensity) {
        if (mTintChangePending && darkIntensity == mPendingDarkIntensity) {
            return;
        }
        mTintChangePending = true;
        mPendingDarkIntensity = darkIntensity;
    }

    /**
     * @return the tint to apply to {@param view} depending on the desired tint {@param color} and
     *         the screen {@param tintArea} in which to apply that tint
     */
    public static int getTint(Rect tintArea, View view, int color) {
        if (isInArea(tintArea, view)) {
            return color;
        } else {
            return DEFAULT_ICON_TINT;
        }
    }

    /**
     * @return the dark intensity to apply to {@param view} depending on the desired dark
     *         {@param intensity} and the screen {@param tintArea} in which to apply that intensity
     */
    public static float getDarkIntensity(Rect tintArea, View view, float intensity) {
        if (isInArea(tintArea, view)) {
            return intensity;
        } else {
            return 0f;
        }
    }

    /**
     * @return true if more than half of the {@param view} area are in {@param area}, false
     *         otherwise
     */
    private static boolean isInArea(Rect area, View view) {
        if (area.isEmpty()) {
            return true;
        }
        sTmpRect.set(area);
        view.getLocationOnScreen(sTmpInt2);
        int left = sTmpInt2[0];

        int intersectStart = Math.max(left, area.left);
        int intersectEnd = Math.min(left + view.getWidth(), area.right);
        int intersectAmount = Math.max(0, intersectEnd - intersectStart);

        boolean coversFullStatusBar = area.top <= 0;
        boolean majorityOfWidth = 2 * intersectAmount > view.getWidth();
        return majorityOfWidth && coversFullStatusBar;
    }

    private void applyIconTint() {
        for (int i = 0; i < mStatusIcons.getChildCount(); i++) {
            StatusBarIconView v = (StatusBarIconView) mStatusIcons.getChildAt(i);
            v.setImageTintList(ColorStateList.valueOf(getTint(mTintArea, v, mIconTint)));
        }
        mSignalCluster.setIconTint(mIconTint, mDarkIntensity, mTintArea);
        mBatteryMeterView.setDarkIntensity(
                isInArea(mTintArea, mBatteryMeterView) ? mDarkIntensity : 0);
        mClockController.setTextColor(mTintArea, mIconTint);
    }

    public void appTransitionPending() {
        mTransitionPending = true;
    }

    public void appTransitionCancelled() {
        if (mTransitionPending && mTintChangePending) {
            mTintChangePending = false;
            animateIconTint(mPendingDarkIntensity, 0 /* delay */, DEFAULT_TINT_ANIMATION_DURATION);
        }
        mTransitionPending = false;
    }

    public void appTransitionStarting(long startTime, long duration) {
        if (mTransitionPending && mTintChangePending) {
            mTintChangePending = false;
            animateIconTint(mPendingDarkIntensity,
                    Math.max(0, startTime - SystemClock.uptimeMillis()),
                    duration);

        } else if (mTransitionPending) {

            // If we don't have a pending tint change yet, the change might come in the future until
            // startTime is reached.
            mTransitionDeferring = true;
            mTransitionDeferringStartTime = startTime;
            mTransitionDeferringDuration = duration;
            mHandler.removeCallbacks(mTransitionDeferringDoneRunnable);
            mHandler.postAtTime(mTransitionDeferringDoneRunnable, startTime);
        }
        mTransitionPending = false;
    }

    public static ArraySet<String> getIconBlacklist(String blackListStr) {
        ArraySet<String> ret = new ArraySet<String>();
        if (blackListStr == null) {
            blackListStr = "rotate,headset";
        }
        String[] blacklist = blackListStr.split(",");
        for (String slot : blacklist) {
            if (!TextUtils.isEmpty(slot)) {
                ret.add(slot);
            }
        }
        return ret;
    }

    public void onDensityOrFontScaleChanged() {
        loadDimens();
        mNotificationIconAreaController.onDensityOrFontScaleChanged(mContext);
        updateClock();
        for (int i = 0; i < mStatusIcons.getChildCount(); i++) {
            View child = mStatusIcons.getChildAt(i);
            LinearLayout.LayoutParams lp = new LinearLayout.LayoutParams(
                    ViewGroup.LayoutParams.WRAP_CONTENT, mIconSize);
            lp.setMargins(mIconHPadding, 0, mIconHPadding, 0);
            child.setLayoutParams(lp);
        }
        for (int i = 0; i < mStatusIconsKeyguard.getChildCount(); i++) {
            View child = mStatusIconsKeyguard.getChildAt(i);
            LinearLayout.LayoutParams lp = new LinearLayout.LayoutParams(
                    ViewGroup.LayoutParams.WRAP_CONTENT, mIconSize);
            child.setLayoutParams(lp);
        }
        scaleBatteryMeterViews(mContext);
    }

    private void updateClock() {
        mClockController.updateFontSize();
        mClockController.setPaddingRelative(
                mContext.getResources().getDimensionPixelSize(
                        R.dimen.status_bar_clock_starting_padding),
                0,
                mContext.getResources().getDimensionPixelSize(
                        R.dimen.status_bar_clock_end_padding),
                0);
    }
}<|MERGE_RESOLUTION|>--- conflicted
+++ resolved
@@ -138,11 +138,8 @@
         mDarkModeIconColorSingleTone = context.getColor(R.color.dark_mode_icon_color_single_tone);
         mLightModeIconColorSingleTone = context.getColor(R.color.light_mode_icon_color_single_tone);
         mHandler = new Handler();
-<<<<<<< HEAD
         mClockController = new ClockController(statusBar, mNotificationIconAreaController, mHandler);
         mCenterClockLayout = statusBar.findViewById(R.id.center_clock_layout);
-=======
->>>>>>> 0a857ee2
         loadDimens();
 
         TunerService.get(mContext).addTunable(this, ICON_BLACKLIST);
@@ -204,10 +201,7 @@
                 com.android.internal.R.dimen.status_bar_icon_size);
         mIconHPadding = mContext.getResources().getDimensionPixelSize(
                 R.dimen.status_bar_icon_padding);
-<<<<<<< HEAD
         mClockController.updateFontSize();
-=======
->>>>>>> 0a857ee2
     }
 
     private void addSystemIcon(int index, StatusBarIcon icon) {
