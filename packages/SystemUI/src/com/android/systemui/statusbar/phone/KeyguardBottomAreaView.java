/*
 * Copyright (C) 2014 The Android Open Source Project
 *
 * Licensed under the Apache License, Version 2.0 (the "License");
 * you may not use this file except in compliance with the License.
 * You may obtain a copy of the License at
 *
 *      http://www.apache.org/licenses/LICENSE-2.0
 *
 * Unless required by applicable law or agreed to in writing, software
 * distributed under the License is distributed on an "AS IS" BASIS,
 * WITHOUT WARRANTIES OR CONDITIONS OF ANY KIND, either express or implied.
 * See the License for the specific language governing permissions and
 * limitations under the License
 */

package com.android.systemui.statusbar.phone;

import static android.view.accessibility.AccessibilityNodeInfo.ACTION_CLICK;
import static android.view.accessibility.AccessibilityNodeInfo.AccessibilityAction;

import android.app.ActivityManager;
import android.app.ActivityManagerNative;
import android.app.ActivityOptions;
import android.app.admin.DevicePolicyManager;
import android.content.BroadcastReceiver;
import android.content.ComponentName;
import android.content.Context;
import android.content.Intent;
import android.content.IntentFilter;
import android.content.ServiceConnection;
import android.content.pm.ActivityInfo;
import android.content.pm.PackageManager;
import android.content.pm.ResolveInfo;
import android.content.res.Configuration;
import android.os.AsyncTask;
import android.os.Bundle;
import android.os.IBinder;
import android.os.Message;
import android.os.Messenger;
import android.os.RemoteException;
import android.os.SystemProperties;
import android.os.UserHandle;
import android.provider.MediaStore;
import android.service.media.CameraPrewarmService;
import android.telecom.TelecomManager;
import android.util.AttributeSet;
import android.util.Log;
import android.util.TypedValue;
import android.view.View;
import android.view.ViewGroup;
import android.view.WindowManager;
import android.view.accessibility.AccessibilityNodeInfo;
import android.widget.FrameLayout;
import android.widget.TextView;

import com.android.internal.widget.LockPatternUtils;
import com.android.keyguard.EmergencyButton;
import com.android.keyguard.KeyguardUpdateMonitor;
import com.android.keyguard.KeyguardUpdateMonitorCallback;
import com.android.systemui.EventLogConstants;
import com.android.systemui.EventLogTags;
import com.android.systemui.Interpolators;
import com.android.systemui.R;
import com.android.systemui.assist.AssistManager;
import com.android.systemui.statusbar.CommandQueue;
import com.android.systemui.statusbar.KeyguardAffordanceView;
import com.android.systemui.statusbar.KeyguardIndicationController;
import com.android.systemui.statusbar.policy.AccessibilityController;
import com.android.systemui.statusbar.policy.FlashlightController;
import com.android.systemui.statusbar.policy.PreviewInflater;

/**
 * Implementation for the bottom area of the Keyguard, including camera/phone affordance and status
 * text.
 */
public class KeyguardBottomAreaView extends FrameLayout implements View.OnClickListener,
        UnlockMethodCache.OnUnlockMethodChangedListener,
        AccessibilityController.AccessibilityStateChangedCallback, View.OnLongClickListener {

    final static String TAG = "PhoneStatusBar/KeyguardBottomAreaView";

    public static final String CAMERA_LAUNCH_SOURCE_AFFORDANCE = "lockscreen_affordance";
    public static final String CAMERA_LAUNCH_SOURCE_WIGGLE = "wiggle_gesture";
    public static final String CAMERA_LAUNCH_SOURCE_POWER_DOUBLE_TAP = "power_double_tap";

    public static final String EXTRA_CAMERA_LAUNCH_SOURCE
            = "com.android.systemui.camera_launch_source";

    private static final Intent SECURE_CAMERA_INTENT =
            new Intent(MediaStore.INTENT_ACTION_STILL_IMAGE_CAMERA_SECURE)
                    .addFlags(Intent.FLAG_ACTIVITY_EXCLUDE_FROM_RECENTS);
    public static final Intent INSECURE_CAMERA_INTENT =
            new Intent(MediaStore.INTENT_ACTION_STILL_IMAGE_CAMERA);
    private static final Intent PHONE_INTENT = new Intent(Intent.ACTION_DIAL);
    private static final int DOZE_ANIMATION_STAGGER_DELAY = 48;
    private static final int DOZE_ANIMATION_ELEMENT_DURATION = 250;

    private EmergencyButton mEmergencyButton;
    private KeyguardAffordanceView mCameraImageView;
    private KeyguardAffordanceView mLeftAffordanceView;
    private LockIcon mLockIcon;
    private TextView mIndicationText;
    private ViewGroup mPreviewContainer;

    private View mLeftPreview;
    private View mCameraPreview;

    private ActivityStarter mActivityStarter;
    private UnlockMethodCache mUnlockMethodCache;
    private LockPatternUtils mLockPatternUtils;
    private FlashlightController mFlashlightController;
    private PreviewInflater mPreviewInflater;
    private KeyguardIndicationController mIndicationController;
    private AccessibilityController mAccessibilityController;
    private PhoneStatusBar mPhoneStatusBar;
    private KeyguardAffordanceHelper mAffordanceHelper;

    private boolean mUserSetupComplete;
    private boolean mPrewarmBound;
    private Messenger mPrewarmMessenger;
    private final ServiceConnection mPrewarmConnection = new ServiceConnection() {

        @Override
        public void onServiceConnected(ComponentName name, IBinder service) {
            mPrewarmMessenger = new Messenger(service);
        }

        @Override
        public void onServiceDisconnected(ComponentName name) {
            mPrewarmMessenger = null;
        }
    };

    private boolean mLeftIsVoiceAssist;
    private AssistManager mAssistManager;

    public KeyguardBottomAreaView(Context context) {
        this(context, null);
    }

    public KeyguardBottomAreaView(Context context, AttributeSet attrs) {
        this(context, attrs, 0);
    }

    public KeyguardBottomAreaView(Context context, AttributeSet attrs, int defStyleAttr) {
        this(context, attrs, defStyleAttr, 0);
    }

    public KeyguardBottomAreaView(Context context, AttributeSet attrs, int defStyleAttr,
            int defStyleRes) {
        super(context, attrs, defStyleAttr, defStyleRes);
    }

    private AccessibilityDelegate mAccessibilityDelegate = new AccessibilityDelegate() {
        @Override
        public void onInitializeAccessibilityNodeInfo(View host, AccessibilityNodeInfo info) {
            super.onInitializeAccessibilityNodeInfo(host, info);
            String label = null;
            if (host == mLockIcon) {
                label = getResources().getString(R.string.unlock_label);
            } else if (host == mCameraImageView) {
                label = getResources().getString(R.string.camera_label);
            } else if (host == mLeftAffordanceView) {
                if (mLeftIsVoiceAssist) {
                    label = getResources().getString(R.string.voice_assist_label);
                } else {
                    label = getResources().getString(R.string.phone_label);
                }
            }
            info.addAction(new AccessibilityAction(ACTION_CLICK, label));
        }

        @Override
        public boolean performAccessibilityAction(View host, int action, Bundle args) {
            if (action == ACTION_CLICK) {
                if (host == mLockIcon) {
                    mPhoneStatusBar.animateCollapsePanels(
                            CommandQueue.FLAG_EXCLUDE_RECENTS_PANEL, true /* force */);
                    return true;
                } else if (host == mCameraImageView) {
                    launchCamera(CAMERA_LAUNCH_SOURCE_AFFORDANCE);
                    return true;
                } else if (host == mLeftAffordanceView) {
                    launchLeftAffordance();
                    return true;
                }
            }
            return super.performAccessibilityAction(host, action, args);
        }
    };

    @Override
    protected void onFinishInflate() {
        super.onFinishInflate();
        mLockPatternUtils = new LockPatternUtils(mContext);
        mPreviewContainer = (ViewGroup) findViewById(R.id.preview_container);
        mEmergencyButton = (EmergencyButton) findViewById(R.id.emergency_call_button);
        mCameraImageView = (KeyguardAffordanceView) findViewById(R.id.camera_button);
        mLeftAffordanceView = (KeyguardAffordanceView) findViewById(R.id.left_button);
        mLockIcon = (LockIcon) findViewById(R.id.lock_icon);
        mIndicationText = (TextView) findViewById(R.id.keyguard_indication_text);
        watchForCameraPolicyChanges();
        updateCameraVisibility();
        mUnlockMethodCache = UnlockMethodCache.getInstance(getContext());
        mUnlockMethodCache.addListener(this);
        mLockIcon.update();
        updateEmergencyButton();
        setClipChildren(false);
        setClipToPadding(false);
        mPreviewInflater = new PreviewInflater(mContext, new LockPatternUtils(mContext));
        inflateCameraPreview();
        mLockIcon.setOnClickListener(this);
        mLockIcon.setOnLongClickListener(this);
        mCameraImageView.setOnClickListener(this);
        mLeftAffordanceView.setOnClickListener(this);
        initAccessibility();
    }

    private void initAccessibility() {
        mLockIcon.setAccessibilityDelegate(mAccessibilityDelegate);
        mLeftAffordanceView.setAccessibilityDelegate(mAccessibilityDelegate);
        mCameraImageView.setAccessibilityDelegate(mAccessibilityDelegate);
    }

    @Override
    protected void onConfigurationChanged(Configuration newConfig) {
        super.onConfigurationChanged(newConfig);
        int indicationBottomMargin = getResources().getDimensionPixelSize(
                R.dimen.keyguard_indication_margin_bottom);
        MarginLayoutParams mlp = (MarginLayoutParams) mIndicationText.getLayoutParams();
        if (mlp.bottomMargin != indicationBottomMargin) {
            mlp.bottomMargin = indicationBottomMargin;
            mIndicationText.setLayoutParams(mlp);
        }

        // Respect font size setting.
        mIndicationText.setTextSize(TypedValue.COMPLEX_UNIT_PX,
                getResources().getDimensionPixelSize(
                        com.android.internal.R.dimen.text_size_small_material));

        ViewGroup.LayoutParams lp = mCameraImageView.getLayoutParams();
        lp.width = getResources().getDimensionPixelSize(R.dimen.keyguard_affordance_width);
        lp.height = getResources().getDimensionPixelSize(R.dimen.keyguard_affordance_height);
        mCameraImageView.setLayoutParams(lp);
        mCameraImageView.setImageDrawable(mContext.getDrawable(R.drawable.ic_camera_alt_24dp));

        lp = mLockIcon.getLayoutParams();
        lp.width = getResources().getDimensionPixelSize(R.dimen.keyguard_affordance_width);
        lp.height = getResources().getDimensionPixelSize(R.dimen.keyguard_affordance_height);
        mLockIcon.setLayoutParams(lp);
        mLockIcon.update(true /* force */);

        lp = mLeftAffordanceView.getLayoutParams();
        lp.width = getResources().getDimensionPixelSize(R.dimen.keyguard_affordance_width);
        lp.height = getResources().getDimensionPixelSize(R.dimen.keyguard_affordance_height);
        mLeftAffordanceView.setLayoutParams(lp);
        updateLeftAffordanceIcon();
        updateEmergencyButton();
    }

    public void setActivityStarter(ActivityStarter activityStarter) {
        mActivityStarter = activityStarter;
    }

    public void setFlashlightController(FlashlightController flashlightController) {
        mFlashlightController = flashlightController;
    }

    public void setAccessibilityController(AccessibilityController accessibilityController) {
        mAccessibilityController = accessibilityController;
        mLockIcon.setAccessibilityController(accessibilityController);
        accessibilityController.addStateChangedCallback(this);
    }

    public void setPhoneStatusBar(PhoneStatusBar phoneStatusBar) {
        mPhoneStatusBar = phoneStatusBar;
        updateCameraVisibility(); // in case onFinishInflate() was called too early
    }

    public void setAffordanceHelper(KeyguardAffordanceHelper affordanceHelper) {
        mAffordanceHelper = affordanceHelper;
    }

    public void setUserSetupComplete(boolean userSetupComplete) {
        mUserSetupComplete = userSetupComplete;
        updateCameraVisibility();
        updateLeftAffordanceIcon();
    }

    private Intent getCameraIntent() {
        KeyguardUpdateMonitor updateMonitor = KeyguardUpdateMonitor.getInstance(mContext);
        boolean canSkipBouncer = updateMonitor.getUserCanSkipBouncer(
                KeyguardUpdateMonitor.getCurrentUser());
        boolean secure = mLockPatternUtils.isSecure(KeyguardUpdateMonitor.getCurrentUser());
        return (secure && !canSkipBouncer) ? SECURE_CAMERA_INTENT : INSECURE_CAMERA_INTENT;
    }

    /**
     * Resolves the intent to launch the camera application.
     */
    public ResolveInfo resolveCameraIntent() {
        return mContext.getPackageManager().resolveActivityAsUser(getCameraIntent(),
                PackageManager.MATCH_DEFAULT_ONLY,
                KeyguardUpdateMonitor.getCurrentUser());
    }

    private void updateCameraVisibility() {
        if (mCameraImageView == null) {
            // Things are not set up yet; reply hazy, ask again later
            return;
        }
        ResolveInfo resolved = resolveCameraIntent();
        boolean visible = !isCameraDisabledByDpm() && resolved != null
                && getResources().getBoolean(R.bool.config_keyguardShowCameraAffordance)
                && mUserSetupComplete;
        mCameraImageView.setVisibility(visible ? View.VISIBLE : View.GONE);
    }

    private void updateLeftAffordanceIcon() {
        mLeftIsVoiceAssist = canLaunchVoiceAssist();
        int drawableId;
        int contentDescription;
        boolean visible = mUserSetupComplete;
        if (mLeftIsVoiceAssist) {
            drawableId = R.drawable.ic_mic_26dp;
            contentDescription = R.string.accessibility_voice_assist_button;
        } else {
            visible &= isPhoneVisible();
            drawableId = R.drawable.ic_phone_24dp;
            contentDescription = R.string.accessibility_phone_button;
        }
        mLeftAffordanceView.setVisibility(visible ? View.VISIBLE : View.GONE);
        mLeftAffordanceView.setImageDrawable(mContext.getDrawable(drawableId));
        mLeftAffordanceView.setContentDescription(mContext.getString(contentDescription));
    }

    public boolean isLeftVoiceAssist() {
        return mLeftIsVoiceAssist;
    }

    private boolean isPhoneVisible() {
        PackageManager pm = mContext.getPackageManager();
        return pm.hasSystemFeature(PackageManager.FEATURE_TELEPHONY)
                && pm.resolveActivity(PHONE_INTENT, 0) != null;
    }

    private boolean isCameraDisabledByDpm() {
        final DevicePolicyManager dpm =
                (DevicePolicyManager) getContext().getSystemService(Context.DEVICE_POLICY_SERVICE);
        if (dpm != null && mPhoneStatusBar != null) {
            try {
                final int userId = ActivityManagerNative.getDefault().getCurrentUser().id;
                final int disabledFlags = dpm.getKeyguardDisabledFeatures(null, userId);
                final  boolean disabledBecauseKeyguardSecure =
                        (disabledFlags & DevicePolicyManager.KEYGUARD_DISABLE_SECURE_CAMERA) != 0
                                && mPhoneStatusBar.isKeyguardSecure();
                return dpm.getCameraDisabled(null) || disabledBecauseKeyguardSecure;
            } catch (RemoteException e) {
                Log.e(TAG, "Can't get userId", e);
            }
        }
        return false;
    }

    private void watchForCameraPolicyChanges() {
        final IntentFilter filter = new IntentFilter();
        filter.addAction(DevicePolicyManager.ACTION_DEVICE_POLICY_MANAGER_STATE_CHANGED);
        getContext().registerReceiverAsUser(mDevicePolicyReceiver,
                UserHandle.ALL, filter, null, null);
        KeyguardUpdateMonitor.getInstance(mContext).registerCallback(mUpdateMonitorCallback);
    }

    @Override
    public void onStateChanged(boolean accessibilityEnabled, boolean touchExplorationEnabled) {
        mCameraImageView.setClickable(touchExplorationEnabled);
        mLeftAffordanceView.setClickable(touchExplorationEnabled);
        mCameraImageView.setFocusable(accessibilityEnabled);
        mLeftAffordanceView.setFocusable(accessibilityEnabled);
        mLockIcon.update();
    }

    @Override
    public void onClick(View v) {
        if (v == mCameraImageView) {
            launchCamera(CAMERA_LAUNCH_SOURCE_AFFORDANCE);
        } else if (v == mLeftAffordanceView) {
            launchLeftAffordance();
        } if (v == mLockIcon) {
            if (!mAccessibilityController.isAccessibilityEnabled()) {
                handleTrustCircleClick();
            } else {
                mPhoneStatusBar.animateCollapsePanels(
                        CommandQueue.FLAG_EXCLUDE_NONE, true /* force */);
            }
        }
    }

    @Override
    public boolean onLongClick(View v) {
        handleTrustCircleClick();
        return true;
    }

    private void handleTrustCircleClick() {
        EventLogTags.writeSysuiLockscreenGesture(
                EventLogConstants.SYSUI_LOCKSCREEN_GESTURE_TAP_LOCK, 0 /* lengthDp - N/A */,
                0 /* velocityDp - N/A */);
        mIndicationController.showTransientIndication(
                R.string.keyguard_indication_trust_disabled);
        mLockPatternUtils.requireCredentialEntry(KeyguardUpdateMonitor.getCurrentUser());
    }

    public void bindCameraPrewarmService() {
        Intent intent = getCameraIntent();
        ActivityInfo targetInfo = PreviewInflater.getTargetActivityInfo(mContext, intent,
                KeyguardUpdateMonitor.getCurrentUser(), true /* onlyDirectBootAware */);
        if (targetInfo != null && targetInfo.metaData != null) {
            String clazz = targetInfo.metaData.getString(
                    MediaStore.META_DATA_STILL_IMAGE_CAMERA_PREWARM_SERVICE);
            if (clazz != null) {
                Intent serviceIntent = new Intent();
                serviceIntent.setClassName(targetInfo.packageName, clazz);
                serviceIntent.setAction(CameraPrewarmService.ACTION_PREWARM);
                try {
                    if (getContext().bindServiceAsUser(serviceIntent, mPrewarmConnection,
                            Context.BIND_AUTO_CREATE | Context.BIND_FOREGROUND_SERVICE,
                            new UserHandle(UserHandle.USER_CURRENT))) {
                        mPrewarmBound = true;
                    }
                } catch (SecurityException e) {
                    Log.w(TAG, "Unable to bind to prewarm service package=" + targetInfo.packageName
                            + " class=" + clazz, e);
                }
            }
        }
    }

    public void unbindCameraPrewarmService(boolean launched) {
        if (mPrewarmBound) {
            if (mPrewarmMessenger != null && launched) {
                try {
                    mPrewarmMessenger.send(Message.obtain(null /* handler */,
                            CameraPrewarmService.MSG_CAMERA_FIRED));
                } catch (RemoteException e) {
                    Log.w(TAG, "Error sending camera fired message", e);
                }
            }
            mContext.unbindService(mPrewarmConnection);
            mPrewarmBound = false;
        }
    }

    public void launchCamera(String source) {
        final Intent intent = getCameraIntent();
        intent.putExtra(EXTRA_CAMERA_LAUNCH_SOURCE, source);
        boolean wouldLaunchResolverActivity = PreviewInflater.wouldLaunchResolverActivity(
                mContext, intent, KeyguardUpdateMonitor.getCurrentUser());
        if (intent == SECURE_CAMERA_INTENT && !wouldLaunchResolverActivity) {
            AsyncTask.execute(new Runnable() {
                @Override
                public void run() {
                    int result = ActivityManager.START_CANCELED;

                    // Normally an activity will set it's requested rotation
                    // animation on its window. However when launching an activity
                    // causes the orientation to change this is too late. In these cases
                    // the default animation is used. This doesn't look good for
                    // the camera (as it rotates the camera contents out of sync
                    // with physical reality). So, we ask the WindowManager to
                    // force the crossfade animation if an orientation change
                    // happens to occur during the launch.
                    ActivityOptions o = ActivityOptions.makeBasic();
                    o.setRotationAnimationHint(
                            WindowManager.LayoutParams.ROTATION_ANIMATION_SEAMLESS);
                    try {
                        result = ActivityManagerNative.getDefault().startActivityAsUser(
                                null, getContext().getBasePackageName(),
                                intent,
                                intent.resolveTypeIfNeeded(getContext().getContentResolver()),
                                null, null, 0, Intent.FLAG_ACTIVITY_NEW_TASK, null, o.toBundle(),
                                UserHandle.CURRENT.getIdentifier());
                    } catch (RemoteException e) {
                        Log.w(TAG, "Unable to start camera activity", e);
                    }
                    mActivityStarter.preventNextAnimation();
                    final boolean launched = isSuccessfulLaunch(result);
                    post(new Runnable() {
                        @Override
                        public void run() {
                            unbindCameraPrewarmService(launched);
                        }
                    });
                }
            });
        } else {

            // We need to delay starting the activity because ResolverActivity finishes itself if
            // launched behind lockscreen.
            mActivityStarter.startActivity(intent, false /* dismissShade */,
                    new ActivityStarter.Callback() {
                        @Override
                        public void onActivityStarted(int resultCode) {
                            unbindCameraPrewarmService(isSuccessfulLaunch(resultCode));
                        }
                    });
        }
    }

    private static boolean isSuccessfulLaunch(int result) {
        return result == ActivityManager.START_SUCCESS
                || result == ActivityManager.START_DELIVERED_TO_TOP
                || result == ActivityManager.START_TASK_TO_FRONT;
    }

    public void launchLeftAffordance() {
        if (mLeftIsVoiceAssist) {
            launchVoiceAssist();
        } else {
            launchPhone();
        }
    }

    private void launchVoiceAssist() {
        Runnable runnable = new Runnable() {
            @Override
            public void run() {
                mAssistManager.launchVoiceAssistFromKeyguard();
                mActivityStarter.preventNextAnimation();
            }
        };
        if (mPhoneStatusBar.isKeyguardCurrentlySecure()) {
            AsyncTask.execute(runnable);
        } else {
            mPhoneStatusBar.executeRunnableDismissingKeyguard(runnable, null /* cancelAction */,
                    false /* dismissShade */, false /* afterKeyguardGone */, true /* deferred */);
        }
    }

    private boolean canLaunchVoiceAssist() {
        return mAssistManager.canVoiceAssistBeLaunchedFromKeyguard();
    }

    private void launchPhone() {
        final TelecomManager tm = TelecomManager.from(mContext);
        if (tm.isInCall()) {
            AsyncTask.execute(new Runnable() {
                @Override
                public void run() {
                    tm.showInCallScreen(false /* showDialpad */);
                }
            });
        } else {
            mActivityStarter.startActivity(PHONE_INTENT, false /* dismissShade */);
        }
    }


    @Override
    protected void onVisibilityChanged(View changedView, int visibility) {
        super.onVisibilityChanged(changedView, visibility);
        if (changedView == this && visibility == VISIBLE) {
            mLockIcon.update();
            updateCameraVisibility();
        }
    }

    public KeyguardAffordanceView getLeftView() {
        return mLeftAffordanceView;
    }

    public KeyguardAffordanceView getRightView() {
        return mCameraImageView;
    }

    public View getLeftPreview() {
        return mLeftPreview;
    }

    public View getRightPreview() {
        return mCameraPreview;
    }

    public LockIcon getLockIcon() {
        return mLockIcon;
    }

    public View getIndicationView() {
        return mIndicationText;
    }

    @Override
    public boolean hasOverlappingRendering() {
        return false;
    }

    @Override
    public void onUnlockMethodStateChanged() {
        mLockIcon.update();
        updateCameraVisibility();
    }

    private void inflateCameraPreview() {
        View previewBefore = mCameraPreview;
        boolean visibleBefore = false;
        if (previewBefore != null) {
            mPreviewContainer.removeView(previewBefore);
            visibleBefore = previewBefore.getVisibility() == View.VISIBLE;
        }
        mCameraPreview = mPreviewInflater.inflatePreview(getCameraIntent());
        if (mCameraPreview != null) {
            mPreviewContainer.addView(mCameraPreview);
            mCameraPreview.setVisibility(visibleBefore ? View.VISIBLE : View.INVISIBLE);
        }
        if (mAffordanceHelper != null) {
            mAffordanceHelper.updatePreviews();
        }
    }

    private void updateLeftPreview() {
        View previewBefore = mLeftPreview;
        if (previewBefore != null) {
            mPreviewContainer.removeView(previewBefore);
        }
        if (mLeftIsVoiceAssist) {
            mLeftPreview = mPreviewInflater.inflatePreviewFromService(
                    mAssistManager.getVoiceInteractorComponentName());
        } else {
            mLeftPreview = mPreviewInflater.inflatePreview(PHONE_INTENT);
        }
        if (mLeftPreview != null) {
            mPreviewContainer.addView(mLeftPreview);
            mLeftPreview.setVisibility(View.INVISIBLE);
        }
        if (mAffordanceHelper != null) {
            mAffordanceHelper.updatePreviews();
        }
    }

    public void startFinishDozeAnimation() {
        long delay = 0;
        if (mLeftAffordanceView.getVisibility() == View.VISIBLE) {
            startFinishDozeAnimationElement(mLeftAffordanceView, delay);
            delay += DOZE_ANIMATION_STAGGER_DELAY;
        }
        startFinishDozeAnimationElement(mLockIcon, delay);
        delay += DOZE_ANIMATION_STAGGER_DELAY;
        if (mCameraImageView.getVisibility() == View.VISIBLE) {
            startFinishDozeAnimationElement(mCameraImageView, delay);
        }
        mIndicationText.setAlpha(0f);
        mIndicationText.animate()
                .alpha(1f)
                .setInterpolator(Interpolators.LINEAR_OUT_SLOW_IN)
                .setDuration(NotificationPanelView.DOZE_ANIMATION_DURATION);
    }

    private void startFinishDozeAnimationElement(View element, long delay) {
        element.setAlpha(0f);
        element.setTranslationY(element.getHeight() / 2);
        element.animate()
                .alpha(1f)
                .translationY(0f)
                .setInterpolator(Interpolators.LINEAR_OUT_SLOW_IN)
                .setStartDelay(delay)
                .setDuration(DOZE_ANIMATION_ELEMENT_DURATION);
    }

    private final BroadcastReceiver mDevicePolicyReceiver = new BroadcastReceiver() {
        @Override
        public void onReceive(Context context, Intent intent) {
            post(new Runnable() {
                @Override
                public void run() {
                    updateCameraVisibility();
                }
            });
        }
    };

    private final KeyguardUpdateMonitorCallback mUpdateMonitorCallback =
            new KeyguardUpdateMonitorCallback() {
        @Override
        public void onUserSwitchComplete(int userId) {
            updateCameraVisibility();
        }

        @Override
        public void onStartedWakingUp() {
            mLockIcon.setDeviceInteractive(true);
        }

        @Override
        public void onFinishedGoingToSleep(int why) {
            mLockIcon.setDeviceInteractive(false);
        }

        @Override
        public void onScreenTurnedOn() {
            mLockIcon.setScreenOn(true);
        }

        @Override
        public void onScreenTurnedOff() {
            mLockIcon.setScreenOn(false);
        }

        @Override
        public void onKeyguardVisibilityChanged(boolean showing) {
            mLockIcon.update();
        }

        @Override
        public void onFingerprintRunningStateChanged(boolean running) {
            mLockIcon.update();
        }

        @Override
        public void onStrongAuthStateChanged(int userId) {
            mLockIcon.update();
        }

        @Override
        public void onUserUnlocked() {
            inflateCameraPreview();
            updateCameraVisibility();
            updateLeftAffordance();
        }
    };

    public void setKeyguardIndicationController(
            KeyguardIndicationController keyguardIndicationController) {
        mIndicationController = keyguardIndicationController;
    }

    public void setAssistManager(AssistManager assistManager) {
        mAssistManager = assistManager;
        updateLeftAffordance();
    }

    public void updateLeftAffordance() {
        updateLeftAffordanceIcon();
        updateLeftPreview();
    }

<<<<<<< HEAD
    private void updateEmergencyButton() {
        if(mContext.getResources().getBoolean(R.bool.config_showEmergencyButton)){
            if (mEmergencyButton != null) {
                mEmergencyButton.updateEmergencyCallButton();
            }
        }
=======
    public void onKeyguardShowingChanged() {
        updateLeftAffordance();
        inflateCameraPreview();
>>>>>>> b5375056
    }
}<|MERGE_RESOLUTION|>--- conflicted
+++ resolved
@@ -743,17 +743,16 @@
         updateLeftPreview();
     }
 
-<<<<<<< HEAD
     private void updateEmergencyButton() {
         if(mContext.getResources().getBoolean(R.bool.config_showEmergencyButton)){
             if (mEmergencyButton != null) {
                 mEmergencyButton.updateEmergencyCallButton();
             }
         }
-=======
+    }
+
     public void onKeyguardShowingChanged() {
         updateLeftAffordance();
         inflateCameraPreview();
->>>>>>> b5375056
     }
 }