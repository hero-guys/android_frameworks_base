/*
 * Copyright (C) 2014 The Android Open Source Project
 *
 * Licensed under the Apache License, Version 2.0 (the "License");
 * you may not use this file except in compliance with the License.
 * You may obtain a copy of the License at
 *
 *      http://www.apache.org/licenses/LICENSE-2.0
 *
 * Unless required by applicable law or agreed to in writing, software
 * distributed under the License is distributed on an "AS IS" BASIS,
 * WITHOUT WARRANTIES OR CONDITIONS OF ANY KIND, either express or implied.
 * See the License for the specific language governing permissions and
 * limitations under the License
 */

package com.android.systemui.statusbar.phone;

import static android.view.accessibility.AccessibilityNodeInfo.ACTION_CLICK;
import static android.view.accessibility.AccessibilityNodeInfo.AccessibilityAction;

import android.app.ActivityManager;
import android.app.ActivityManagerNative;
import android.app.ActivityOptions;
import android.app.admin.DevicePolicyManager;
import android.content.BroadcastReceiver;
import android.content.ComponentName;
import android.content.Context;
import android.content.Intent;
import android.content.IntentFilter;
import android.content.ServiceConnection;
import android.content.pm.ActivityInfo;
import android.content.pm.PackageManager;
import android.content.pm.ResolveInfo;
import android.content.res.Configuration;
import android.os.AsyncTask;
import android.os.Bundle;
import android.os.IBinder;
import android.os.Message;
import android.os.Messenger;
import android.os.RemoteException;
import android.os.UserHandle;
import android.provider.MediaStore;
import android.service.media.CameraPrewarmService;
import android.telecom.TelecomManager;
import android.util.AttributeSet;
import android.util.Log;
import android.util.TypedValue;
import android.view.View;
import android.view.ViewGroup;
import android.view.WindowManager;
import android.view.accessibility.AccessibilityNodeInfo;
import android.widget.FrameLayout;
import android.widget.TextView;

import com.android.internal.widget.LockPatternUtils;
import com.android.keyguard.KeyguardUpdateMonitor;
import com.android.keyguard.KeyguardUpdateMonitorCallback;
import com.android.systemui.EventLogConstants;
import com.android.systemui.EventLogTags;
import com.android.systemui.Interpolators;
import com.android.systemui.R;
import com.android.systemui.assist.AssistManager;
import com.android.systemui.plugins.IntentButtonProvider;
import com.android.systemui.plugins.IntentButtonProvider.IntentButton;
import com.android.systemui.plugins.IntentButtonProvider.IntentButton.IconState;
import com.android.systemui.plugins.PluginListener;
import com.android.systemui.plugins.PluginManager;
import com.android.systemui.plugins.qs.QSContainer.ActivityStarter;
import com.android.systemui.statusbar.CommandQueue;
import com.android.systemui.statusbar.KeyguardAffordanceView;
import com.android.systemui.statusbar.KeyguardIndicationController;
import com.android.systemui.statusbar.policy.AccessibilityController;
import com.android.systemui.statusbar.policy.FlashlightController;
import com.android.systemui.statusbar.policy.PreviewInflater;

/**
 * Implementation for the bottom area of the Keyguard, including camera/phone affordance and status
 * text.
 */
public class KeyguardBottomAreaView extends FrameLayout implements View.OnClickListener,
        UnlockMethodCache.OnUnlockMethodChangedListener,
        AccessibilityController.AccessibilityStateChangedCallback, View.OnLongClickListener {

    final static String TAG = "PhoneStatusBar/KeyguardBottomAreaView";

    public static final String CAMERA_LAUNCH_SOURCE_AFFORDANCE = "lockscreen_affordance";
    public static final String CAMERA_LAUNCH_SOURCE_WIGGLE = "wiggle_gesture";
    public static final String CAMERA_LAUNCH_SOURCE_POWER_DOUBLE_TAP = "power_double_tap";

    public static final String EXTRA_CAMERA_LAUNCH_SOURCE
            = "com.android.systemui.camera_launch_source";

    private static final String LEFT_BUTTON_PLUGIN
            = "com.android.systemui.action.PLUGIN_LOCKSCREEN_LEFT_BUTTON";
    private static final String RIGHT_BUTTON_PLUGIN
            = "com.android.systemui.action.PLUGIN_LOCKSCREEN_RIGHT_BUTTON";

    private static final Intent SECURE_CAMERA_INTENT =
            new Intent(MediaStore.INTENT_ACTION_STILL_IMAGE_CAMERA_SECURE)
                    .addFlags(Intent.FLAG_ACTIVITY_EXCLUDE_FROM_RECENTS);
    public static final Intent INSECURE_CAMERA_INTENT =
            new Intent(MediaStore.INTENT_ACTION_STILL_IMAGE_CAMERA);
    private static final Intent PHONE_INTENT = new Intent(Intent.ACTION_DIAL);
    private static final int DOZE_ANIMATION_STAGGER_DELAY = 48;
    private static final int DOZE_ANIMATION_ELEMENT_DURATION = 250;

    private KeyguardAffordanceView mRightAffordanceView;
    private KeyguardAffordanceView mLeftAffordanceView;
    private LockIcon mLockIcon;
    private TextView mIndicationText;
    private ViewGroup mPreviewContainer;

    private View mLeftPreview;
    private View mCameraPreview;

    private ActivityStarter mActivityStarter;
    private UnlockMethodCache mUnlockMethodCache;
    private LockPatternUtils mLockPatternUtils;
    private FlashlightController mFlashlightController;
    private PreviewInflater mPreviewInflater;
    private KeyguardIndicationController mIndicationController;
    private AccessibilityController mAccessibilityController;
    private PhoneStatusBar mPhoneStatusBar;
    private KeyguardAffordanceHelper mAffordanceHelper;

    private boolean mUserSetupComplete;
    private boolean mPrewarmBound;
    private Messenger mPrewarmMessenger;
    private final ServiceConnection mPrewarmConnection = new ServiceConnection() {

        @Override
        public void onServiceConnected(ComponentName name, IBinder service) {
            mPrewarmMessenger = new Messenger(service);
        }

        @Override
        public void onServiceDisconnected(ComponentName name) {
            mPrewarmMessenger = null;
        }
    };

    private boolean mLeftIsVoiceAssist;
    private AssistManager mAssistManager;

    private IntentButton mRightButton = new DefaultRightButton();
    private IntentButton mLeftButton = new DefaultLeftButton();

    public KeyguardBottomAreaView(Context context) {
        this(context, null);
    }

    public KeyguardBottomAreaView(Context context, AttributeSet attrs) {
        this(context, attrs, 0);
    }

    public KeyguardBottomAreaView(Context context, AttributeSet attrs, int defStyleAttr) {
        this(context, attrs, defStyleAttr, 0);
    }

    public KeyguardBottomAreaView(Context context, AttributeSet attrs, int defStyleAttr,
            int defStyleRes) {
        super(context, attrs, defStyleAttr, defStyleRes);
    }

    private AccessibilityDelegate mAccessibilityDelegate = new AccessibilityDelegate() {
        @Override
        public void onInitializeAccessibilityNodeInfo(View host, AccessibilityNodeInfo info) {
            super.onInitializeAccessibilityNodeInfo(host, info);
            String label = null;
            if (host == mLockIcon) {
                label = getResources().getString(R.string.unlock_label);
            } else if (host == mRightAffordanceView) {
                label = getResources().getString(R.string.camera_label);
            } else if (host == mLeftAffordanceView) {
                if (mLeftIsVoiceAssist) {
                    label = getResources().getString(R.string.voice_assist_label);
                } else {
                    label = getResources().getString(R.string.phone_label);
                }
            }
            info.addAction(new AccessibilityAction(ACTION_CLICK, label));
        }

        @Override
        public boolean performAccessibilityAction(View host, int action, Bundle args) {
            if (action == ACTION_CLICK) {
                if (host == mLockIcon) {
                    mPhoneStatusBar.animateCollapsePanels(
                            CommandQueue.FLAG_EXCLUDE_RECENTS_PANEL, true /* force */);
                    return true;
                } else if (host == mRightAffordanceView) {
                    launchCamera(CAMERA_LAUNCH_SOURCE_AFFORDANCE);
                    return true;
                } else if (host == mLeftAffordanceView) {
                    launchLeftAffordance();
                    return true;
                }
            }
            return super.performAccessibilityAction(host, action, args);
        }
    };

    @Override
    protected void onFinishInflate() {
        super.onFinishInflate();
        mLockPatternUtils = new LockPatternUtils(mContext);
        mPreviewContainer = (ViewGroup) findViewById(R.id.preview_container);
        mRightAffordanceView = (KeyguardAffordanceView) findViewById(R.id.camera_button);
        mLeftAffordanceView = (KeyguardAffordanceView) findViewById(R.id.left_button);
        mLockIcon = (LockIcon) findViewById(R.id.lock_icon);
        mIndicationText = (TextView) findViewById(R.id.keyguard_indication_text);
        watchForCameraPolicyChanges();
        updateCameraVisibility();
        mUnlockMethodCache = UnlockMethodCache.getInstance(getContext());
        mUnlockMethodCache.addListener(this);
        mLockIcon.update();
        setClipChildren(false);
        setClipToPadding(false);
        mPreviewInflater = new PreviewInflater(mContext, new LockPatternUtils(mContext));
        inflateCameraPreview();
        mLockIcon.setOnClickListener(this);
        mLockIcon.setOnLongClickListener(this);
        mRightAffordanceView.setOnClickListener(this);
        mLeftAffordanceView.setOnClickListener(this);
        initAccessibility();
    }

    @Override
    protected void onAttachedToWindow() {
        super.onAttachedToWindow();
        PluginManager.getInstance(getContext()).addPluginListener(RIGHT_BUTTON_PLUGIN,
                mRightListener, IntentButtonProvider.VERSION, false /* Only allow one */);
        PluginManager.getInstance(getContext()).addPluginListener(LEFT_BUTTON_PLUGIN,
                mLeftListener, IntentButtonProvider.VERSION, false /* Only allow one */);
    }

    @Override
    protected void onDetachedFromWindow() {
        super.onDetachedFromWindow();
        PluginManager.getInstance(getContext()).removePluginListener(mRightListener);
        PluginManager.getInstance(getContext()).removePluginListener(mLeftListener);
    }

    private void initAccessibility() {
        mLockIcon.setAccessibilityDelegate(mAccessibilityDelegate);
        mLeftAffordanceView.setAccessibilityDelegate(mAccessibilityDelegate);
        mRightAffordanceView.setAccessibilityDelegate(mAccessibilityDelegate);
    }

    @Override
    protected void onConfigurationChanged(Configuration newConfig) {
        super.onConfigurationChanged(newConfig);
        int indicationBottomMargin = getResources().getDimensionPixelSize(
                R.dimen.keyguard_indication_margin_bottom);
        MarginLayoutParams mlp = (MarginLayoutParams) mIndicationText.getLayoutParams();
        if (mlp.bottomMargin != indicationBottomMargin) {
            mlp.bottomMargin = indicationBottomMargin;
            mIndicationText.setLayoutParams(mlp);
        }

        // Respect font size setting.
        mIndicationText.setTextSize(TypedValue.COMPLEX_UNIT_PX,
                getResources().getDimensionPixelSize(
                        com.android.internal.R.dimen.text_size_small_material));

        ViewGroup.LayoutParams lp = mRightAffordanceView.getLayoutParams();
        lp.width = getResources().getDimensionPixelSize(R.dimen.keyguard_affordance_width);
        lp.height = getResources().getDimensionPixelSize(R.dimen.keyguard_affordance_height);
        mRightAffordanceView.setLayoutParams(lp);
        updateRightAffordanceIcon();

        lp = mLockIcon.getLayoutParams();
        lp.width = getResources().getDimensionPixelSize(R.dimen.keyguard_affordance_width);
        lp.height = getResources().getDimensionPixelSize(R.dimen.keyguard_affordance_height);
        mLockIcon.setLayoutParams(lp);
        mLockIcon.update(true /* force */);

        lp = mLeftAffordanceView.getLayoutParams();
        lp.width = getResources().getDimensionPixelSize(R.dimen.keyguard_affordance_width);
        lp.height = getResources().getDimensionPixelSize(R.dimen.keyguard_affordance_height);
        mLeftAffordanceView.setLayoutParams(lp);
        updateLeftAffordanceIcon();
    }

    private void updateRightAffordanceIcon() {
        IconState state = mRightButton.getIcon();
        mRightAffordanceView.setVisibility(state.isVisible ? View.VISIBLE : View.GONE);
        mRightAffordanceView.setImageDrawable(state.drawable);
        mRightAffordanceView.setContentDescription(state.contentDescription);
    }

    public void setActivityStarter(ActivityStarter activityStarter) {
        mActivityStarter = activityStarter;
    }

    public void setFlashlightController(FlashlightController flashlightController) {
        mFlashlightController = flashlightController;
    }

    public void setAccessibilityController(AccessibilityController accessibilityController) {
        mAccessibilityController = accessibilityController;
        mLockIcon.setAccessibilityController(accessibilityController);
        accessibilityController.addStateChangedCallback(this);
    }

    public void setPhoneStatusBar(PhoneStatusBar phoneStatusBar) {
        mPhoneStatusBar = phoneStatusBar;
        updateCameraVisibility(); // in case onFinishInflate() was called too early
    }

    public void setAffordanceHelper(KeyguardAffordanceHelper affordanceHelper) {
        mAffordanceHelper = affordanceHelper;
    }

    public void setUserSetupComplete(boolean userSetupComplete) {
        mUserSetupComplete = userSetupComplete;
        updateCameraVisibility();
        updateLeftAffordanceIcon();
    }

    private Intent getCameraIntent() {
        return mRightButton.getIntent();
    }

    /**
     * Resolves the intent to launch the camera application.
     */
    public ResolveInfo resolveCameraIntent() {
        return mContext.getPackageManager().resolveActivityAsUser(getCameraIntent(),
                PackageManager.MATCH_DEFAULT_ONLY,
                KeyguardUpdateMonitor.getCurrentUser());
    }

    private void updateCameraVisibility() {
        if (mRightAffordanceView == null) {
            // Things are not set up yet; reply hazy, ask again later
            return;
        }
        mRightAffordanceView.setVisibility(mRightButton.getIcon().isVisible
                ? View.VISIBLE : View.GONE);
    }

    private void updateLeftAffordanceIcon() {
        IconState state = mLeftButton.getIcon();
        mLeftAffordanceView.setVisibility(state.isVisible ? View.VISIBLE : View.GONE);
        mLeftAffordanceView.setImageDrawable(state.drawable);
        mLeftAffordanceView.setContentDescription(state.contentDescription);
    }

    public boolean isLeftVoiceAssist() {
        return mLeftIsVoiceAssist;
    }

    private boolean isPhoneVisible() {
        PackageManager pm = mContext.getPackageManager();
        return pm.hasSystemFeature(PackageManager.FEATURE_TELEPHONY)
                && pm.resolveActivity(PHONE_INTENT, 0) != null;
    }

    private boolean isCameraDisabledByDpm() {
        final DevicePolicyManager dpm =
                (DevicePolicyManager) getContext().getSystemService(Context.DEVICE_POLICY_SERVICE);
        if (dpm != null && mPhoneStatusBar != null) {
            try {
                final int userId = ActivityManagerNative.getDefault().getCurrentUser().id;
                final int disabledFlags = dpm.getKeyguardDisabledFeatures(null, userId);
                final  boolean disabledBecauseKeyguardSecure =
                        (disabledFlags & DevicePolicyManager.KEYGUARD_DISABLE_SECURE_CAMERA) != 0
                                && mPhoneStatusBar.isKeyguardSecure();
                return dpm.getCameraDisabled(null) || disabledBecauseKeyguardSecure;
            } catch (RemoteException e) {
                Log.e(TAG, "Can't get userId", e);
            }
        }
        return false;
    }

    private void watchForCameraPolicyChanges() {
        final IntentFilter filter = new IntentFilter();
        filter.addAction(DevicePolicyManager.ACTION_DEVICE_POLICY_MANAGER_STATE_CHANGED);
        getContext().registerReceiverAsUser(mDevicePolicyReceiver,
                UserHandle.ALL, filter, null, null);
        KeyguardUpdateMonitor.getInstance(mContext).registerCallback(mUpdateMonitorCallback);
    }

    @Override
    public void onStateChanged(boolean accessibilityEnabled, boolean touchExplorationEnabled) {
        mRightAffordanceView.setClickable(touchExplorationEnabled);
        mLeftAffordanceView.setClickable(touchExplorationEnabled);
        mRightAffordanceView.setFocusable(accessibilityEnabled);
        mLeftAffordanceView.setFocusable(accessibilityEnabled);
        mLockIcon.update();
    }

    @Override
    public void onClick(View v) {
        if (v == mRightAffordanceView) {
            launchCamera(CAMERA_LAUNCH_SOURCE_AFFORDANCE);
        } else if (v == mLeftAffordanceView) {
            launchLeftAffordance();
        } if (v == mLockIcon) {
            if (!mAccessibilityController.isAccessibilityEnabled()) {
                handleTrustCircleClick();
            } else {
                mPhoneStatusBar.animateCollapsePanels(
                        CommandQueue.FLAG_EXCLUDE_NONE, true /* force */);
            }
        }
    }

    @Override
    public boolean onLongClick(View v) {
        handleTrustCircleClick();
        return true;
    }

    private void handleTrustCircleClick() {
        EventLogTags.writeSysuiLockscreenGesture(
                EventLogConstants.SYSUI_LOCKSCREEN_GESTURE_TAP_LOCK, 0 /* lengthDp - N/A */,
                0 /* velocityDp - N/A */);
        mIndicationController.showTransientIndication(
                R.string.keyguard_indication_trust_disabled);
        mLockPatternUtils.requireCredentialEntry(KeyguardUpdateMonitor.getCurrentUser());
    }

    public void bindCameraPrewarmService() {
        Intent intent = getCameraIntent();
        ActivityInfo targetInfo = PreviewInflater.getTargetActivityInfo(mContext, intent,
                KeyguardUpdateMonitor.getCurrentUser(), true /* onlyDirectBootAware */);
        if (targetInfo != null && targetInfo.metaData != null) {
            String clazz = targetInfo.metaData.getString(
                    MediaStore.META_DATA_STILL_IMAGE_CAMERA_PREWARM_SERVICE);
            if (clazz != null) {
                Intent serviceIntent = new Intent();
                serviceIntent.setClassName(targetInfo.packageName, clazz);
                serviceIntent.setAction(CameraPrewarmService.ACTION_PREWARM);
                try {
                    if (getContext().bindServiceAsUser(serviceIntent, mPrewarmConnection,
                            Context.BIND_AUTO_CREATE | Context.BIND_FOREGROUND_SERVICE,
                            new UserHandle(UserHandle.USER_CURRENT))) {
                        mPrewarmBound = true;
                    }
                } catch (SecurityException e) {
                    Log.w(TAG, "Unable to bind to prewarm service package=" + targetInfo.packageName
                            + " class=" + clazz, e);
                }
            }
        }
    }

    public void unbindCameraPrewarmService(boolean launched) {
        if (mPrewarmBound) {
            if (mPrewarmMessenger != null && launched) {
                try {
                    mPrewarmMessenger.send(Message.obtain(null /* handler */,
                            CameraPrewarmService.MSG_CAMERA_FIRED));
                } catch (RemoteException e) {
                    Log.w(TAG, "Error sending camera fired message", e);
                }
            }
            mContext.unbindService(mPrewarmConnection);
            mPrewarmBound = false;
        }
    }

    public void launchCamera(String source) {
        final Intent intent = getCameraIntent();
        intent.putExtra(EXTRA_CAMERA_LAUNCH_SOURCE, source);
        boolean wouldLaunchResolverActivity = PreviewInflater.wouldLaunchResolverActivity(
                mContext, intent, KeyguardUpdateMonitor.getCurrentUser());
        if (intent == SECURE_CAMERA_INTENT && !wouldLaunchResolverActivity) {
            AsyncTask.execute(new Runnable() {
                @Override
                public void run() {
                    int result = ActivityManager.START_CANCELED;

                    // Normally an activity will set it's requested rotation
                    // animation on its window. However when launching an activity
                    // causes the orientation to change this is too late. In these cases
                    // the default animation is used. This doesn't look good for
                    // the camera (as it rotates the camera contents out of sync
                    // with physical reality). So, we ask the WindowManager to
                    // force the crossfade animation if an orientation change
                    // happens to occur during the launch.
                    ActivityOptions o = ActivityOptions.makeBasic();
                    o.setRotationAnimationHint(
                            WindowManager.LayoutParams.ROTATION_ANIMATION_SEAMLESS);
                    try {
                        result = ActivityManagerNative.getDefault().startActivityAsUser(
                                null, getContext().getBasePackageName(),
                                intent,
                                intent.resolveTypeIfNeeded(getContext().getContentResolver()),
                                null, null, 0, Intent.FLAG_ACTIVITY_NEW_TASK, null, o.toBundle(),
                                UserHandle.CURRENT.getIdentifier());
                    } catch (RemoteException e) {
                        Log.w(TAG, "Unable to start camera activity", e);
                    }
                    mActivityStarter.preventNextAnimation();
                    final boolean launched = isSuccessfulLaunch(result);
                    post(new Runnable() {
                        @Override
                        public void run() {
                            unbindCameraPrewarmService(launched);
                        }
                    });
                }
            });
        } else {

            // We need to delay starting the activity because ResolverActivity finishes itself if
            // launched behind lockscreen.
            mActivityStarter.startActivity(intent, false /* dismissShade */,
                    new ActivityStarter.Callback() {
                        @Override
                        public void onActivityStarted(int resultCode) {
                            unbindCameraPrewarmService(isSuccessfulLaunch(resultCode));
                        }
                    });
        }
    }

    private static boolean isSuccessfulLaunch(int result) {
        return result == ActivityManager.START_SUCCESS
                || result == ActivityManager.START_DELIVERED_TO_TOP
                || result == ActivityManager.START_TASK_TO_FRONT;
    }

    public void launchLeftAffordance() {
        if (mLeftIsVoiceAssist) {
            launchVoiceAssist();
        } else {
            launchPhone();
        }
    }

    private void launchVoiceAssist() {
        Runnable runnable = new Runnable() {
            @Override
            public void run() {
                mAssistManager.launchVoiceAssistFromKeyguard();
                mActivityStarter.preventNextAnimation();
            }
        };
        if (mPhoneStatusBar.isKeyguardCurrentlySecure()) {
            AsyncTask.execute(runnable);
        } else {
            mPhoneStatusBar.executeRunnableDismissingKeyguard(runnable, null /* cancelAction */,
                    false /* dismissShade */, false /* afterKeyguardGone */, true /* deferred */);
        }
    }

    private boolean canLaunchVoiceAssist() {
        return mAssistManager.canVoiceAssistBeLaunchedFromKeyguard();
    }

    private void launchPhone() {
        final TelecomManager tm = TelecomManager.from(mContext);
        if (tm.isInCall()) {
            AsyncTask.execute(new Runnable() {
                @Override
                public void run() {
                    tm.showInCallScreen(false /* showDialpad */);
                }
            });
        } else {
            mActivityStarter.startActivity(mLeftButton.getIntent(), false /* dismissShade */);
        }
    }


    @Override
    protected void onVisibilityChanged(View changedView, int visibility) {
        super.onVisibilityChanged(changedView, visibility);
        if (changedView == this && visibility == VISIBLE) {
            mLockIcon.update();
            updateCameraVisibility();
        }
    }

    public KeyguardAffordanceView getLeftView() {
        return mLeftAffordanceView;
    }

    public KeyguardAffordanceView getRightView() {
        return mRightAffordanceView;
    }

    public View getLeftPreview() {
        return mLeftPreview;
    }

    public View getRightPreview() {
        return mCameraPreview;
    }

    public LockIcon getLockIcon() {
        return mLockIcon;
    }

    public View getIndicationView() {
        return mIndicationText;
    }

    @Override
    public boolean hasOverlappingRendering() {
        return false;
    }

    @Override
    public void onUnlockMethodStateChanged() {
        mLockIcon.update();
        updateCameraVisibility();
    }

    private void inflateCameraPreview() {
        View previewBefore = mCameraPreview;
        boolean visibleBefore = false;
        if (previewBefore != null) {
            mPreviewContainer.removeView(previewBefore);
            visibleBefore = previewBefore.getVisibility() == View.VISIBLE;
        }
        mCameraPreview = mPreviewInflater.inflatePreview(getCameraIntent());
        if (mCameraPreview != null) {
            mPreviewContainer.addView(mCameraPreview);
            mCameraPreview.setVisibility(visibleBefore ? View.VISIBLE : View.INVISIBLE);
        }
        if (mAffordanceHelper != null) {
            mAffordanceHelper.updatePreviews();
        }
    }

    private void updateLeftPreview() {
        View previewBefore = mLeftPreview;
        if (previewBefore != null) {
            mPreviewContainer.removeView(previewBefore);
        }
        if (mLeftIsVoiceAssist) {
            mLeftPreview = mPreviewInflater.inflatePreviewFromService(
                    mAssistManager.getVoiceInteractorComponentName());
        } else {
            mLeftPreview = mPreviewInflater.inflatePreview(mLeftButton.getIntent());
        }
        if (mLeftPreview != null) {
            mPreviewContainer.addView(mLeftPreview);
            mLeftPreview.setVisibility(View.INVISIBLE);
        }
        if (mAffordanceHelper != null) {
            mAffordanceHelper.updatePreviews();
        }
    }

    public void startFinishDozeAnimation() {
        long delay = 0;
        if (mLeftAffordanceView.getVisibility() == View.VISIBLE) {
            startFinishDozeAnimationElement(mLeftAffordanceView, delay);
            delay += DOZE_ANIMATION_STAGGER_DELAY;
        }
        startFinishDozeAnimationElement(mLockIcon, delay);
        delay += DOZE_ANIMATION_STAGGER_DELAY;
        if (mRightAffordanceView.getVisibility() == View.VISIBLE) {
            startFinishDozeAnimationElement(mRightAffordanceView, delay);
        }
        mIndicationText.setAlpha(0f);
        mIndicationText.animate()
                .alpha(1f)
                .setInterpolator(Interpolators.LINEAR_OUT_SLOW_IN)
                .setDuration(NotificationPanelView.DOZE_ANIMATION_DURATION);
    }

    private void startFinishDozeAnimationElement(View element, long delay) {
        element.setAlpha(0f);
        element.setTranslationY(element.getHeight() / 2);
        element.animate()
                .alpha(1f)
                .translationY(0f)
                .setInterpolator(Interpolators.LINEAR_OUT_SLOW_IN)
                .setStartDelay(delay)
                .setDuration(DOZE_ANIMATION_ELEMENT_DURATION);
    }

    private final BroadcastReceiver mDevicePolicyReceiver = new BroadcastReceiver() {
        @Override
        public void onReceive(Context context, Intent intent) {
            post(new Runnable() {
                @Override
                public void run() {
                    updateCameraVisibility();
                }
            });
        }
    };

    private final KeyguardUpdateMonitorCallback mUpdateMonitorCallback =
            new KeyguardUpdateMonitorCallback() {
                @Override
                public void onUserSwitchComplete(int userId) {
                    updateCameraVisibility();
                }

                @Override
                public void onStartedWakingUp() {
                    mLockIcon.setDeviceInteractive(true);
                }

                @Override
                public void onFinishedGoingToSleep(int why) {
                    mLockIcon.setDeviceInteractive(false);
                }

                @Override
                public void onScreenTurnedOn() {
                    mLockIcon.setScreenOn(true);
                }

                @Override
                public void onScreenTurnedOff() {
                    mLockIcon.setScreenOn(false);
                }

                @Override
                public void onKeyguardVisibilityChanged(boolean showing) {
                    mLockIcon.update();
                }

                @Override
                public void onFingerprintRunningStateChanged(boolean running) {
                    mLockIcon.update();
                }

<<<<<<< HEAD
                @Override
                public void onStrongAuthStateChanged(int userId) {
                    mLockIcon.update();
                }
            };
=======
        @Override
        public void onStrongAuthStateChanged(int userId) {
            mLockIcon.update();
        }

        @Override
        public void onUserUnlocked() {
            inflateCameraPreview();
            updateCameraVisibility();
            updateLeftAffordance();
        }
    };
>>>>>>> 2a30b760

    public void setKeyguardIndicationController(
            KeyguardIndicationController keyguardIndicationController) {
        mIndicationController = keyguardIndicationController;
    }

    public void setAssistManager(AssistManager assistManager) {
        mAssistManager = assistManager;
        updateLeftAffordance();
    }

    public void updateLeftAffordance() {
        updateLeftAffordanceIcon();
        updateLeftPreview();
    }

    public void onKeyguardShowingChanged() {
        updateLeftAffordance();
        inflateCameraPreview();
    }

    private void setRightButton(IntentButton button) {
        mRightButton = button;
        updateRightAffordanceIcon();
        updateCameraVisibility();
        inflateCameraPreview();
    }

    private void setLeftButton(IntentButton button) {
        mLeftButton = button;
        mLeftIsVoiceAssist = false;
        updateLeftAffordance();
    }

    private final PluginListener<IntentButtonProvider> mRightListener =
            new PluginListener<IntentButtonProvider>() {
        @Override
        public void onPluginConnected(IntentButtonProvider plugin) {
            setRightButton(plugin.getIntentButton());
        }

        @Override
        public void onPluginDisconnected(IntentButtonProvider plugin) {
            setRightButton(new DefaultRightButton());
        }
    };

    private final PluginListener<IntentButtonProvider> mLeftListener =
            new PluginListener<IntentButtonProvider>() {
        @Override
        public void onPluginConnected(IntentButtonProvider plugin) {
            setLeftButton(plugin.getIntentButton());
        }

        @Override
        public void onPluginDisconnected(IntentButtonProvider plugin) {
            setLeftButton(new DefaultLeftButton());
        }
    };

    private class DefaultLeftButton implements IntentButton {

        private IconState mIconState = new IconState();

        @Override
        public IconState getIcon() {
            mLeftIsVoiceAssist = canLaunchVoiceAssist();
            if (mLeftIsVoiceAssist) {
                mIconState.isVisible = mUserSetupComplete;
                mIconState.drawable = mContext.getDrawable(R.drawable.ic_mic_26dp);
                mIconState.contentDescription = mContext.getString(
                        R.string.accessibility_voice_assist_button);
            } else {
                mIconState.isVisible = mUserSetupComplete && isPhoneVisible();
                mIconState.drawable = mContext.getDrawable(R.drawable.ic_phone_24dp);
                mIconState.contentDescription = mContext.getString(
                        R.string.accessibility_phone_button);
            }
            return mIconState;
        }

        @Override
        public Intent getIntent() {
            return PHONE_INTENT;
        }
    }

    private class DefaultRightButton implements IntentButton {

        private IconState mIconState = new IconState();

        @Override
        public IconState getIcon() {
            ResolveInfo resolved = resolveCameraIntent();
            mIconState.isVisible = !isCameraDisabledByDpm() && resolved != null
                    && getResources().getBoolean(R.bool.config_keyguardShowCameraAffordance)
                    && mUserSetupComplete;
            mIconState.drawable = mContext.getDrawable(R.drawable.ic_camera_alt_24dp);
            mIconState.contentDescription =
                    mContext.getString(R.string.accessibility_camera_button);
            return mIconState;
        }

        @Override
        public Intent getIntent() {
            KeyguardUpdateMonitor updateMonitor = KeyguardUpdateMonitor.getInstance(mContext);
            boolean canSkipBouncer = updateMonitor.getUserCanSkipBouncer(
                    KeyguardUpdateMonitor.getCurrentUser());
            boolean secure = mLockPatternUtils.isSecure(KeyguardUpdateMonitor.getCurrentUser());
            return (secure && !canSkipBouncer) ? SECURE_CAMERA_INTENT : INSECURE_CAMERA_INTENT;
        }
    }
}<|MERGE_RESOLUTION|>--- conflicted
+++ resolved
@@ -728,26 +728,18 @@
                     mLockIcon.update();
                 }
 
-<<<<<<< HEAD
                 @Override
                 public void onStrongAuthStateChanged(int userId) {
                     mLockIcon.update();
+        }
+
+                @Override
+                public void onUserUnlocked() {
+                    inflateCameraPreview();
+                    updateCameraVisibility();
+                    updateLeftAffordance();
                 }
             };
-=======
-        @Override
-        public void onStrongAuthStateChanged(int userId) {
-            mLockIcon.update();
-        }
-
-        @Override
-        public void onUserUnlocked() {
-            inflateCameraPreview();
-            updateCameraVisibility();
-            updateLeftAffordance();
-        }
-    };
->>>>>>> 2a30b760
 
     public void setKeyguardIndicationController(
             KeyguardIndicationController keyguardIndicationController) {
