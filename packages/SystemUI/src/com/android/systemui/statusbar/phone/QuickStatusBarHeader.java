--- conflicted
+++ resolved
@@ -356,7 +356,6 @@
             } else {
                 startSettingsActivity();
             }
-<<<<<<< HEAD
         } else if (v == mAlarmStatus || v == mAlarmStatusCollapsed) {
             startClockActivity(mNextAlarm);
          } else if (v == mClock) {
@@ -370,14 +369,7 @@
         Intent intent = null;
         if (alarm != null) {
             PendingIntent showIntent = alarm.getShowIntent();
-            if (showIntent != null && showIntent.isActivity()) {
-                intent = showIntent.getIntent();
-            }
-=======
-        } else if (v == mAlarmStatus && mNextAlarm != null) {
-            PendingIntent showIntent = mNextAlarm.getShowIntent();
             mActivityStarter.startPendingIntentDismissingKeyguard(showIntent);
->>>>>>> 3570784f
         }
         if (intent == null) {
             intent = new Intent(AlarmClock.ACTION_SHOW_ALARMS);
