/*
 * Copyright (C) 2016 The Android Open Source Project
 *
 * Licensed under the Apache License, Version 2.0 (the "License"); you may not use this file
 * except in compliance with the License. You may obtain a copy of the License at
 *
 *      http://www.apache.org/licenses/LICENSE-2.0
 *
 * Unless required by applicable law or agreed to in writing, software distributed under the
 * License is distributed on an "AS IS" BASIS, WITHOUT WARRANTIES OR CONDITIONS OF ANY
 * KIND, either express or implied. See the License for the specific language governing
 * permissions and limitations under the License.
 */

package com.android.systemui.statusbar.phone;

import android.annotation.DrawableRes;
import android.annotation.Nullable;
import android.graphics.drawable.Drawable;
import android.view.View;

import java.util.ArrayList;

/**
 * Dispatches common view calls to multiple views.  This is used to handle
 * multiples of the same nav bar icon appearing.
 */
public class ButtonDispatcher implements Drawable.Callback {

    private final ArrayList<View> mViews = new ArrayList<>();

    private final int mId;

    private View.OnClickListener mClickListener;
    private View.OnTouchListener mTouchListener;
    private View.OnLongClickListener mLongClickListener;
    private Boolean mLongClickable;
    private Integer mAlpha;
    private Integer mVisibility = -1;
    private int mImageResource = -1;
    private Drawable mImageDrawable;
    private View mCurrentView;
    private boolean mVertical;

    public ButtonDispatcher(int id) {
        mId = id;
    }

    void clear() {
        mViews.clear();
    }

    void addView(View view) {
        mViews.add(view);
        view.setOnClickListener(mClickListener);
        view.setOnTouchListener(mTouchListener);
        view.setOnLongClickListener(mLongClickListener);
        if (mLongClickable != null) {
            view.setLongClickable(mLongClickable);
        }
        if (mAlpha != null) {
            view.setAlpha(mAlpha);
        }
        if (mVisibility != null) {
            view.setVisibility(mVisibility);
        }
        if (mImageResource > 0) {
            ((ButtonInterface) view).setImageResource(mImageResource);
        } else if (mImageDrawable != null) {
            ((ButtonInterface) view).setImageDrawable(mImageDrawable);
            updateDrawable();
        }

        if (view instanceof  ButtonInterface) {
            ((ButtonInterface) view).setVertical(mVertical);
        }
    }

    public int getId() {
        return mId;
    }

    public int getVisibility() {
        return mVisibility != null ? mVisibility : View.VISIBLE;
    }

    public float getAlpha() {
        return mAlpha != null ? mAlpha : 1;
    }

    public void setImageDrawable(Drawable drawable) {
        mImageDrawable = drawable;
        mImageResource = -1;
        final int N = mViews.size();
        for (int i = 0; i < N; i++) {
            ((ButtonInterface) mViews.get(i)).setImageDrawable(mImageDrawable);
        }
        updateDrawable();
    }

    public void setImageResource(int resource) {
        mImageResource = resource;
        mImageDrawable = null;
        final int N = mViews.size();
        for (int i = 0; i < N; i++) {
            ((ButtonInterface) mViews.get(i)).setImageResource(mImageResource);
        }
    }

    public void setVisibility(int visibility) {
        if (mVisibility == visibility) return;
        mVisibility = visibility;
        final int N = mViews.size();
        for (int i = 0; i < N; i++) {
            mViews.get(i).setVisibility(mVisibility);
        }
    }

    public void abortCurrentGesture() {
        // This seems to be an instantaneous thing, so not going to persist it.
        final int N = mViews.size();
        for (int i = 0; i < N; i++) {
            ((ButtonInterface) mViews.get(i)).abortCurrentGesture();
        }
    }

    public void setAlpha(int alpha) {
        mAlpha = alpha;
        final int N = mViews.size();
        for (int i = 0; i < N; i++) {
            mViews.get(i).setAlpha(alpha);
        }
    }

    public void setOnClickListener(View.OnClickListener clickListener) {
        mClickListener = clickListener;
        final int N = mViews.size();
        for (int i = 0; i < N; i++) {
            mViews.get(i).setOnClickListener(mClickListener);
        }
    }

    public void setOnTouchListener(View.OnTouchListener touchListener) {
        mTouchListener = touchListener;
        final int N = mViews.size();
        for (int i = 0; i < N; i++) {
            mViews.get(i).setOnTouchListener(mTouchListener);
        }
    }

    public void setLongClickable(boolean isLongClickable) {
        mLongClickable = isLongClickable;
        final int N = mViews.size();
        for (int i = 0; i < N; i++) {
            mViews.get(i).setLongClickable(mLongClickable);
        }
    }

    public void setOnLongClickListener(View.OnLongClickListener longClickListener) {
        mLongClickListener = longClickListener;
        final int N = mViews.size();
        for (int i = 0; i < N; i++) {
            mViews.get(i).setOnLongClickListener(mLongClickListener);
        }
    }

    public ArrayList<View> getViews() {
        return mViews;
    }

    public View getCurrentView() {
        return mCurrentView;
    }

    public void setCurrentView(View currentView) {
        mCurrentView = currentView.findViewById(mId);
    }

    public void setCarMode(boolean carMode) {
        final int N = mViews.size();
        for (int i = 0; i < N; i++) {
            final View view = mViews.get(i);
            if (view instanceof ButtonInterface) {
                ((ButtonInterface) view).setCarMode(carMode);
            }
        }
    }

<<<<<<< HEAD
    private void updateDrawable() {
        mImageDrawable.setCallback(this);
        // one of our buttons will always be visible
        mImageDrawable.setVisible(true, false);
    }

    @Override
    public void invalidateDrawable(Drawable who) {
        final int N = mViews.size();
        for (int i = 0; i < N; i++) {
            mViews.get(i).invalidateDrawable(who);
        }
    }

    @Override
    public void scheduleDrawable(Drawable who, Runnable what, long when) {
        final int N = mViews.size();
        for (int i = 0; i < N; i++) {
            mViews.get(i).scheduleDrawable(who, what, when);
        }
    }

    @Override
    public void unscheduleDrawable(Drawable who, Runnable what) {
        final int N = mViews.size();
        for (int i = 0; i < N; i++) {
            mViews.get(i).unscheduleDrawable(who, what);
=======
    public void setVertical(boolean vertical) {
        mVertical = vertical;
        final int N = mViews.size();
        for (int i = 0; i < N; i++) {
            final View view = mViews.get(i);
            if (view instanceof ButtonInterface) {
                ((ButtonInterface) view).setVertical(vertical);
            }
>>>>>>> 6422e8fb
        }
    }

    /**
     * Interface for button actions.
     */
    public interface ButtonInterface {
        void setImageResource(@DrawableRes int resId);

        void setImageDrawable(@Nullable Drawable drawable);

        void abortCurrentGesture();

        void setVertical(boolean vertical);

        void setCarMode(boolean carMode);
    }
}<|MERGE_RESOLUTION|>--- conflicted
+++ resolved
@@ -186,7 +186,6 @@
         }
     }
 
-<<<<<<< HEAD
     private void updateDrawable() {
         mImageDrawable.setCallback(this);
         // one of our buttons will always be visible
@@ -214,7 +213,9 @@
         final int N = mViews.size();
         for (int i = 0; i < N; i++) {
             mViews.get(i).unscheduleDrawable(who, what);
-=======
+        }
+    }
+
     public void setVertical(boolean vertical) {
         mVertical = vertical;
         final int N = mViews.size();
@@ -223,7 +224,6 @@
             if (view instanceof ButtonInterface) {
                 ((ButtonInterface) view).setVertical(vertical);
             }
->>>>>>> 6422e8fb
         }
     }
 
