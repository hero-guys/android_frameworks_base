--- conflicted
+++ resolved
@@ -659,7 +659,6 @@
         mService.setIcon("phone_signal", mPhoneSignalIconId, 0);
         mAlwaysUseCdmaRssi = mContext.getResources().getBoolean(
             com.android.internal.R.bool.config_alwaysUseCdmaRssi);
-<<<<<<< HEAD
 
         // load config to determine if phone should be hidden
         try {
@@ -673,8 +672,6 @@
         if (mPhoneSignalHidden) {
             mService.setIconVisibility("phone_signal", false);
         }
-=======
->>>>>>> d51ecafa
 
         // register for phone state notifications.
         ((TelephonyManager)mContext.getSystemService(Context.TELEPHONY_SERVICE))
@@ -1027,15 +1024,9 @@
             updateSignalStrength(); // apply any change in mInetCondition
             break;
         case ConnectivityManager.TYPE_WIMAX:
-<<<<<<< HEAD
-             mInetCondition = inetCondition;
-             updateWiMAX(intent);
-             break;
-=======
             mInetCondition = inetCondition;
             updateWiMAX(intent);
             break;
->>>>>>> d51ecafa
         }
     }
 
@@ -1182,7 +1173,6 @@
             // If 3G(EV) and 1x network are available than 3G should be
             // displayed, displayed RSSI should be from the EV side.
             // If a voice call is made then RSSI should switch to 1x.
-<<<<<<< HEAD
 
             // Samsung CDMA devices handle signal strength display differently
             // relying only on cdmaDbm - thanks Adr0it for the assistance here
@@ -1193,14 +1183,6 @@
                 else if (cdmaDbm >= -95) iconLevel = 2;
                 else if (cdmaDbm >= -100) iconLevel = 1;
                 else iconLevel = 0;
-=======
-            if ((mPhoneState == TelephonyManager.CALL_STATE_IDLE) && isEvdo()
-                && !mAlwaysUseCdmaRssi) {
-                iconLevel = getEvdoLevel();
-                if (false) {
-                    Slog.d(TAG, "use Evdo level=" + iconLevel + " to replace Cdma Level=" + getCdmaLevel());
-                }
->>>>>>> d51ecafa
             } else {
                 if ((mPhoneState == TelephonyManager.CALL_STATE_IDLE) && isEvdo()
                     && !mAlwaysUseCdmaRssi) {
@@ -1511,14 +1493,11 @@
                     break;
             }
             mService.setIconVisibility("wimax", mIsWimaxEnabled);
-<<<<<<< HEAD
         } else if (action.equals(WimaxManagerConstants.WIMAX_ENABLED_CHANGED_ACTION)) {
             int wimaxStatus = intent.getIntExtra(WimaxManagerConstants.CURRENT_WIMAX_ENABLED_STATE,
                     WimaxManagerConstants.WIMAX_ENABLED_STATE_UNKNOWN);
             mIsWimaxEnabled = (wimaxStatus == WimaxManagerConstants.WIMAX_ENABLED_STATE_ENABLED);
             mService.setIconVisibility("wimax", mIsWimaxEnabled);
-=======
->>>>>>> d51ecafa
         } else if (action.equals(WimaxManagerConstants.SIGNAL_LEVEL_CHANGED_ACTION)) {
             mWimaxSignal = intent.getIntExtra(WimaxManagerConstants.EXTRA_NEW_SIGNAL_LEVEL, 0);
         } else if (action.equals(WimaxManagerConstants.RSSI_CHANGED_ACTION)) {
@@ -1537,7 +1516,6 @@
             mWimaxExtraState = intent.getIntExtra(
                     WimaxManagerConstants.EXTRA_WIMAX_STATE_DETAIL,
                     WimaxManagerConstants.WIMAX_DEREGISTRATION);
-<<<<<<< HEAD
         } else if (action.equals(WimaxManagerConstants.NETWORK_STATE_CHANGED_ACTION)) {
             final NetworkInfo networkInfo = (NetworkInfo) intent.getParcelableExtra(WimaxManagerConstants.EXTRA_NETWORK_INFO);
             if (networkInfo != null && networkInfo.isConnected()) {
@@ -1550,8 +1528,6 @@
                 mWimaxState = WimaxManagerConstants.WIMAX_STATE_DISCONNECTED;
                 mWimaxExtraState = WimaxManagerConstants.WIMAX_STATE_UNKNOWN;
             }
-=======
->>>>>>> d51ecafa
         }
         switch(mWimaxState) {
             case WimaxManagerConstants.WIMAX_STATE_DISCONNECTED:
