/*
 * Copyright (C) 2014 The Android Open Source Project
 *
 * Licensed under the Apache License, Version 2.0 (the "License");
 * you may not use this file except in compliance with the License.
 * You may obtain a copy of the License at
 *
 *      http://www.apache.org/licenses/LICENSE-2.0
 *
 * Unless required by applicable law or agreed to in writing, software
 * distributed under the License is distributed on an "AS IS" BASIS,
 * WITHOUT WARRANTIES OR CONDITIONS OF ANY KIND, either express or implied.
 * See the License for the specific language governing permissions and
 * limitations under the License
 */

package com.android.systemui.statusbar.stack;

import android.animation.Animator;
import android.animation.AnimatorListenerAdapter;
import android.animation.ObjectAnimator;
import android.animation.PropertyValuesHolder;
import android.animation.TimeAnimator;
import android.animation.ValueAnimator;
import android.animation.ValueAnimator.AnimatorUpdateListener;
import android.annotation.FloatRange;
import android.annotation.Nullable;
import android.content.Context;
import android.content.res.Configuration;
import android.content.res.Resources;
import android.graphics.Canvas;
import android.graphics.Color;
import android.graphics.Paint;
import android.graphics.PointF;
import android.graphics.PorterDuff;
import android.graphics.PorterDuffXfermode;
import android.graphics.Rect;
import android.os.Bundle;
import android.os.Handler;
import android.service.notification.StatusBarNotification;
import android.support.annotation.NonNull;
import android.util.AttributeSet;
import android.util.FloatProperty;
import android.util.Log;
import android.util.Pair;
import android.util.Property;
import android.view.InputDevice;
import android.view.MotionEvent;
import android.view.VelocityTracker;
import android.view.View;
import android.view.ViewConfiguration;
import android.view.ViewGroup;
import android.view.ViewTreeObserver;
import android.view.WindowInsets;
import android.view.accessibility.AccessibilityEvent;
import android.view.accessibility.AccessibilityNodeInfo;
import android.view.animation.AnimationUtils;
import android.view.animation.Interpolator;
import android.widget.OverScroller;
import android.widget.ScrollView;

import com.android.internal.logging.MetricsLogger;
import com.android.internal.logging.nano.MetricsProto.MetricsEvent;
import com.android.systemui.ExpandHelper;
import com.android.systemui.Interpolators;
import com.android.systemui.R;
import com.android.systemui.SwipeHelper;
import com.android.systemui.classifier.FalsingManager;
import com.android.systemui.plugins.statusbar.NotificationMenuRowPlugin;
import com.android.systemui.plugins.statusbar.NotificationMenuRowPlugin.MenuItem;
import com.android.systemui.plugins.statusbar.NotificationSwipeActionHelper;
import com.android.systemui.statusbar.ActivatableNotificationView;
import com.android.systemui.statusbar.DismissView;
import com.android.systemui.statusbar.EmptyShadeView;
import com.android.systemui.statusbar.ExpandableNotificationRow;
import com.android.systemui.statusbar.ExpandableView;
import com.android.systemui.statusbar.NotificationData;
import com.android.systemui.statusbar.NotificationGuts;
import com.android.systemui.statusbar.NotificationShelf;
import com.android.systemui.statusbar.NotificationSnooze;
import com.android.systemui.statusbar.StackScrollerDecorView;
import com.android.systemui.statusbar.StatusBarState;
import com.android.systemui.statusbar.notification.FakeShadowView;
import com.android.systemui.statusbar.notification.NotificationUtils;
import com.android.systemui.statusbar.notification.VisibilityLocationProvider;
import com.android.systemui.statusbar.phone.NotificationGroupManager;
import com.android.systemui.statusbar.phone.StatusBar;
import com.android.systemui.statusbar.phone.ScrimController;
import com.android.systemui.statusbar.policy.HeadsUpManager;
import com.android.systemui.statusbar.policy.ScrollAdapter;

import android.support.v4.graphics.ColorUtils;

import java.util.ArrayList;
import java.util.Collection;
import java.util.Collections;
import java.util.Comparator;
import java.util.HashSet;
import java.util.List;

/**
 * A layout which handles a dynamic amount of notifications and presents them in a scrollable stack.
 */
public class NotificationStackScrollLayout extends ViewGroup
        implements SwipeHelper.Callback, ExpandHelper.Callback, ScrollAdapter,
        ExpandableView.OnHeightChangedListener, NotificationGroupManager.OnGroupChangeListener,
        NotificationMenuRowPlugin.OnMenuEventListener, ScrollContainer,
        VisibilityLocationProvider {

    public static final float BACKGROUND_ALPHA_DIMMED = 0.7f;
    private static final String TAG = "StackScroller";
    private static final boolean DEBUG = false;
    private static final float RUBBER_BAND_FACTOR_NORMAL = 0.35f;
    private static final float RUBBER_BAND_FACTOR_AFTER_EXPAND = 0.15f;
    private static final float RUBBER_BAND_FACTOR_ON_PANEL_EXPAND = 0.21f;
    /**
     * Sentinel value for no current active pointer. Used by {@link #mActivePointerId}.
     */
    private static final int INVALID_POINTER = -1;

    private ExpandHelper mExpandHelper;
    private NotificationSwipeHelper mSwipeHelper;
    private boolean mSwipingInProgress;
    private int mCurrentStackHeight = Integer.MAX_VALUE;
    private final Paint mBackgroundPaint = new Paint();
    private final boolean mShouldDrawNotificationBackground;

    private float mExpandedHeight;
    private int mOwnScrollY;
    private int mMaxLayoutHeight;

    private VelocityTracker mVelocityTracker;
    private OverScroller mScroller;
    private Runnable mFinishScrollingCallback;
    private int mTouchSlop;
    private int mMinimumVelocity;
    private int mMaximumVelocity;
    private int mOverflingDistance;
    private float mMaxOverScroll;
    private boolean mIsBeingDragged;
    private int mLastMotionY;
    private int mDownX;
    private int mActivePointerId = INVALID_POINTER;
    private boolean mTouchIsClick;
    private float mInitialTouchX;
    private float mInitialTouchY;

    private Paint mDebugPaint;
    private int mContentHeight;
    private int mCollapsedSize;
    private int mPaddingBetweenElements;
    private int mIncreasedPaddingBetweenElements;
    private int mTopPadding;
    private int mBottomMargin;
    private int mBottomInset = 0;

    /**
     * The algorithm which calculates the properties for our children
     */
    protected final StackScrollAlgorithm mStackScrollAlgorithm;

    /**
     * The current State this Layout is in
     */
    private StackScrollState mCurrentStackScrollState = new StackScrollState(this);
    private final AmbientState mAmbientState;
    private NotificationGroupManager mGroupManager;
    private HashSet<View> mChildrenToAddAnimated = new HashSet<>();
    private ArrayList<View> mAddedHeadsUpChildren = new ArrayList<>();
    private ArrayList<View> mChildrenToRemoveAnimated = new ArrayList<>();
    private ArrayList<View> mSnappedBackChildren = new ArrayList<>();
    private ArrayList<View> mDragAnimPendingChildren = new ArrayList<>();
    private ArrayList<View> mChildrenChangingPositions = new ArrayList<>();
    private HashSet<View> mFromMoreCardAdditions = new HashSet<>();
    private ArrayList<AnimationEvent> mAnimationEvents = new ArrayList<>();
    private ArrayList<View> mSwipedOutViews = new ArrayList<>();
    private final StackStateAnimator mStateAnimator = new StackStateAnimator(this);
    private boolean mAnimationsEnabled;
    private boolean mChangePositionInProgress;
    private boolean mChildTransferInProgress;

    /**
     * The raw amount of the overScroll on the top, which is not rubber-banded.
     */
    private float mOverScrolledTopPixels;

    /**
     * The raw amount of the overScroll on the bottom, which is not rubber-banded.
     */
    private float mOverScrolledBottomPixels;
    private OnChildLocationsChangedListener mListener;
    private OnOverscrollTopChangedListener mOverscrollTopChangedListener;
    private ExpandableView.OnHeightChangedListener mOnHeightChangedListener;
    private OnEmptySpaceClickListener mOnEmptySpaceClickListener;
    private boolean mNeedsAnimation;
    private boolean mTopPaddingNeedsAnimation;
    private boolean mDimmedNeedsAnimation;
    private boolean mHideSensitiveNeedsAnimation;
    private boolean mDarkNeedsAnimation;
    private int mDarkAnimationOriginIndex;
    private boolean mActivateNeedsAnimation;
    private boolean mGoToFullShadeNeedsAnimation;
    private boolean mIsExpanded = true;
    private boolean mChildrenUpdateRequested;
    private boolean mIsExpansionChanging;
    private boolean mPanelTracking;
    private boolean mExpandingNotification;
    private boolean mExpandedInThisMotion;
    protected boolean mScrollingEnabled;
    protected DismissView mDismissView;
    protected EmptyShadeView mEmptyShadeView;
    private boolean mDismissAllInProgress;
    private boolean mFadeNotificationsOnDismiss;

    /**
     * Was the scroller scrolled to the top when the down motion was observed?
     */
    private boolean mScrolledToTopOnFirstDown;
    /**
     * The minimal amount of over scroll which is needed in order to switch to the quick settings
     * when over scrolling on a expanded card.
     */
    private float mMinTopOverScrollToEscape;
    private int mIntrinsicPadding;
    private float mStackTranslation;
    private float mTopPaddingOverflow;
    private boolean mDontReportNextOverScroll;
    private boolean mDontClampNextScroll;
    private boolean mNeedViewResizeAnimation;
    private View mExpandedGroupView;
    private boolean mEverythingNeedsAnimation;

    /**
     * The maximum scrollPosition which we are allowed to reach when a notification was expanded.
     * This is needed to avoid scrolling too far after the notification was collapsed in the same
     * motion.
     */
    private int mMaxScrollAfterExpand;
    private SwipeHelper.LongPressListener mLongPressListener;

    private NotificationMenuRowPlugin mCurrMenuRow;
    private View mTranslatingParentView;
    private View mMenuExposedView;
    boolean mCheckForLeavebehind;

    /**
     * Should in this touch motion only be scrolling allowed? It's true when the scroller was
     * animating.
     */
    private boolean mOnlyScrollingInThisMotion;
    private boolean mDisallowDismissInThisMotion;
    private boolean mInterceptDelegateEnabled;
    private boolean mDelegateToScrollView;
    private boolean mDisallowScrollingInThisMotion;
    private long mGoToFullShadeDelay;
    private ViewTreeObserver.OnPreDrawListener mChildrenUpdater
            = new ViewTreeObserver.OnPreDrawListener() {
        @Override
        public boolean onPreDraw() {
            updateForcedScroll();
            updateChildren();
            mChildrenUpdateRequested = false;
            getViewTreeObserver().removeOnPreDrawListener(this);
            return true;
        }
    };
    private StatusBar mStatusBar;
    private int[] mTempInt2 = new int[2];
    private boolean mGenerateChildOrderChangedEvent;
    private HashSet<Runnable> mAnimationFinishedRunnables = new HashSet<>();
    private HashSet<View> mClearOverlayViewsWhenFinished = new HashSet<>();
    private HashSet<Pair<ExpandableNotificationRow, Boolean>> mHeadsUpChangeAnimations
            = new HashSet<>();
    private HeadsUpManager mHeadsUpManager;
    private boolean mTrackingHeadsUp;
    private ScrimController mScrimController;
    private boolean mForceNoOverlappingRendering;
    private final ArrayList<Pair<ExpandableNotificationRow, Boolean>> mTmpList = new ArrayList<>();
    private FalsingManager mFalsingManager;
    private boolean mAnimationRunning;
    private ViewTreeObserver.OnPreDrawListener mRunningAnimationUpdater
            = new ViewTreeObserver.OnPreDrawListener() {
        @Override
        public boolean onPreDraw() {
            onPreDrawDuringAnimation();
            return true;
        }
    };
    private Rect mBackgroundBounds = new Rect();
    private Rect mStartAnimationRect = new Rect();
    private Rect mEndAnimationRect = new Rect();
    private Rect mCurrentBounds = new Rect(-1, -1, -1, -1);
    private boolean mAnimateNextBackgroundBottom;
    private boolean mAnimateNextBackgroundTop;
    private ObjectAnimator mBottomAnimator = null;
    private ObjectAnimator mTopAnimator = null;
    private ActivatableNotificationView mFirstVisibleBackgroundChild = null;
    private ActivatableNotificationView mLastVisibleBackgroundChild = null;
    private int mBgColor;
    private float mDimAmount;
    private ValueAnimator mDimAnimator;
    private ArrayList<ExpandableView> mTmpSortedChildren = new ArrayList<>();
    private Animator.AnimatorListener mDimEndListener = new AnimatorListenerAdapter() {
        @Override
        public void onAnimationEnd(Animator animation) {
            mDimAnimator = null;
        }
    };
    private ValueAnimator.AnimatorUpdateListener mDimUpdateListener
            = new ValueAnimator.AnimatorUpdateListener() {

        @Override
        public void onAnimationUpdate(ValueAnimator animation) {
            setDimAmount((Float) animation.getAnimatedValue());
        }
    };
    protected ViewGroup mQsContainer;
    private boolean mContinuousShadowUpdate;
    private ViewTreeObserver.OnPreDrawListener mShadowUpdater
            = new ViewTreeObserver.OnPreDrawListener() {

        @Override
        public boolean onPreDraw() {
            updateViewShadows();
            return true;
        }
    };
    private Comparator<ExpandableView> mViewPositionComparator = new Comparator<ExpandableView>() {
        @Override
        public int compare(ExpandableView view, ExpandableView otherView) {
            float endY = view.getTranslationY() + view.getActualHeight();
            float otherEndY = otherView.getTranslationY() + otherView.getActualHeight();
            if (endY < otherEndY) {
                return -1;
            } else if (endY > otherEndY) {
                return 1;
            } else {
                // The two notifications end at the same location
                return 0;
            }
        }
    };
    private PorterDuffXfermode mSrcMode = new PorterDuffXfermode(PorterDuff.Mode.SRC);
    private Collection<HeadsUpManager.HeadsUpEntry> mPulsing;
    private boolean mDrawBackgroundAsSrc;
    private boolean mFadingOut;
    private boolean mParentNotFullyVisible;
    private boolean mGroupExpandedForMeasure;
    private boolean mScrollable;
    private View mForcedScroll;
    private float mBackgroundFadeAmount = 1.0f;
    private static final Property<NotificationStackScrollLayout, Float> BACKGROUND_FADE =
            new FloatProperty<NotificationStackScrollLayout>("backgroundFade") {
                @Override
                public void setValue(NotificationStackScrollLayout object, float value) {
                    object.setBackgroundFadeAmount(value);
                }

                @Override
                public Float get(NotificationStackScrollLayout object) {
                    return object.getBackgroundFadeAmount();
                }
            };
    private boolean mQsExpanded;
    private boolean mForwardScrollable;
    private boolean mBackwardScrollable;
    private NotificationShelf mShelf;
    private int mMaxDisplayedNotifications = -1;
    private int mStatusBarHeight;
    private boolean mNoAmbient;
    private final Rect mClipRect = new Rect();
    private boolean mIsClipped;
    private Rect mRequestedClipBounds;
    private boolean mInHeadsUpPinnedMode;
    private boolean mHeadsUpAnimatingAway;
    private int mStatusBarState;
    private int mCachedBackgroundColor;
    private boolean mHeadsUpGoingAwayAnimationsAllowed = true;
    private Runnable mAnimateScroll = this::animateScroll;

    public NotificationStackScrollLayout(Context context) {
        this(context, null);
    }

    public NotificationStackScrollLayout(Context context, AttributeSet attrs) {
        this(context, attrs, 0);
    }

    public NotificationStackScrollLayout(Context context, AttributeSet attrs, int defStyleAttr) {
        this(context, attrs, defStyleAttr, 0);
    }

    public NotificationStackScrollLayout(Context context, AttributeSet attrs, int defStyleAttr,
            int defStyleRes) {
        super(context, attrs, defStyleAttr, defStyleRes);
        Resources res = getResources();

        mAmbientState = new AmbientState(context);
        mBgColor = context.getColor(R.color.notification_shade_background_color);
        int minHeight = res.getDimensionPixelSize(R.dimen.notification_min_height);
        int maxHeight = res.getDimensionPixelSize(R.dimen.notification_max_height);
        mExpandHelper = new ExpandHelper(getContext(), this,
                minHeight, maxHeight);
        mExpandHelper.setEventSource(this);
        mExpandHelper.setScrollAdapter(this);
        mSwipeHelper = new NotificationSwipeHelper(SwipeHelper.X, this, getContext());
        mSwipeHelper.setLongPressListener(mLongPressListener);
        mStackScrollAlgorithm = createStackScrollAlgorithm(context);
        initView(context);
        mFalsingManager = FalsingManager.getInstance(context);
        mShouldDrawNotificationBackground =
                res.getBoolean(R.bool.config_drawNotificationBackground);
        mFadeNotificationsOnDismiss =
                res.getBoolean(R.bool.config_fadeNotificationsOnDismiss);

        updateWillNotDraw();
        if (DEBUG) {
            mDebugPaint = new Paint();
            mDebugPaint.setColor(0xffff0000);
            mDebugPaint.setStrokeWidth(2);
            mDebugPaint.setStyle(Paint.Style.STROKE);
        }
    }

    public NotificationSwipeActionHelper getSwipeActionHelper() {
        return mSwipeHelper;
    }

    @Override
    public void onMenuClicked(View view, int x, int y, MenuItem item) {
        if (mLongPressListener == null) {
            return;
        }
        if (view instanceof ExpandableNotificationRow) {
            ExpandableNotificationRow row = (ExpandableNotificationRow) view;
            MetricsLogger.action(mContext, MetricsEvent.ACTION_TOUCH_GEAR,
                    row.getStatusBarNotification().getPackageName());
        }
        mLongPressListener.onLongPress(view, x, y, item);
    }

    @Override
    public void onMenuReset(View row) {
        if (mTranslatingParentView != null && row == mTranslatingParentView) {
            mMenuExposedView = null;
            mTranslatingParentView = null;
        }
    }

    @Override
    public void onMenuShown(View row) {
        mMenuExposedView = mTranslatingParentView;
        if (row instanceof ExpandableNotificationRow) {
            MetricsLogger.action(mContext, MetricsEvent.ACTION_REVEAL_GEAR,
                    ((ExpandableNotificationRow) row).getStatusBarNotification()
                            .getPackageName());
        }
        mSwipeHelper.onMenuShown(row);
    }

    protected void onDraw(Canvas canvas) {
        if (mShouldDrawNotificationBackground && !mAmbientState.isDark()
                && mCurrentBounds.top < mCurrentBounds.bottom) {
            canvas.drawRect(0, mCurrentBounds.top, getWidth(), mCurrentBounds.bottom,
                    mBackgroundPaint);
        }

        if (DEBUG) {
            int y = mTopPadding;
            canvas.drawLine(0, y, getWidth(), y, mDebugPaint);
            y = getLayoutHeight();
            canvas.drawLine(0, y, getWidth(), y, mDebugPaint);
            y = getHeight() - getEmptyBottomMargin();
            canvas.drawLine(0, y, getWidth(), y, mDebugPaint);
        }
    }

    private void updateBackgroundDimming() {
        // No need to update the background color if it's not being drawn.
        if (!mShouldDrawNotificationBackground) {
            return;
        }

        float alpha = BACKGROUND_ALPHA_DIMMED + (1 - BACKGROUND_ALPHA_DIMMED) * (1.0f - mDimAmount);
        alpha *= mBackgroundFadeAmount;
        // We need to manually blend in the background color
        int scrimColor = mScrimController.getBackgroundColor();
        int color = ColorUtils.blendARGB(scrimColor, mBgColor, alpha);
        if (mCachedBackgroundColor != color) {
            mCachedBackgroundColor = color;
            mBackgroundPaint.setColor(color);
            invalidate();
        }
    }

    private void initView(Context context) {
        mScroller = new OverScroller(getContext());
        setDescendantFocusability(FOCUS_AFTER_DESCENDANTS);
        setClipChildren(false);
        final ViewConfiguration configuration = ViewConfiguration.get(context);
        mTouchSlop = configuration.getScaledTouchSlop();
        mMinimumVelocity = configuration.getScaledMinimumFlingVelocity();
        mMaximumVelocity = configuration.getScaledMaximumFlingVelocity();
        mOverflingDistance = configuration.getScaledOverflingDistance();

        Resources res = context.getResources();
        mCollapsedSize = res.getDimensionPixelSize(R.dimen.notification_min_height);
        mStackScrollAlgorithm.initView(context);
        mAmbientState.reload(context);
        mPaddingBetweenElements = Math.max(1,
                res.getDimensionPixelSize(R.dimen.notification_divider_height));
        mIncreasedPaddingBetweenElements =
                res.getDimensionPixelSize(R.dimen.notification_divider_height_increased);
        mMinTopOverScrollToEscape = res.getDimensionPixelSize(
                R.dimen.min_top_overscroll_to_qs);
        mStatusBarHeight = res.getDimensionPixelOffset(R.dimen.status_bar_height);
        mBottomMargin = res.getDimensionPixelSize(R.dimen.notification_panel_margin_bottom);
    }

    public void setDrawBackgroundAsSrc(boolean asSrc) {
        mDrawBackgroundAsSrc = asSrc;
        updateSrcDrawing();
    }

    private void updateSrcDrawing() {
        if (!mShouldDrawNotificationBackground) {
            return;
        }

        mBackgroundPaint.setXfermode(mDrawBackgroundAsSrc && !mFadingOut && !mParentNotFullyVisible
                ? mSrcMode : null);
        invalidate();
    }

    private void notifyHeightChangeListener(ExpandableView view) {
        if (mOnHeightChangedListener != null) {
            mOnHeightChangedListener.onHeightChanged(view, false /* needsAnimation */);
        }
    }

    @Override
    protected void onMeasure(int widthMeasureSpec, int heightMeasureSpec) {
        super.onMeasure(widthMeasureSpec, heightMeasureSpec);
        // We need to measure all children even the GONE ones, such that the heights are calculated
        // correctly as they are used to calculate how many we can fit on the screen.
        final int size = getChildCount();
        for (int i = 0; i < size; i++) {
            measureChild(getChildAt(i), widthMeasureSpec, heightMeasureSpec);
        }
    }

    @Override
    protected void onLayout(boolean changed, int l, int t, int r, int b) {
        // we layout all our children centered on the top
        float centerX = getWidth() / 2.0f;
        for (int i = 0; i < getChildCount(); i++) {
            View child = getChildAt(i);
            // We need to layout all children even the GONE ones, such that the heights are
            // calculated correctly as they are used to calculate how many we can fit on the screen
            float width = child.getMeasuredWidth();
            float height = child.getMeasuredHeight();
            child.layout((int) (centerX - width / 2.0f),
                    0,
                    (int) (centerX + width / 2.0f),
                    (int) height);
        }
        setMaxLayoutHeight(getHeight());
        updateContentHeight();
        clampScrollPosition();
        requestChildrenUpdate();
        updateFirstAndLastBackgroundViews();
        updateAlgorithmLayoutMinHeight();
    }

    private void requestAnimationOnViewResize(ExpandableNotificationRow row) {
        if (mAnimationsEnabled && (mIsExpanded || row != null && row.isPinned())) {
            mNeedViewResizeAnimation = true;
            mNeedsAnimation = true;
        }
    }

    public void updateSpeedBumpIndex(int newIndex, boolean noAmbient) {
        mAmbientState.setSpeedBumpIndex(newIndex);
        mNoAmbient = noAmbient;
    }

    public void setChildLocationsChangedListener(OnChildLocationsChangedListener listener) {
        mListener = listener;
    }

    @Override
    public boolean isInVisibleLocation(ExpandableNotificationRow row) {
        ExpandableViewState childViewState = mCurrentStackScrollState.getViewStateForView(row);
        if (childViewState == null) {
            return false;
        }
        if ((childViewState.location &= ExpandableViewState.VISIBLE_LOCATIONS) == 0) {
            return false;
        }
        if (row.getVisibility() != View.VISIBLE) {
            return false;
        }
        return true;
    }

    private void setMaxLayoutHeight(int maxLayoutHeight) {
        mMaxLayoutHeight = maxLayoutHeight;
        mShelf.setMaxLayoutHeight(maxLayoutHeight);
        updateAlgorithmHeightAndPadding();
    }

    private void updateAlgorithmHeightAndPadding() {
        mAmbientState.setLayoutHeight(getLayoutHeight());
        updateAlgorithmLayoutMinHeight();
        mAmbientState.setTopPadding(mTopPadding);
    }

    private void updateAlgorithmLayoutMinHeight() {
        mAmbientState.setLayoutMinHeight(mQsExpanded && !onKeyguard() ? getLayoutMinHeight() : 0);
    }

    /**
     * Updates the children views according to the stack scroll algorithm. Call this whenever
     * modifications to {@link #mOwnScrollY} are performed to reflect it in the view layout.
     */
    private void updateChildren() {
        updateScrollStateForAddedChildren();
        mAmbientState.setCurrentScrollVelocity(mScroller.isFinished()
                ? 0
                : mScroller.getCurrVelocity());
        mAmbientState.setScrollY(mOwnScrollY);
        mStackScrollAlgorithm.getStackScrollState(mAmbientState, mCurrentStackScrollState);
        if (!isCurrentlyAnimating() && !mNeedsAnimation) {
            applyCurrentState();
        } else {
            startAnimationToState();
        }
    }

    private void onPreDrawDuringAnimation() {
        mShelf.updateAppearance();
        if (!mNeedsAnimation && !mChildrenUpdateRequested) {
            updateBackground();
        }
    }

    private void updateScrollStateForAddedChildren() {
        if (mChildrenToAddAnimated.isEmpty()) {
            return;
        }
        for (int i = 0; i < getChildCount(); i++) {
            ExpandableView child = (ExpandableView) getChildAt(i);
            if (mChildrenToAddAnimated.contains(child)) {
                int startingPosition = getPositionInLinearLayout(child);
                float increasedPaddingAmount = child.getIncreasedPaddingAmount();
                int padding = increasedPaddingAmount == 1.0f ? mIncreasedPaddingBetweenElements
                        : increasedPaddingAmount == -1.0f ? 0 : mPaddingBetweenElements;
                int childHeight = getIntrinsicHeight(child) + padding;
                if (startingPosition < mOwnScrollY) {
                    // This child starts off screen, so let's keep it offscreen to keep the others visible

                    setOwnScrollY(mOwnScrollY + childHeight);
                }
            }
        }
        clampScrollPosition();
    }

    private void updateForcedScroll() {
        if (mForcedScroll != null && (!mForcedScroll.hasFocus()
                || !mForcedScroll.isAttachedToWindow())) {
            mForcedScroll = null;
        }
        if (mForcedScroll != null) {
            ExpandableView expandableView = (ExpandableView) mForcedScroll;
            int positionInLinearLayout = getPositionInLinearLayout(expandableView);
            int targetScroll = targetScrollForView(expandableView, positionInLinearLayout);
            int outOfViewScroll = positionInLinearLayout + expandableView.getIntrinsicHeight();

            targetScroll = Math.max(0, Math.min(targetScroll, getScrollRange()));

            // Only apply the scroll if we're scrolling the view upwards, or the view is so far up
            // that it is not visible anymore.
            if (mOwnScrollY < targetScroll || outOfViewScroll < mOwnScrollY) {
                setOwnScrollY(targetScroll);
            }
        }
    }

    private void requestChildrenUpdate() {
        if (!mChildrenUpdateRequested) {
            getViewTreeObserver().addOnPreDrawListener(mChildrenUpdater);
            mChildrenUpdateRequested = true;
            invalidate();
        }
    }

    private boolean isCurrentlyAnimating() {
        return mStateAnimator.isRunning();
    }

    private void clampScrollPosition() {
        int scrollRange = getScrollRange();
        if (scrollRange < mOwnScrollY) {
            setOwnScrollY(scrollRange);
        }
    }

    public int getTopPadding() {
        return mTopPadding;
    }

    private void setTopPadding(int topPadding, boolean animate) {
        if (mTopPadding != topPadding) {
            mTopPadding = topPadding;
            updateAlgorithmHeightAndPadding();
            updateContentHeight();
            if (animate && mAnimationsEnabled && mIsExpanded) {
                mTopPaddingNeedsAnimation = true;
                mNeedsAnimation =  true;
            }
            requestChildrenUpdate();
            notifyHeightChangeListener(null);
        }
    }

    /**
     * Update the height of the panel.
     *
     * @param height the expanded height of the panel
     */
    public void setExpandedHeight(float height) {
        mExpandedHeight = height;
        setIsExpanded(height > 0);
        int minExpansionHeight = getMinExpansionHeight();
        if (height < minExpansionHeight) {
            mClipRect.left = 0;
            mClipRect.right = getWidth();
            mClipRect.top = 0;
            mClipRect.bottom = (int) height;
            height = minExpansionHeight;
            setRequestedClipBounds(mClipRect);
        } else {
            setRequestedClipBounds(null);
        }
        int stackHeight;
        float translationY;
        float appearEndPosition = getAppearEndPosition();
        float appearStartPosition = getAppearStartPosition();
        if (height >= appearEndPosition) {
            translationY = 0;
            stackHeight = (int) height;
        } else {
            float appearFraction = getAppearFraction(height);
            if (appearFraction >= 0) {
                translationY = NotificationUtils.interpolate(getExpandTranslationStart(), 0,
                        appearFraction);
            } else {
                // This may happen when pushing up a heads up. We linearly push it up from the
                // start
                translationY = height - appearStartPosition + getExpandTranslationStart();
            }
            stackHeight = (int) (height - translationY);
        }
        if (stackHeight != mCurrentStackHeight) {
            mCurrentStackHeight = stackHeight;
            updateAlgorithmHeightAndPadding();
            requestChildrenUpdate();
        }
        setStackTranslation(translationY);
    }

    private void setRequestedClipBounds(Rect clipRect) {
        mRequestedClipBounds = clipRect;
        updateClipping();
    }

    public void updateClipping() {
        boolean clipped = mRequestedClipBounds != null && !mInHeadsUpPinnedMode
                && !mHeadsUpAnimatingAway;
        if (mIsClipped != clipped) {
            mIsClipped = clipped;
            updateFadingState();
        }
        if (clipped) {
            setClipBounds(mRequestedClipBounds);
        } else {
            setClipBounds(null);
        }
    }

    /**
     * @return The translation at the beginning when expanding.
     *         Measured relative to the resting position.
     */
    private float getExpandTranslationStart() {
        return - mTopPadding;
    }

    /**
     * @return the position from where the appear transition starts when expanding.
     *         Measured in absolute height.
     */
    private float getAppearStartPosition() {
        if (mTrackingHeadsUp && mFirstVisibleBackgroundChild != null) {
            if (mFirstVisibleBackgroundChild.isAboveShelf()) {
                // If we ever expanded beyond the first notification, it's allowed to merge into
                // the shelf
                return mFirstVisibleBackgroundChild.getPinnedHeadsUpHeight();
            }
        }
        return getMinExpansionHeight();
    }

    /**
     * @return the position from where the appear transition ends when expanding.
     *         Measured in absolute height.
     */
    private float getAppearEndPosition() {
        int appearPosition;
        int notGoneChildCount = getNotGoneChildCount();
        if (mEmptyShadeView.getVisibility() == GONE && notGoneChildCount != 0) {
            int minNotificationsForShelf = 1;
            if (mTrackingHeadsUp || mHeadsUpManager.hasPinnedHeadsUp()) {
                appearPosition = mHeadsUpManager.getTopHeadsUpPinnedHeight();
                minNotificationsForShelf = 2;
            } else {
                appearPosition = 0;
            }
            if (notGoneChildCount >= minNotificationsForShelf
                    && mShelf.getVisibility() != GONE) {
                appearPosition += mShelf.getIntrinsicHeight();
            }
        } else {
            appearPosition = mEmptyShadeView.getHeight();
        }
        return appearPosition + (onKeyguard() ? mTopPadding : mIntrinsicPadding);
    }

    /**
     * @param height the height of the panel
     * @return the fraction of the appear animation that has been performed
     */
    public float getAppearFraction(float height) {
        float appearEndPosition = getAppearEndPosition();
        float appearStartPosition = getAppearStartPosition();
        return (height - appearStartPosition)
                / (appearEndPosition - appearStartPosition);
    }

    public float getStackTranslation() {
        return mStackTranslation;
    }

    private void setStackTranslation(float stackTranslation) {
        if (stackTranslation != mStackTranslation) {
            mStackTranslation = stackTranslation;
            mAmbientState.setStackTranslation(stackTranslation);
            requestChildrenUpdate();
        }
    }

    /**
     * Get the current height of the view. This is at most the msize of the view given by a the
     * layout but it can also be made smaller by setting {@link #mCurrentStackHeight}
     *
     * @return either the layout height or the externally defined height, whichever is smaller
     */
    private int getLayoutHeight() {
        return Math.min(mMaxLayoutHeight, mCurrentStackHeight);
    }

    public int getFirstItemMinHeight() {
        final ExpandableView firstChild = getFirstChildNotGone();
        return firstChild != null ? firstChild.getMinHeight() : mCollapsedSize;
    }

    public void setLongPressListener(SwipeHelper.LongPressListener listener) {
        mSwipeHelper.setLongPressListener(listener);
        mLongPressListener = listener;
    }

    public void setQsContainer(ViewGroup qsContainer) {
        mQsContainer = qsContainer;
    }

    @Override
    public void onChildDismissed(View v) {
        ExpandableNotificationRow row = (ExpandableNotificationRow) v;
        if (!row.isDismissed()) {
            handleChildDismissed(v);
        }
        ViewGroup transientContainer = row.getTransientContainer();
        if (transientContainer != null) {
            transientContainer.removeTransientView(v);
        }
    }

    private void handleChildDismissed(View v) {
        if (mDismissAllInProgress) {
            return;
        }
        setSwipingInProgress(false);
        if (mDragAnimPendingChildren.contains(v)) {
            // We start the swipe and finish it in the same frame, we don't want any animation
            // for the drag
            mDragAnimPendingChildren.remove(v);
        }
        mSwipedOutViews.add(v);
        mAmbientState.onDragFinished(v);
        updateContinuousShadowDrawing();
        if (v instanceof ExpandableNotificationRow) {
            ExpandableNotificationRow row = (ExpandableNotificationRow) v;
            if (row.isHeadsUp()) {
                mHeadsUpManager.addSwipedOutNotification(row.getStatusBarNotification().getKey());
            }
        }
        performDismiss(v, mGroupManager, false /* fromAccessibility */);

        mFalsingManager.onNotificationDismissed();
        if (mFalsingManager.shouldEnforceBouncer()) {
            mStatusBar.executeRunnableDismissingKeyguard(null, null /* cancelAction */,
                    false /* dismissShade */, true /* afterKeyguardGone */, false /* deferred */);
        }
    }

    public static void performDismiss(View v, NotificationGroupManager groupManager,
            boolean fromAccessibility) {
        if (!(v instanceof ExpandableNotificationRow)) {
            return;
        }
        ExpandableNotificationRow row = (ExpandableNotificationRow) v;
        if (groupManager.isOnlyChildInGroup(row.getStatusBarNotification())) {
            ExpandableNotificationRow groupSummary =
                    groupManager.getLogicalGroupSummary(row.getStatusBarNotification());
            if (groupSummary.isClearable()) {
                performDismiss(groupSummary, groupManager, fromAccessibility);
            }
        }
        row.setDismissed(true, fromAccessibility);
        if (row.isClearable()) {
            row.performDismiss();
        }
        if (DEBUG) Log.v(TAG, "onChildDismissed: " + v);
    }

    @Override
    public void onChildSnappedBack(View animView, float targetLeft) {
        mAmbientState.onDragFinished(animView);
        updateContinuousShadowDrawing();
        if (!mDragAnimPendingChildren.contains(animView)) {
            if (mAnimationsEnabled) {
                mSnappedBackChildren.add(animView);
                mNeedsAnimation = true;
            }
            requestChildrenUpdate();
        } else {
            // We start the swipe and snap back in the same frame, we don't want any animation
            mDragAnimPendingChildren.remove(animView);
        }
        if (mCurrMenuRow != null && targetLeft == 0) {
            mCurrMenuRow.resetMenu();
            mCurrMenuRow = null;
        }
    }

    @Override
    public boolean updateSwipeProgress(View animView, boolean dismissable, float swipeProgress) {
        if (!mIsExpanded && isPinnedHeadsUp(animView) && canChildBeDismissed(animView)) {
            mScrimController.setTopHeadsUpDragAmount(animView,
                    Math.min(Math.abs(swipeProgress / 2f - 1.0f), 1.0f));
        }
        // Returning true prevents alpha fading.
        return !mFadeNotificationsOnDismiss;
    }

    @Override
    public void onBeginDrag(View v) {
        mFalsingManager.onNotificatonStartDismissing();
        setSwipingInProgress(true);
        mAmbientState.onBeginDrag(v);
        updateContinuousShadowDrawing();
        if (mAnimationsEnabled && (mIsExpanded || !isPinnedHeadsUp(v))) {
            mDragAnimPendingChildren.add(v);
            mNeedsAnimation = true;
        }
        requestChildrenUpdate();
    }

    public static boolean isPinnedHeadsUp(View v) {
        if (v instanceof ExpandableNotificationRow) {
            ExpandableNotificationRow row = (ExpandableNotificationRow) v;
            return row.isHeadsUp() && row.isPinned();
        }
        return false;
    }

    private boolean isHeadsUp(View v) {
        if (v instanceof ExpandableNotificationRow) {
            ExpandableNotificationRow row = (ExpandableNotificationRow) v;
            return row.isHeadsUp();
        }
        return false;
    }

    @Override
    public void onDragCancelled(View v) {
        mFalsingManager.onNotificatonStopDismissing();
        setSwipingInProgress(false);
    }

    @Override
    public float getFalsingThresholdFactor() {
        return mStatusBar.isWakeUpComingFromTouch() ? 1.5f : 1.0f;
    }

    @Override
    public View getChildAtPosition(MotionEvent ev) {
        View child = getChildAtPosition(ev.getX(), ev.getY());
        if (child instanceof ExpandableNotificationRow) {
            ExpandableNotificationRow row = (ExpandableNotificationRow) child;
            ExpandableNotificationRow parent = row.getNotificationParent();
            if (parent != null && parent.areChildrenExpanded()
                    && (parent.areGutsExposed()
                            || mMenuExposedView == parent
                        || (parent.getNotificationChildren().size() == 1
                                && parent.isClearable()))) {
                // In this case the group is expanded and showing the menu for the
                // group, further interaction should apply to the group, not any
                // child notifications so we use the parent of the child. We also do the same
                // if we only have a single child.
                child = parent;
            }
        }
        return child;
    }

    public ExpandableView getClosestChildAtRawPosition(float touchX, float touchY) {
        getLocationOnScreen(mTempInt2);
        float localTouchY = touchY - mTempInt2[1];

        ExpandableView closestChild = null;
        float minDist = Float.MAX_VALUE;

        // find the view closest to the location, accounting for GONE views
        final int count = getChildCount();
        for (int childIdx = 0; childIdx < count; childIdx++) {
            ExpandableView slidingChild = (ExpandableView) getChildAt(childIdx);
            if (slidingChild.getVisibility() == GONE
                    || slidingChild instanceof StackScrollerDecorView) {
                continue;
            }
            float childTop = slidingChild.getTranslationY();
            float top = childTop + slidingChild.getClipTopAmount();
            float bottom = childTop + slidingChild.getActualHeight()
                    - slidingChild.getClipBottomAmount();

            float dist = Math.min(Math.abs(top - localTouchY), Math.abs(bottom - localTouchY));
            if (dist < minDist) {
                closestChild = slidingChild;
                minDist = dist;
            }
        }
        return closestChild;
    }

    @Override
    public ExpandableView getChildAtRawPosition(float touchX, float touchY) {
        getLocationOnScreen(mTempInt2);
        return getChildAtPosition(touchX - mTempInt2[0], touchY - mTempInt2[1]);
    }

    @Override
    public ExpandableView getChildAtPosition(float touchX, float touchY) {
        // find the view under the pointer, accounting for GONE views
        final int count = getChildCount();
        for (int childIdx = 0; childIdx < count; childIdx++) {
            ExpandableView slidingChild = (ExpandableView) getChildAt(childIdx);
            if (slidingChild.getVisibility() == GONE
                    || slidingChild instanceof StackScrollerDecorView) {
                continue;
            }
            float childTop = slidingChild.getTranslationY();
            float top = childTop + slidingChild.getClipTopAmount();
            float bottom = childTop + slidingChild.getActualHeight()
                    - slidingChild.getClipBottomAmount();

            // Allow the full width of this view to prevent gesture conflict on Keyguard (phone and
            // camera affordance).
            int left = 0;
            int right = getWidth();

            if (touchY >= top && touchY <= bottom && touchX >= left && touchX <= right) {
                if (slidingChild instanceof ExpandableNotificationRow) {
                    ExpandableNotificationRow row = (ExpandableNotificationRow) slidingChild;
                    if (!mIsExpanded && row.isHeadsUp() && row.isPinned()
                            && mHeadsUpManager.getTopEntry().entry.row != row
                            && mGroupManager.getGroupSummary(
                                mHeadsUpManager.getTopEntry().entry.row.getStatusBarNotification())
                                != row) {
                        continue;
                    }
                    return row.getViewAtPosition(touchY - childTop);
                }
                return slidingChild;
            }
        }
        return null;
    }

    @Override
    public boolean canChildBeExpanded(View v) {
        return v instanceof ExpandableNotificationRow
                && ((ExpandableNotificationRow) v).isExpandable()
                && !((ExpandableNotificationRow) v).areGutsExposed()
                && (mIsExpanded || !((ExpandableNotificationRow) v).isPinned());
    }

    /* Only ever called as a consequence of an expansion gesture in the shade. */
    @Override
    public void setUserExpandedChild(View v, boolean userExpanded) {
        if (v instanceof ExpandableNotificationRow) {
            ExpandableNotificationRow row = (ExpandableNotificationRow) v;
            if (userExpanded && onKeyguard()) {
                // Due to a race when locking the screen while touching, a notification may be
                // expanded even after we went back to keyguard. An example of this happens if
                // you click in the empty space while expanding a group.

                // We also need to un-user lock it here, since otherwise the content height
                // calculated might be wrong. We also can't invert the two calls since
                // un-userlocking it will trigger a layout switch in the content view.
                row.setUserLocked(false);
                updateContentHeight();
                notifyHeightChangeListener(row);
                return;
            }
            row.setUserExpanded(userExpanded, true /* allowChildrenExpansion */);
            row.onExpandedByGesture(userExpanded);
        }
    }

    @Override
    public void setExpansionCancelled(View v) {
        if (v instanceof ExpandableNotificationRow) {
            ((ExpandableNotificationRow) v).setGroupExpansionChanging(false);
        }
    }

    @Override
    public void setUserLockedChild(View v, boolean userLocked) {
        if (v instanceof ExpandableNotificationRow) {
            ((ExpandableNotificationRow) v).setUserLocked(userLocked);
        }
        removeLongPressCallback();
        requestDisallowInterceptTouchEvent(true);
    }

    @Override
    public void expansionStateChanged(boolean isExpanding) {
        mExpandingNotification = isExpanding;
        if (!mExpandedInThisMotion) {
            mMaxScrollAfterExpand = mOwnScrollY;
            mExpandedInThisMotion = true;
        }
    }

    @Override
    public int getMaxExpandHeight(ExpandableView view) {
        return view.getMaxContentHeight();
    }

    public void setScrollingEnabled(boolean enable) {
        mScrollingEnabled = enable;
    }

    @Override
    public void lockScrollTo(View v) {
        if (mForcedScroll == v) {
            return;
        }
        mForcedScroll = v;
        scrollTo(v);
    }

    @Override
    public boolean scrollTo(View v) {
        ExpandableView expandableView = (ExpandableView) v;
        int positionInLinearLayout = getPositionInLinearLayout(v);
        int targetScroll = targetScrollForView(expandableView, positionInLinearLayout);
        int outOfViewScroll = positionInLinearLayout + expandableView.getIntrinsicHeight();

        // Only apply the scroll if we're scrolling the view upwards, or the view is so far up
        // that it is not visible anymore.
        if (mOwnScrollY < targetScroll || outOfViewScroll < mOwnScrollY) {
            mScroller.startScroll(mScrollX, mOwnScrollY, 0, targetScroll - mOwnScrollY);
            mDontReportNextOverScroll = true;
            animateScroll();
            return true;
        }
        return false;
    }

    /**
     * @return the scroll necessary to make the bottom edge of {@param v} align with the top of
     *         the IME.
     */
    private int targetScrollForView(ExpandableView v, int positionInLinearLayout) {
        return positionInLinearLayout + v.getIntrinsicHeight() +
                getImeInset() - getHeight() + getTopPadding();
    }

    @Override
    public WindowInsets onApplyWindowInsets(WindowInsets insets) {
        mBottomInset = insets.getSystemWindowInsetBottom();

        int range = getScrollRange();
        if (mOwnScrollY > range) {
            // HACK: We're repeatedly getting staggered insets here while the IME is
            // animating away. To work around that we'll wait until things have settled.
            removeCallbacks(mReclamp);
            postDelayed(mReclamp, 50);
        } else if (mForcedScroll != null) {
            // The scroll was requested before we got the actual inset - in case we need
            // to scroll up some more do so now.
            scrollTo(mForcedScroll);
        }
        return insets;
    }

    private Runnable mReclamp = new Runnable() {
        @Override
        public void run() {
            int range = getScrollRange();
            mScroller.startScroll(mScrollX, mOwnScrollY, 0, range - mOwnScrollY);
            mDontReportNextOverScroll = true;
            mDontClampNextScroll = true;
            animateScroll();
        }
    };

    public void setExpandingEnabled(boolean enable) {
        mExpandHelper.setEnabled(enable);
    }

    private boolean isScrollingEnabled() {
        return mScrollingEnabled;
    }

    @Override
    public boolean canChildBeDismissed(View v) {
        return StackScrollAlgorithm.canChildBeDismissed(v);
    }

    @Override
    public boolean isAntiFalsingNeeded() {
        return onKeyguard();
    }

    private boolean onKeyguard() {
        return mStatusBarState == StatusBarState.KEYGUARD;
    }

    private void setSwipingInProgress(boolean isSwiped) {
        mSwipingInProgress = isSwiped;
        if(isSwiped) {
            requestDisallowInterceptTouchEvent(true);
        }
    }

    @Override
    protected void onConfigurationChanged(Configuration newConfig) {
        super.onConfigurationChanged(newConfig);
        float densityScale = getResources().getDisplayMetrics().density;
        mSwipeHelper.setDensityScale(densityScale);
        float pagingTouchSlop = ViewConfiguration.get(getContext()).getScaledPagingTouchSlop();
        mSwipeHelper.setPagingTouchSlop(pagingTouchSlop);
        initView(getContext());
    }

    public void dismissViewAnimated(View child, Runnable endRunnable, int delay, long duration) {
        mSwipeHelper.dismissChild(child, 0, endRunnable, delay, true, duration,
                true /* isDismissAll */);
    }

    public void snapViewIfNeeded(ExpandableNotificationRow child) {
        boolean animate = mIsExpanded || isPinnedHeadsUp(child);
        // If the child is showing the notification menu snap to that
        float targetLeft = child.getProvider().isMenuVisible() ? child.getTranslation() : 0;
        mSwipeHelper.snapChildIfNeeded(child, animate, targetLeft);
    }

    @Override
    public boolean onTouchEvent(MotionEvent ev) {
        boolean isCancelOrUp = ev.getActionMasked() == MotionEvent.ACTION_CANCEL
                || ev.getActionMasked()== MotionEvent.ACTION_UP;
        handleEmptySpaceClick(ev);
        boolean expandWantsIt = false;
        if (mIsExpanded && !mSwipingInProgress && !mOnlyScrollingInThisMotion) {
            if (isCancelOrUp) {
                mExpandHelper.onlyObserveMovements(false);
            }
            boolean wasExpandingBefore = mExpandingNotification;
            expandWantsIt = mExpandHelper.onTouchEvent(ev);
            if (mExpandedInThisMotion && !mExpandingNotification && wasExpandingBefore
                    && !mDisallowScrollingInThisMotion) {
                dispatchDownEventToScroller(ev);
            }
        }
        boolean scrollerWantsIt = false;
        if (mIsExpanded && !mSwipingInProgress && !mExpandingNotification
                && !mDisallowScrollingInThisMotion) {
            scrollerWantsIt = onScrollTouch(ev);
        }
        boolean horizontalSwipeWantsIt = false;
        if (!mIsBeingDragged
                && !mExpandingNotification
                && !mExpandedInThisMotion
                && !mOnlyScrollingInThisMotion
                && !mDisallowDismissInThisMotion) {
            horizontalSwipeWantsIt = mSwipeHelper.onTouchEvent(ev);
        }

        // Check if we need to clear any snooze leavebehinds
        NotificationGuts guts = mStatusBar.getExposedGuts();
        if (guts != null && !isTouchInView(ev, guts)
                && guts.getGutsContent() instanceof NotificationSnooze) {
            NotificationSnooze ns = (NotificationSnooze) guts.getGutsContent();
            if ((ns.isExpanded() && isCancelOrUp)
                    || (!horizontalSwipeWantsIt && scrollerWantsIt)) {
                // If the leavebehind is expanded we clear it on the next up event, otherwise we
                // clear it on the next non-horizontal swipe or expand event.
                checkSnoozeLeavebehind();
            }
        }
        if (ev.getActionMasked() == MotionEvent.ACTION_UP) {
            mCheckForLeavebehind = true;
        }
        return horizontalSwipeWantsIt || scrollerWantsIt || expandWantsIt || super.onTouchEvent(ev);
    }

    private void dispatchDownEventToScroller(MotionEvent ev) {
        MotionEvent downEvent = MotionEvent.obtain(ev);
        downEvent.setAction(MotionEvent.ACTION_DOWN);
        onScrollTouch(downEvent);
        downEvent.recycle();
    }

    @Override
    public boolean onGenericMotionEvent(MotionEvent event) {
        if (!isScrollingEnabled() || !mIsExpanded || mSwipingInProgress || mExpandingNotification
                || mDisallowScrollingInThisMotion) {
            return false;
        }
        if ((event.getSource() & InputDevice.SOURCE_CLASS_POINTER) != 0) {
            switch (event.getAction()) {
                case MotionEvent.ACTION_SCROLL: {
                    if (!mIsBeingDragged) {
                        final float vscroll = event.getAxisValue(MotionEvent.AXIS_VSCROLL);
                        if (vscroll != 0) {
                            final int delta = (int) (vscroll * getVerticalScrollFactor());
                            final int range = getScrollRange();
                            int oldScrollY = mOwnScrollY;
                            int newScrollY = oldScrollY - delta;
                            if (newScrollY < 0) {
                                newScrollY = 0;
                            } else if (newScrollY > range) {
                                newScrollY = range;
                            }
                            if (newScrollY != oldScrollY) {
                                setOwnScrollY(newScrollY);
                                return true;
                            }
                        }
                    }
                }
            }
        }
        return super.onGenericMotionEvent(event);
    }

    private boolean onScrollTouch(MotionEvent ev) {
        if (!isScrollingEnabled()) {
            return false;
        }
        if (isInsideQsContainer(ev) && !mIsBeingDragged) {
            return false;
        }
        mForcedScroll = null;
        initVelocityTrackerIfNotExists();
        mVelocityTracker.addMovement(ev);

        final int action = ev.getAction();

        switch (action & MotionEvent.ACTION_MASK) {
            case MotionEvent.ACTION_DOWN: {
                if (getChildCount() == 0 || !isInContentBounds(ev)) {
                    return false;
                }
                boolean isBeingDragged = !mScroller.isFinished();
                setIsBeingDragged(isBeingDragged);
                /*
                 * If being flinged and user touches, stop the fling. isFinished
                 * will be false if being flinged.
                 */
                if (!mScroller.isFinished()) {
                    mScroller.forceFinished(true);
                }

                // Remember where the motion event started
                mLastMotionY = (int) ev.getY();
                mDownX = (int) ev.getX();
                mActivePointerId = ev.getPointerId(0);
                break;
            }
            case MotionEvent.ACTION_MOVE:
                final int activePointerIndex = ev.findPointerIndex(mActivePointerId);
                if (activePointerIndex == -1) {
                    Log.e(TAG, "Invalid pointerId=" + mActivePointerId + " in onTouchEvent");
                    break;
                }

                final int y = (int) ev.getY(activePointerIndex);
                final int x = (int) ev.getX(activePointerIndex);
                int deltaY = mLastMotionY - y;
                final int xDiff = Math.abs(x - mDownX);
                final int yDiff = Math.abs(deltaY);
                if (!mIsBeingDragged && yDiff > mTouchSlop && yDiff > xDiff) {
                    setIsBeingDragged(true);
                    if (deltaY > 0) {
                        deltaY -= mTouchSlop;
                    } else {
                        deltaY += mTouchSlop;
                    }
                }
                if (mIsBeingDragged) {
                    // Scroll to follow the motion event
                    mLastMotionY = y;
                    int range = getScrollRange();
                    if (mExpandedInThisMotion) {
                        range = Math.min(range, mMaxScrollAfterExpand);
                    }

                    float scrollAmount;
                    if (deltaY < 0) {
                        scrollAmount = overScrollDown(deltaY);
                    } else {
                        scrollAmount = overScrollUp(deltaY, range);
                    }

                    // Calling customOverScrollBy will call onCustomOverScrolled, which
                    // sets the scrolling if applicable.
                    if (scrollAmount != 0.0f) {
                        // The scrolling motion could not be compensated with the
                        // existing overScroll, we have to scroll the view
                        customOverScrollBy((int) scrollAmount, mOwnScrollY,
                                range, getHeight() / 2);
                        // If we're scrolling, leavebehinds should be dismissed
                        checkSnoozeLeavebehind();
                    }
                }
                break;
            case MotionEvent.ACTION_UP:
                if (mIsBeingDragged) {
                    final VelocityTracker velocityTracker = mVelocityTracker;
                    velocityTracker.computeCurrentVelocity(1000, mMaximumVelocity);
                    int initialVelocity = (int) velocityTracker.getYVelocity(mActivePointerId);

                    if (shouldOverScrollFling(initialVelocity)) {
                        onOverScrollFling(true, initialVelocity);
                    } else {
                        if (getChildCount() > 0) {
                            if ((Math.abs(initialVelocity) > mMinimumVelocity)) {
                                float currentOverScrollTop = getCurrentOverScrollAmount(true);
                                if (currentOverScrollTop == 0.0f || initialVelocity > 0) {
                                    fling(-initialVelocity);
                                } else {
                                    onOverScrollFling(false, initialVelocity);
                                }
                            } else {
                                if (mScroller.springBack(mScrollX, mOwnScrollY, 0, 0, 0,
                                        getScrollRange())) {
                                    animateScroll();
                                }
                            }
                        }
                    }
                    mActivePointerId = INVALID_POINTER;
                    endDrag();
                }

                break;
            case MotionEvent.ACTION_CANCEL:
                if (mIsBeingDragged && getChildCount() > 0) {
                    if (mScroller.springBack(mScrollX, mOwnScrollY, 0, 0, 0, getScrollRange())) {
                        animateScroll();
                    }
                    mActivePointerId = INVALID_POINTER;
                    endDrag();
                }
                break;
            case MotionEvent.ACTION_POINTER_DOWN: {
                final int index = ev.getActionIndex();
                mLastMotionY = (int) ev.getY(index);
                mDownX = (int) ev.getX(index);
                mActivePointerId = ev.getPointerId(index);
                break;
            }
            case MotionEvent.ACTION_POINTER_UP:
                onSecondaryPointerUp(ev);
                mLastMotionY = (int) ev.getY(ev.findPointerIndex(mActivePointerId));
                mDownX = (int) ev.getX(ev.findPointerIndex(mActivePointerId));
                break;
        }
        return true;
    }

    protected boolean isInsideQsContainer(MotionEvent ev) {
        return ev.getY() < mQsContainer.getBottom();
    }

    private void onOverScrollFling(boolean open, int initialVelocity) {
        if (mOverscrollTopChangedListener != null) {
            mOverscrollTopChangedListener.flingTopOverscroll(initialVelocity, open);
        }
        mDontReportNextOverScroll = true;
        setOverScrollAmount(0.0f, true, false);
    }

    /**
     * Perform a scroll upwards and adapt the overscroll amounts accordingly
     *
     * @param deltaY The amount to scroll upwards, has to be positive.
     * @return The amount of scrolling to be performed by the scroller,
     *         not handled by the overScroll amount.
     */
    private float overScrollUp(int deltaY, int range) {
        deltaY = Math.max(deltaY, 0);
        float currentTopAmount = getCurrentOverScrollAmount(true);
        float newTopAmount = currentTopAmount - deltaY;
        if (currentTopAmount > 0) {
            setOverScrollAmount(newTopAmount, true /* onTop */,
                    false /* animate */);
        }
        // Top overScroll might not grab all scrolling motion,
        // we have to scroll as well.
        float scrollAmount = newTopAmount < 0 ? -newTopAmount : 0.0f;
        float newScrollY = mOwnScrollY + scrollAmount;
        if (newScrollY > range) {
            if (!mExpandedInThisMotion) {
                float currentBottomPixels = getCurrentOverScrolledPixels(false);
                // We overScroll on the top
                setOverScrolledPixels(currentBottomPixels + newScrollY - range,
                        false /* onTop */,
                        false /* animate */);
            }
            setOwnScrollY(range);
            scrollAmount = 0.0f;
        }
        return scrollAmount;
    }

    /**
     * Perform a scroll downward and adapt the overscroll amounts accordingly
     *
     * @param deltaY The amount to scroll downwards, has to be negative.
     * @return The amount of scrolling to be performed by the scroller,
     *         not handled by the overScroll amount.
     */
    private float overScrollDown(int deltaY) {
        deltaY = Math.min(deltaY, 0);
        float currentBottomAmount = getCurrentOverScrollAmount(false);
        float newBottomAmount = currentBottomAmount + deltaY;
        if (currentBottomAmount > 0) {
            setOverScrollAmount(newBottomAmount, false /* onTop */,
                    false /* animate */);
        }
        // Bottom overScroll might not grab all scrolling motion,
        // we have to scroll as well.
        float scrollAmount = newBottomAmount < 0 ? newBottomAmount : 0.0f;
        float newScrollY = mOwnScrollY + scrollAmount;
        if (newScrollY < 0) {
            float currentTopPixels = getCurrentOverScrolledPixels(true);
            // We overScroll on the top
            setOverScrolledPixels(currentTopPixels - newScrollY,
                    true /* onTop */,
                    false /* animate */);
            setOwnScrollY(0);
            scrollAmount = 0.0f;
        }
        return scrollAmount;
    }

    private void onSecondaryPointerUp(MotionEvent ev) {
        final int pointerIndex = (ev.getAction() & MotionEvent.ACTION_POINTER_INDEX_MASK) >>
                MotionEvent.ACTION_POINTER_INDEX_SHIFT;
        final int pointerId = ev.getPointerId(pointerIndex);
        if (pointerId == mActivePointerId) {
            // This was our active pointer going up. Choose a new
            // active pointer and adjust accordingly.
            // TODO: Make this decision more intelligent.
            final int newPointerIndex = pointerIndex == 0 ? 1 : 0;
            mLastMotionY = (int) ev.getY(newPointerIndex);
            mActivePointerId = ev.getPointerId(newPointerIndex);
            if (mVelocityTracker != null) {
                mVelocityTracker.clear();
            }
        }
    }

    private void initVelocityTrackerIfNotExists() {
        if (mVelocityTracker == null) {
            mVelocityTracker = VelocityTracker.obtain();
        }
    }

    private void recycleVelocityTracker() {
        if (mVelocityTracker != null) {
            mVelocityTracker.recycle();
            mVelocityTracker = null;
        }
    }

    private void initOrResetVelocityTracker() {
        if (mVelocityTracker == null) {
            mVelocityTracker = VelocityTracker.obtain();
        } else {
            mVelocityTracker.clear();
        }
    }

    public void setFinishScrollingCallback(Runnable runnable) {
        mFinishScrollingCallback = runnable;
    }

    private void animateScroll() {
        if (mScroller.computeScrollOffset()) {
            int oldY = mOwnScrollY;
            int y = mScroller.getCurrY();

            if (oldY != y) {
                int range = getScrollRange();
                if (y < 0 && oldY >= 0 || y > range && oldY <= range) {
                    float currVelocity = mScroller.getCurrVelocity();
                    if (currVelocity >= mMinimumVelocity) {
                        mMaxOverScroll = Math.abs(currVelocity) / 1000 * mOverflingDistance;
                    }
                }

                if (mDontClampNextScroll) {
                    range = Math.max(range, oldY);
                }
                customOverScrollBy(y - oldY, oldY, range,
                        (int) (mMaxOverScroll));
            }

            postOnAnimation(mAnimateScroll);
        } else {
            mDontClampNextScroll = false;
            if (mFinishScrollingCallback != null) {
                mFinishScrollingCallback.run();
            }
        }
    }

    private boolean customOverScrollBy(int deltaY, int scrollY, int scrollRangeY,
            int maxOverScrollY) {

        int newScrollY = scrollY + deltaY;
        final int top = -maxOverScrollY;
        final int bottom = maxOverScrollY + scrollRangeY;

        boolean clampedY = false;
        if (newScrollY > bottom) {
            newScrollY = bottom;
            clampedY = true;
        } else if (newScrollY < top) {
            newScrollY = top;
            clampedY = true;
        }

        onCustomOverScrolled(newScrollY, clampedY);

        return clampedY;
    }

    /**
     * Set the amount of overScrolled pixels which will force the view to apply a rubber-banded
     * overscroll effect based on numPixels. By default this will also cancel animations on the
     * same overScroll edge.
     *
     * @param numPixels The amount of pixels to overScroll by. These will be scaled according to
     *                  the rubber-banding logic.
     * @param onTop Should the effect be applied on top of the scroller.
     * @param animate Should an animation be performed.
     */
    public void setOverScrolledPixels(float numPixels, boolean onTop, boolean animate) {
        setOverScrollAmount(numPixels * getRubberBandFactor(onTop), onTop, animate, true);
    }

    /**
     * Set the effective overScroll amount which will be directly reflected in the layout.
     * By default this will also cancel animations on the same overScroll edge.
     *
     * @param amount The amount to overScroll by.
     * @param onTop Should the effect be applied on top of the scroller.
     * @param animate Should an animation be performed.
     */
    public void setOverScrollAmount(float amount, boolean onTop, boolean animate) {
        setOverScrollAmount(amount, onTop, animate, true);
    }

    /**
     * Set the effective overScroll amount which will be directly reflected in the layout.
     *
     * @param amount The amount to overScroll by.
     * @param onTop Should the effect be applied on top of the scroller.
     * @param animate Should an animation be performed.
     * @param cancelAnimators Should running animations be cancelled.
     */
    public void setOverScrollAmount(float amount, boolean onTop, boolean animate,
            boolean cancelAnimators) {
        setOverScrollAmount(amount, onTop, animate, cancelAnimators, isRubberbanded(onTop));
    }

    /**
     * Set the effective overScroll amount which will be directly reflected in the layout.
     *
     * @param amount The amount to overScroll by.
     * @param onTop Should the effect be applied on top of the scroller.
     * @param animate Should an animation be performed.
     * @param cancelAnimators Should running animations be cancelled.
     * @param isRubberbanded The value which will be passed to
     *                     {@link OnOverscrollTopChangedListener#onOverscrollTopChanged}
     */
    public void setOverScrollAmount(float amount, boolean onTop, boolean animate,
            boolean cancelAnimators, boolean isRubberbanded) {
        if (cancelAnimators) {
            mStateAnimator.cancelOverScrollAnimators(onTop);
        }
        setOverScrollAmountInternal(amount, onTop, animate, isRubberbanded);
    }

    private void setOverScrollAmountInternal(float amount, boolean onTop, boolean animate,
            boolean isRubberbanded) {
        amount = Math.max(0, amount);
        if (animate) {
            mStateAnimator.animateOverScrollToAmount(amount, onTop, isRubberbanded);
        } else {
            setOverScrolledPixels(amount / getRubberBandFactor(onTop), onTop);
            mAmbientState.setOverScrollAmount(amount, onTop);
            if (onTop) {
                notifyOverscrollTopListener(amount, isRubberbanded);
            }
            requestChildrenUpdate();
        }
    }

    private void notifyOverscrollTopListener(float amount, boolean isRubberbanded) {
        mExpandHelper.onlyObserveMovements(amount > 1.0f);
        if (mDontReportNextOverScroll) {
            mDontReportNextOverScroll = false;
            return;
        }
        if (mOverscrollTopChangedListener != null) {
            mOverscrollTopChangedListener.onOverscrollTopChanged(amount, isRubberbanded);
        }
    }

    public void setOverscrollTopChangedListener(
            OnOverscrollTopChangedListener overscrollTopChangedListener) {
        mOverscrollTopChangedListener = overscrollTopChangedListener;
    }

    public float getCurrentOverScrollAmount(boolean top) {
        return mAmbientState.getOverScrollAmount(top);
    }

    public float getCurrentOverScrolledPixels(boolean top) {
        return top? mOverScrolledTopPixels : mOverScrolledBottomPixels;
    }

    private void setOverScrolledPixels(float amount, boolean onTop) {
        if (onTop) {
            mOverScrolledTopPixels = amount;
        } else {
            mOverScrolledBottomPixels = amount;
        }
    }

    private void onCustomOverScrolled(int scrollY, boolean clampedY) {
        // Treat animating scrolls differently; see #computeScroll() for why.
        if (!mScroller.isFinished()) {
            setOwnScrollY(scrollY);
            if (clampedY) {
                springBack();
            } else {
                float overScrollTop = getCurrentOverScrollAmount(true);
                if (mOwnScrollY < 0) {
                    notifyOverscrollTopListener(-mOwnScrollY, isRubberbanded(true));
                } else {
                    notifyOverscrollTopListener(overScrollTop, isRubberbanded(true));
                }
            }
        } else {
            setOwnScrollY(scrollY);
        }
    }

    private void springBack() {
        int scrollRange = getScrollRange();
        boolean overScrolledTop = mOwnScrollY <= 0;
        boolean overScrolledBottom = mOwnScrollY >= scrollRange;
        if (overScrolledTop || overScrolledBottom) {
            boolean onTop;
            float newAmount;
            if (overScrolledTop) {
                onTop = true;
                newAmount = -mOwnScrollY;
                setOwnScrollY(0);
                mDontReportNextOverScroll = true;
            } else {
                onTop = false;
                newAmount = mOwnScrollY - scrollRange;
                setOwnScrollY(scrollRange);
            }
            setOverScrollAmount(newAmount, onTop, false);
            setOverScrollAmount(0.0f, onTop, true);
            mScroller.forceFinished(true);
        }
    }

    private int getScrollRange() {
        int contentHeight = getContentHeight();
        int scrollRange = Math.max(0, contentHeight - mMaxLayoutHeight);
        int imeInset = getImeInset();
        scrollRange += Math.min(imeInset, Math.max(0,
                getContentHeight() - (getHeight() - imeInset)));
        return scrollRange;
    }

    private int getImeInset() {
        return Math.max(0, mBottomInset - (getRootView().getHeight() - getHeight()));
    }

    /**
     * @return the first child which has visibility unequal to GONE
     */
    public ExpandableView getFirstChildNotGone() {
        int childCount = getChildCount();
        for (int i = 0; i < childCount; i++) {
            View child = getChildAt(i);
            if (child.getVisibility() != View.GONE && child != mShelf) {
                return (ExpandableView) child;
            }
        }
        return null;
    }

    /**
     * @return the child before the given view which has visibility unequal to GONE
     */
    public ExpandableView getViewBeforeView(ExpandableView view) {
        ExpandableView previousView = null;
        int childCount = getChildCount();
        for (int i = 0; i < childCount; i++) {
            View child = getChildAt(i);
            if (child == view) {
                return previousView;
            }
            if (child.getVisibility() != View.GONE) {
                previousView = (ExpandableView) child;
            }
        }
        return null;
    }

    /**
     * @return The first child which has visibility unequal to GONE which is currently below the
     *         given translationY or equal to it.
     */
    private View getFirstChildBelowTranlsationY(float translationY, boolean ignoreChildren) {
        int childCount = getChildCount();
        for (int i = 0; i < childCount; i++) {
            View child = getChildAt(i);
            if (child.getVisibility() == View.GONE) {
                continue;
            }
            float rowTranslation = child.getTranslationY();
            if (rowTranslation >= translationY) {
                return child;
            } else if (!ignoreChildren && child instanceof ExpandableNotificationRow) {
                ExpandableNotificationRow row = (ExpandableNotificationRow) child;
                if (row.isSummaryWithChildren() && row.areChildrenExpanded()) {
                    List<ExpandableNotificationRow> notificationChildren =
                            row.getNotificationChildren();
                    for (int childIndex = 0; childIndex < notificationChildren.size();
                            childIndex++) {
                        ExpandableNotificationRow rowChild = notificationChildren.get(childIndex);
                        if (rowChild.getTranslationY() + rowTranslation >= translationY) {
                            return rowChild;
                        }
                    }
                }
            }
        }
        return null;
    }

    /**
     * @return the last child which has visibility unequal to GONE
     */
    public View getLastChildNotGone() {
        int childCount = getChildCount();
        for (int i = childCount - 1; i >= 0; i--) {
            View child = getChildAt(i);
            if (child.getVisibility() != View.GONE && child != mShelf) {
                return child;
            }
        }
        return null;
    }

    /**
     * @return the number of children which have visibility unequal to GONE
     */
    public int getNotGoneChildCount() {
        int childCount = getChildCount();
        int count = 0;
        for (int i = 0; i < childCount; i++) {
            ExpandableView child = (ExpandableView) getChildAt(i);
            if (child.getVisibility() != View.GONE && !child.willBeGone() && child != mShelf) {
                count++;
            }
        }
        return count;
    }

    public int getContentHeight() {
        return mContentHeight;
    }

    private void updateContentHeight() {
        int height = 0;
        float previousPaddingRequest = mPaddingBetweenElements;
        float previousPaddingAmount = 0.0f;
        int numShownItems = 0;
        boolean finish = false;
        int maxDisplayedNotifications = mAmbientState.isDark()
                ? (hasPulsingNotifications() ? 1 : 0)
                : mMaxDisplayedNotifications;

        for (int i = 0; i < getChildCount(); i++) {
            ExpandableView expandableView = (ExpandableView) getChildAt(i);
            if (expandableView.getVisibility() != View.GONE
                    && !expandableView.hasNoContentHeight()) {
                boolean limitReached = maxDisplayedNotifications != -1
                        && numShownItems >= maxDisplayedNotifications;
                boolean notificationOnAmbientThatIsNotPulsing = mAmbientState.isDark()
                        && hasPulsingNotifications()
                        && expandableView instanceof ExpandableNotificationRow
                        && !isPulsing(((ExpandableNotificationRow) expandableView).getEntry());
                if (limitReached || notificationOnAmbientThatIsNotPulsing) {
                    expandableView = mShelf;
                    finish = true;
                }
                float increasedPaddingAmount = expandableView.getIncreasedPaddingAmount();
                float padding;
                if (increasedPaddingAmount >= 0.0f) {
                    padding = (int) NotificationUtils.interpolate(
                            previousPaddingRequest,
                            mIncreasedPaddingBetweenElements,
                            increasedPaddingAmount);
                    previousPaddingRequest = (int) NotificationUtils.interpolate(
                            mPaddingBetweenElements,
                            mIncreasedPaddingBetweenElements,
                            increasedPaddingAmount);
                } else {
                    int ownPadding = (int) NotificationUtils.interpolate(
                            0,
                            mPaddingBetweenElements,
                            1.0f + increasedPaddingAmount);
                    if (previousPaddingAmount > 0.0f) {
                        padding = (int) NotificationUtils.interpolate(
                                ownPadding,
                                mIncreasedPaddingBetweenElements,
                                previousPaddingAmount);
                    } else {
                        padding = ownPadding;
                    }
                    previousPaddingRequest = ownPadding;
                }
                if (height != 0) {
                    height += padding;
                }
                previousPaddingAmount = increasedPaddingAmount;
                height += expandableView.getIntrinsicHeight();
                numShownItems++;
                if (finish) {
                    break;
                }
            }
        }
        mContentHeight = height + mTopPadding + mBottomMargin;
        updateScrollability();
        mAmbientState.setLayoutMaxHeight(mContentHeight);
    }

    private boolean isPulsing(NotificationData.Entry entry) {
        for (HeadsUpManager.HeadsUpEntry e : mPulsing) {
            if (e.entry == entry) {
                return true;
            }
        }
        return false;
    }

    public boolean hasPulsingNotifications() {
        return mPulsing != null;
    }

    private void updateScrollability() {
        boolean scrollable = getScrollRange() > 0;
        if (scrollable != mScrollable) {
            mScrollable = scrollable;
            setFocusable(scrollable);
            updateForwardAndBackwardScrollability();
        }
    }

    private void updateForwardAndBackwardScrollability() {
        boolean forwardScrollable = mScrollable && mOwnScrollY < getScrollRange();
        boolean backwardsScrollable = mScrollable && mOwnScrollY > 0;
        boolean changed = forwardScrollable != mForwardScrollable
                || backwardsScrollable != mBackwardScrollable;
        mForwardScrollable = forwardScrollable;
        mBackwardScrollable = backwardsScrollable;
        if (changed) {
            sendAccessibilityEvent(AccessibilityEvent.TYPE_WINDOW_CONTENT_CHANGED);
        }
    }

    private void updateBackground() {
        // No need to update the background color if it's not being drawn.
        if (!mShouldDrawNotificationBackground || mAmbientState.isDark()) {
            return;
        }

        updateBackgroundBounds();
        if (!mCurrentBounds.equals(mBackgroundBounds)) {
            boolean animate = mAnimateNextBackgroundTop || mAnimateNextBackgroundBottom
                    || areBoundsAnimating();
            if (!isExpanded()) {
                abortBackgroundAnimators();
                animate = false;
            }
            if (animate) {
                startBackgroundAnimation();
            } else {
                mCurrentBounds.set(mBackgroundBounds);
                applyCurrentBackgroundBounds();
            }
        } else {
            abortBackgroundAnimators();
        }
        mAnimateNextBackgroundBottom = false;
        mAnimateNextBackgroundTop = false;
    }

    private void abortBackgroundAnimators() {
        if (mBottomAnimator != null) {
            mBottomAnimator.cancel();
        }
        if (mTopAnimator != null) {
            mTopAnimator.cancel();
        }
    }

    private boolean areBoundsAnimating() {
        return mBottomAnimator != null || mTopAnimator != null;
    }

    private void startBackgroundAnimation() {
        // left and right are always instantly applied
        mCurrentBounds.left = mBackgroundBounds.left;
        mCurrentBounds.right = mBackgroundBounds.right;
        startBottomAnimation();
        startTopAnimation();
    }

    private void startTopAnimation() {
        int previousEndValue = mEndAnimationRect.top;
        int newEndValue = mBackgroundBounds.top;
        ObjectAnimator previousAnimator = mTopAnimator;
        if (previousAnimator != null && previousEndValue == newEndValue) {
            return;
        }
        if (!mAnimateNextBackgroundTop) {
            // just a local update was performed
            if (previousAnimator != null) {
                // we need to increase all animation keyframes of the previous animator by the
                // relative change to the end value
                int previousStartValue = mStartAnimationRect.top;
                PropertyValuesHolder[] values = previousAnimator.getValues();
                values[0].setIntValues(previousStartValue, newEndValue);
                mStartAnimationRect.top = previousStartValue;
                mEndAnimationRect.top = newEndValue;
                previousAnimator.setCurrentPlayTime(previousAnimator.getCurrentPlayTime());
                return;
            } else {
                // no new animation needed, let's just apply the value
                setBackgroundTop(newEndValue);
                return;
            }
        }
        if (previousAnimator != null) {
            previousAnimator.cancel();
        }
        ObjectAnimator animator = ObjectAnimator.ofInt(this, "backgroundTop",
                mCurrentBounds.top, newEndValue);
        Interpolator interpolator = Interpolators.FAST_OUT_SLOW_IN;
        animator.setInterpolator(interpolator);
        animator.setDuration(StackStateAnimator.ANIMATION_DURATION_STANDARD);
        // remove the tag when the animation is finished
        animator.addListener(new AnimatorListenerAdapter() {
            @Override
            public void onAnimationEnd(Animator animation) {
                mStartAnimationRect.top = -1;
                mEndAnimationRect.top = -1;
                mTopAnimator = null;
            }
        });
        animator.start();
        mStartAnimationRect.top = mCurrentBounds.top;
        mEndAnimationRect.top = newEndValue;
        mTopAnimator = animator;
    }

    private void startBottomAnimation() {
        int previousStartValue = mStartAnimationRect.bottom;
        int previousEndValue = mEndAnimationRect.bottom;
        int newEndValue = mBackgroundBounds.bottom;
        ObjectAnimator previousAnimator = mBottomAnimator;
        if (previousAnimator != null && previousEndValue == newEndValue) {
            return;
        }
        if (!mAnimateNextBackgroundBottom) {
            // just a local update was performed
            if (previousAnimator != null) {
                // we need to increase all animation keyframes of the previous animator by the
                // relative change to the end value
                PropertyValuesHolder[] values = previousAnimator.getValues();
                values[0].setIntValues(previousStartValue, newEndValue);
                mStartAnimationRect.bottom = previousStartValue;
                mEndAnimationRect.bottom = newEndValue;
                previousAnimator.setCurrentPlayTime(previousAnimator.getCurrentPlayTime());
                return;
            } else {
                // no new animation needed, let's just apply the value
                setBackgroundBottom(newEndValue);
                return;
            }
        }
        if (previousAnimator != null) {
            previousAnimator.cancel();
        }
        ObjectAnimator animator = ObjectAnimator.ofInt(this, "backgroundBottom",
                mCurrentBounds.bottom, newEndValue);
        Interpolator interpolator = Interpolators.FAST_OUT_SLOW_IN;
        animator.setInterpolator(interpolator);
        animator.setDuration(StackStateAnimator.ANIMATION_DURATION_STANDARD);
        // remove the tag when the animation is finished
        animator.addListener(new AnimatorListenerAdapter() {
            @Override
            public void onAnimationEnd(Animator animation) {
                mStartAnimationRect.bottom = -1;
                mEndAnimationRect.bottom = -1;
                mBottomAnimator = null;
            }
        });
        animator.start();
        mStartAnimationRect.bottom = mCurrentBounds.bottom;
        mEndAnimationRect.bottom = newEndValue;
        mBottomAnimator = animator;
    }

    private void setBackgroundTop(int top) {
        mCurrentBounds.top = top;
        applyCurrentBackgroundBounds();
    }

    public void setBackgroundBottom(int bottom) {
        mCurrentBounds.bottom = bottom;
        applyCurrentBackgroundBounds();
    }

    private void applyCurrentBackgroundBounds() {
        // If the background of the notification is not being drawn, then there is no need to
        // exclude an area in the scrim. Rather, the scrim's color should serve as the background.
        if (!mShouldDrawNotificationBackground) {
            return;
        }

        mScrimController.setExcludedBackgroundArea(
                mFadingOut || mParentNotFullyVisible || mAmbientState.isDark() || mIsClipped ? null
                        : mCurrentBounds);
        invalidate();
    }

    /**
     * Update the background bounds to the new desired bounds
     */
    private void updateBackgroundBounds() {
        if (mAmbientState.isPanelFullWidth()) {
            mBackgroundBounds.left = 0;
            mBackgroundBounds.right = getWidth();
        } else {
            getLocationInWindow(mTempInt2);
            mBackgroundBounds.left = mTempInt2[0];
            mBackgroundBounds.right = mTempInt2[0] + getWidth();
        }
        if (!mIsExpanded) {
            mBackgroundBounds.top = 0;
            mBackgroundBounds.bottom = 0;
            return;
        }
        ActivatableNotificationView firstView = mFirstVisibleBackgroundChild;
        int top = 0;
        if (firstView != null) {
            // Round Y up to avoid seeing the background during animation
            int finalTranslationY = (int) Math.ceil(ViewState.getFinalTranslationY(firstView));
            if (mAnimateNextBackgroundTop
                    || mTopAnimator == null && mCurrentBounds.top == finalTranslationY
                    || mTopAnimator != null && mEndAnimationRect.top == finalTranslationY) {
                // we're ending up at the same location as we are now, lets just skip the animation
                top = finalTranslationY;
            } else {
                top = (int) Math.ceil(firstView.getTranslationY());
            }
        }
        ActivatableNotificationView lastView =
                mShelf.hasItemsInStableShelf() && mShelf.getVisibility() != GONE
                        ? mShelf
                        : mLastVisibleBackgroundChild;
        int bottom;
        if (lastView != null) {
            int finalTranslationY;
            if (lastView == mShelf) {
                finalTranslationY = (int) mShelf.getTranslationY();
            } else {
                finalTranslationY = (int) ViewState.getFinalTranslationY(lastView);
            }
            int finalHeight = ExpandableViewState.getFinalActualHeight(lastView);
            int finalBottom = finalTranslationY + finalHeight - lastView.getClipBottomAmount();
            finalBottom = Math.min(finalBottom, getHeight());
            if (mAnimateNextBackgroundBottom
                    || mBottomAnimator == null && mCurrentBounds.bottom == finalBottom
                    || mBottomAnimator != null && mEndAnimationRect.bottom == finalBottom) {
                // we're ending up at the same location as we are now, lets just skip the animation
                bottom = finalBottom;
            } else {
                bottom = (int) (lastView.getTranslationY() + lastView.getActualHeight()
                        - lastView.getClipBottomAmount());
                bottom = Math.min(bottom, getHeight());
            }
        } else {
            top = mTopPadding;
            bottom = top;
        }
        if (mStatusBarState != StatusBarState.KEYGUARD) {
            top = (int) Math.max(mTopPadding + mStackTranslation, top);
        } else {
            // otherwise the animation from the shade to the keyguard will jump as it's maxed
            top = Math.max(0, top);
        }
        mBackgroundBounds.top = top;
        mBackgroundBounds.bottom = Math.min(getHeight(), Math.max(bottom, top));
    }

    private ActivatableNotificationView getFirstPinnedHeadsUp() {
        int childCount = getChildCount();
        for (int i = 0; i < childCount; i++) {
            View child = getChildAt(i);
            if (child.getVisibility() != View.GONE
                    && child instanceof ExpandableNotificationRow) {
                ExpandableNotificationRow row = (ExpandableNotificationRow) child;
                if (row.isPinned()) {
                    return row;
                }
            }
        }
        return null;
    }

    private ActivatableNotificationView getLastChildWithBackground() {
        int childCount = getChildCount();
        for (int i = childCount - 1; i >= 0; i--) {
            View child = getChildAt(i);
            if (child.getVisibility() != View.GONE && child instanceof ActivatableNotificationView
                    && child != mShelf) {
                return (ActivatableNotificationView) child;
            }
        }
        return null;
    }

    private ActivatableNotificationView getFirstChildWithBackground() {
        int childCount = getChildCount();
        for (int i = 0; i < childCount; i++) {
            View child = getChildAt(i);
            if (child.getVisibility() != View.GONE && child instanceof ActivatableNotificationView
                    && child != mShelf) {
                return (ActivatableNotificationView) child;
            }
        }
        return null;
    }

    /**
     * Fling the scroll view
     *
     * @param velocityY The initial velocity in the Y direction. Positive
     *                  numbers mean that the finger/cursor is moving down the screen,
     *                  which means we want to scroll towards the top.
     */
    protected void fling(int velocityY) {
        if (getChildCount() > 0) {
            int scrollRange = getScrollRange();

            float topAmount = getCurrentOverScrollAmount(true);
            float bottomAmount = getCurrentOverScrollAmount(false);
            if (velocityY < 0 && topAmount > 0) {
                setOwnScrollY(mOwnScrollY - (int) topAmount);
                mDontReportNextOverScroll = true;
                setOverScrollAmount(0, true, false);
                mMaxOverScroll = Math.abs(velocityY) / 1000f * getRubberBandFactor(true /* onTop */)
                        * mOverflingDistance + topAmount;
            } else if (velocityY > 0 && bottomAmount > 0) {
                setOwnScrollY((int) (mOwnScrollY + bottomAmount));
                setOverScrollAmount(0, false, false);
                mMaxOverScroll = Math.abs(velocityY) / 1000f
                        * getRubberBandFactor(false /* onTop */) * mOverflingDistance
                        +  bottomAmount;
            } else {
                // it will be set once we reach the boundary
                mMaxOverScroll = 0.0f;
            }
            int minScrollY = Math.max(0, scrollRange);
            if (mExpandedInThisMotion) {
                minScrollY = Math.min(minScrollY, mMaxScrollAfterExpand);
            }
            mScroller.fling(mScrollX, mOwnScrollY, 1, velocityY, 0, 0, 0, minScrollY, 0,
                    mExpandedInThisMotion && mOwnScrollY >= 0 ? 0 : Integer.MAX_VALUE / 2);

            animateScroll();
        }
    }

    /**
     * @return Whether a fling performed on the top overscroll edge lead to the expanded
     * overScroll view (i.e QS).
     */
    private boolean shouldOverScrollFling(int initialVelocity) {
        float topOverScroll = getCurrentOverScrollAmount(true);
        return mScrolledToTopOnFirstDown
                && !mExpandedInThisMotion
                && topOverScroll > mMinTopOverScrollToEscape
                && initialVelocity > 0;
    }

    /**
     * Updates the top padding of the notifications, taking {@link #getIntrinsicPadding()} into
     * account.
     *
     * @param qsHeight the top padding imposed by the quick settings panel
     * @param animate whether to animate the change
     * @param ignoreIntrinsicPadding if true, {@link #getIntrinsicPadding()} is ignored and
     *                               {@code qsHeight} is the final top padding
     */
    public void updateTopPadding(float qsHeight, boolean animate,
            boolean ignoreIntrinsicPadding) {
        int topPadding = (int) qsHeight;
        int minStackHeight = getLayoutMinHeight();
        if (topPadding + minStackHeight > getHeight()) {
            mTopPaddingOverflow = topPadding + minStackHeight - getHeight();
        } else {
            mTopPaddingOverflow = 0;
        }
        setTopPadding(ignoreIntrinsicPadding ? topPadding : clampPadding(topPadding),
                animate);
        setExpandedHeight(mExpandedHeight);
    }

    public int getLayoutMinHeight() {
        return mShelf.getVisibility() == GONE ? 0 : mShelf.getIntrinsicHeight();
    }

    public int getFirstChildIntrinsicHeight() {
        final ExpandableView firstChild = getFirstChildNotGone();
        int firstChildMinHeight = firstChild != null
                ? firstChild.getIntrinsicHeight()
                : mEmptyShadeView != null
                        ? mEmptyShadeView.getIntrinsicHeight()
                        : mCollapsedSize;
        if (mOwnScrollY > 0) {
            firstChildMinHeight = Math.max(firstChildMinHeight - mOwnScrollY, mCollapsedSize);
        }
        return firstChildMinHeight;
    }

    public float getTopPaddingOverflow() {
        return mTopPaddingOverflow;
    }

    public int getPeekHeight() {
        final ExpandableView firstChild = getFirstChildNotGone();
        final int firstChildMinHeight = firstChild != null ? firstChild.getCollapsedHeight()
                : mCollapsedSize;
        int shelfHeight = 0;
        if (mLastVisibleBackgroundChild != null && mShelf.getVisibility() != GONE) {
            shelfHeight = mShelf.getIntrinsicHeight();
        }
        return mIntrinsicPadding + firstChildMinHeight + shelfHeight;
    }

    private int clampPadding(int desiredPadding) {
        return Math.max(desiredPadding, mIntrinsicPadding);
    }

    private float getRubberBandFactor(boolean onTop) {
        if (!onTop) {
            return RUBBER_BAND_FACTOR_NORMAL;
        }
        if (mExpandedInThisMotion) {
            return RUBBER_BAND_FACTOR_AFTER_EXPAND;
        } else if (mIsExpansionChanging || mPanelTracking) {
            return RUBBER_BAND_FACTOR_ON_PANEL_EXPAND;
        } else if (mScrolledToTopOnFirstDown) {
            return 1.0f;
        }
        return RUBBER_BAND_FACTOR_NORMAL;
    }

    /**
     * Accompanying function for {@link #getRubberBandFactor}: Returns true if the overscroll is
     * rubberbanded, false if it is technically an overscroll but rather a motion to expand the
     * overscroll view (e.g. expand QS).
     */
    private boolean isRubberbanded(boolean onTop) {
        return !onTop || mExpandedInThisMotion || mIsExpansionChanging || mPanelTracking
                || !mScrolledToTopOnFirstDown;
    }

    private void endDrag() {
        setIsBeingDragged(false);

        recycleVelocityTracker();

        if (getCurrentOverScrollAmount(true /* onTop */) > 0) {
            setOverScrollAmount(0, true /* onTop */, true /* animate */);
        }
        if (getCurrentOverScrollAmount(false /* onTop */) > 0) {
            setOverScrollAmount(0, false /* onTop */, true /* animate */);
        }
    }

    private void transformTouchEvent(MotionEvent ev, View sourceView, View targetView) {
        ev.offsetLocation(sourceView.getX(), sourceView.getY());
        ev.offsetLocation(-targetView.getX(), -targetView.getY());
    }

    @Override
    public boolean onInterceptTouchEvent(MotionEvent ev) {
        initDownStates(ev);
        handleEmptySpaceClick(ev);
        boolean expandWantsIt = false;
        if (!mSwipingInProgress && !mOnlyScrollingInThisMotion) {
            expandWantsIt = mExpandHelper.onInterceptTouchEvent(ev);
        }
        boolean scrollWantsIt = false;
        if (!mSwipingInProgress && !mExpandingNotification) {
            scrollWantsIt = onInterceptTouchEventScroll(ev);
        }
        boolean swipeWantsIt = false;
        if (!mIsBeingDragged
                && !mExpandingNotification
                && !mExpandedInThisMotion
                && !mOnlyScrollingInThisMotion
                && !mDisallowDismissInThisMotion) {
            swipeWantsIt = mSwipeHelper.onInterceptTouchEvent(ev);
        }
        // Check if we need to clear any snooze leavebehinds
        boolean isUp = ev.getActionMasked() == MotionEvent.ACTION_UP;
        NotificationGuts guts = mStatusBar.getExposedGuts();
        if (!isTouchInView(ev, guts) && isUp && !swipeWantsIt && !expandWantsIt
                && !scrollWantsIt) {
            mCheckForLeavebehind = false;
            mStatusBar.closeAndSaveGuts(true /* removeLeavebehind */, false /* force */,
                    false /* removeControls */, -1 /* x */, -1 /* y */, false /* resetMenu */);
        }
        if (ev.getActionMasked() == MotionEvent.ACTION_UP) {
            mCheckForLeavebehind = true;
        }
        return swipeWantsIt || scrollWantsIt || expandWantsIt || super.onInterceptTouchEvent(ev);
    }

    private void handleEmptySpaceClick(MotionEvent ev) {
        switch (ev.getActionMasked()) {
            case MotionEvent.ACTION_MOVE:
                if (mTouchIsClick && (Math.abs(ev.getY() - mInitialTouchY) > mTouchSlop
                        || Math.abs(ev.getX() - mInitialTouchX) > mTouchSlop )) {
                    mTouchIsClick = false;
                }
                break;
            case MotionEvent.ACTION_UP:
                if (mStatusBarState != StatusBarState.KEYGUARD && mTouchIsClick &&
                        isBelowLastNotification(mInitialTouchX, mInitialTouchY)) {
                    mOnEmptySpaceClickListener.onEmptySpaceClicked(mInitialTouchX, mInitialTouchY);
                }
                break;
        }
    }

    private void initDownStates(MotionEvent ev) {
        if (ev.getAction() == MotionEvent.ACTION_DOWN) {
            mExpandedInThisMotion = false;
            mOnlyScrollingInThisMotion = !mScroller.isFinished();
            mDisallowScrollingInThisMotion = false;
            mDisallowDismissInThisMotion = false;
            mTouchIsClick = true;
            mInitialTouchX = ev.getX();
            mInitialTouchY = ev.getY();
        }
    }

    public void setChildTransferInProgress(boolean childTransferInProgress) {
        mChildTransferInProgress = childTransferInProgress;
    }

    @Override
    public void onViewRemoved(View child) {
        super.onViewRemoved(child);
        // we only call our internal methods if this is actually a removal and not just a
        // notification which becomes a child notification
        if (!mChildTransferInProgress) {
            onViewRemovedInternal(child, this);
        }
    }

    /**
     * Called when a notification is removed from the shade. This cleans up the state for a given
     * view.
     */
    public void cleanUpViewState(View child) {
        if (child == mTranslatingParentView) {
            mTranslatingParentView = null;
        }
        mCurrentStackScrollState.removeViewStateForView(child);
    }

    @Override
    public void requestDisallowInterceptTouchEvent(boolean disallowIntercept) {
        super.requestDisallowInterceptTouchEvent(disallowIntercept);
        if (disallowIntercept) {
            mSwipeHelper.removeLongPressCallback();
        }
    }

    private void onViewRemovedInternal(View child, ViewGroup container) {
        if (mChangePositionInProgress) {
            // This is only a position change, don't do anything special
            return;
        }
        ExpandableView expandableView = (ExpandableView) child;
        expandableView.setOnHeightChangedListener(null);
        mCurrentStackScrollState.removeViewStateForView(child);
        updateScrollStateForRemovedChild(expandableView);
        boolean animationGenerated = generateRemoveAnimation(child);
        if (animationGenerated) {
            if (!mSwipedOutViews.contains(child)) {
                container.getOverlay().add(child);
            } else if (Math.abs(expandableView.getTranslation()) != expandableView.getWidth()) {
                container.addTransientView(child, 0);
                expandableView.setTransientContainer(container);
            }
        } else {
            mSwipedOutViews.remove(child);
        }
        updateAnimationState(false, child);

        // Make sure the clipRect we might have set is removed
        expandableView.setClipTopAmount(0);

        focusNextViewIfFocused(child);
    }

    private void focusNextViewIfFocused(View view) {
        if (view instanceof ExpandableNotificationRow) {
            ExpandableNotificationRow row = (ExpandableNotificationRow) view;
            if (row.shouldRefocusOnDismiss()) {
                View nextView = row.getChildAfterViewWhenDismissed();
                if (nextView == null) {
                    View groupParentWhenDismissed = row.getGroupParentWhenDismissed();
                    nextView = getFirstChildBelowTranlsationY(groupParentWhenDismissed != null
                            ? groupParentWhenDismissed.getTranslationY()
                            : view.getTranslationY(), true /* ignoreChildren */);
                }
                if (nextView != null) {
                    nextView.requestAccessibilityFocus();
                }
            }
        }

    }

    private boolean isChildInGroup(View child) {
        return child instanceof ExpandableNotificationRow
                && mGroupManager.isChildInGroupWithSummary(
                        ((ExpandableNotificationRow) child).getStatusBarNotification());
    }

    /**
     * Generate a remove animation for a child view.
     *
     * @param child The view to generate the remove animation for.
     * @return Whether an animation was generated.
     */
    private boolean generateRemoveAnimation(View child) {
        if (removeRemovedChildFromHeadsUpChangeAnimations(child)) {
            mAddedHeadsUpChildren.remove(child);
            return false;
        }
        if (isClickedHeadsUp(child)) {
            // An animation is already running, add it to the Overlay
            mClearOverlayViewsWhenFinished.add(child);
            return true;
        }
        if (mIsExpanded && mAnimationsEnabled && !isChildInInvisibleGroup(child)) {
            if (!mChildrenToAddAnimated.contains(child)) {
                // Generate Animations
                mChildrenToRemoveAnimated.add(child);
                mNeedsAnimation = true;
                return true;
            } else {
                mChildrenToAddAnimated.remove(child);
                mFromMoreCardAdditions.remove(child);
                return false;
            }
        }
        return false;
    }

    private boolean isClickedHeadsUp(View child) {
        return HeadsUpManager.isClickedHeadsUpNotification(child);
    }

    /**
     * Remove a removed child view from the heads up animations if it was just added there
     *
     * @return whether any child was removed from the list to animate
     */
    private boolean removeRemovedChildFromHeadsUpChangeAnimations(View child) {
        boolean hasAddEvent = false;
        for (Pair<ExpandableNotificationRow, Boolean> eventPair : mHeadsUpChangeAnimations) {
            ExpandableNotificationRow row = eventPair.first;
            boolean isHeadsUp = eventPair.second;
            if (child == row) {
                mTmpList.add(eventPair);
                hasAddEvent |= isHeadsUp;
            }
        }
        if (hasAddEvent) {
            // This child was just added lets remove all events.
            mHeadsUpChangeAnimations.removeAll(mTmpList);
            ((ExpandableNotificationRow ) child).setHeadsUpAnimatingAway(false);
        }
        mTmpList.clear();
        return hasAddEvent;
    }

    /**
     * @param child the child to query
     * @return whether a view is not a top level child but a child notification and that group is
     *         not expanded
     */
    private boolean isChildInInvisibleGroup(View child) {
        if (child instanceof ExpandableNotificationRow) {
            ExpandableNotificationRow row = (ExpandableNotificationRow) child;
            ExpandableNotificationRow groupSummary =
                    mGroupManager.getGroupSummary(row.getStatusBarNotification());
            if (groupSummary != null && groupSummary != row) {
                return row.getVisibility() == View.INVISIBLE;
            }
        }
        return false;
    }

    /**
     * Updates the scroll position when a child was removed
     *
     * @param removedChild the removed child
     */
    private void updateScrollStateForRemovedChild(ExpandableView removedChild) {
        int startingPosition = getPositionInLinearLayout(removedChild);
        float increasedPaddingAmount = removedChild.getIncreasedPaddingAmount();
        int padding;
        if (increasedPaddingAmount >= 0) {
            padding = (int) NotificationUtils.interpolate(
                    mPaddingBetweenElements,
                    mIncreasedPaddingBetweenElements,
                    increasedPaddingAmount);
        } else {
            padding = (int) NotificationUtils.interpolate(
                    0,
                    mPaddingBetweenElements,
                    1.0f + increasedPaddingAmount);
        }
        int childHeight = getIntrinsicHeight(removedChild) + padding;
        int endPosition = startingPosition + childHeight;
        if (endPosition <= mOwnScrollY) {
            // This child is fully scrolled of the top, so we have to deduct its height from the
            // scrollPosition
            setOwnScrollY(mOwnScrollY - childHeight);
        } else if (startingPosition < mOwnScrollY) {
            // This child is currently being scrolled into, set the scroll position to the start of
            // this child
            setOwnScrollY(startingPosition);
        }
    }

    private int getIntrinsicHeight(View view) {
        if (view instanceof ExpandableView) {
            ExpandableView expandableView = (ExpandableView) view;
            return expandableView.getIntrinsicHeight();
        }
        return view.getHeight();
    }

    private int getPositionInLinearLayout(View requestedView) {
        ExpandableNotificationRow childInGroup = null;
        ExpandableNotificationRow requestedRow = null;
        if (isChildInGroup(requestedView)) {
            // We're asking for a child in a group. Calculate the position of the parent first,
            // then within the parent.
            childInGroup = (ExpandableNotificationRow) requestedView;
            requestedView = requestedRow = childInGroup.getNotificationParent();
        }
        int position = 0;
        float previousPaddingRequest = mPaddingBetweenElements;
        float previousPaddingAmount = 0.0f;
        for (int i = 0; i < getChildCount(); i++) {
            ExpandableView child = (ExpandableView) getChildAt(i);
            boolean notGone = child.getVisibility() != View.GONE;
            if (notGone && !child.hasNoContentHeight()) {
                float increasedPaddingAmount = child.getIncreasedPaddingAmount();
                float padding;
                if (increasedPaddingAmount >= 0.0f) {
                    padding = (int) NotificationUtils.interpolate(
                            previousPaddingRequest,
                            mIncreasedPaddingBetweenElements,
                            increasedPaddingAmount);
                    previousPaddingRequest = (int) NotificationUtils.interpolate(
                            mPaddingBetweenElements,
                            mIncreasedPaddingBetweenElements,
                            increasedPaddingAmount);
                } else {
                    int ownPadding = (int) NotificationUtils.interpolate(
                            0,
                            mPaddingBetweenElements,
                            1.0f + increasedPaddingAmount);
                    if (previousPaddingAmount > 0.0f) {
                        padding = (int) NotificationUtils.interpolate(
                                ownPadding,
                                mIncreasedPaddingBetweenElements,
                                previousPaddingAmount);
                    } else {
                        padding = ownPadding;
                    }
                    previousPaddingRequest = ownPadding;
                }
                if (position != 0) {
                    position += padding;
                }
                previousPaddingAmount = increasedPaddingAmount;
            }
            if (child == requestedView) {
                if (requestedRow != null) {
                    position += requestedRow.getPositionOfChild(childInGroup);
                }
                return position;
            }
            if (notGone) {
                position += getIntrinsicHeight(child);
            }
        }
        return 0;
    }

    @Override
    public void onViewAdded(View child) {
        super.onViewAdded(child);
        onViewAddedInternal(child);
    }

    private void updateFirstAndLastBackgroundViews() {
        ActivatableNotificationView firstChild = getFirstChildWithBackground();
        ActivatableNotificationView lastChild = getLastChildWithBackground();
        if (mAnimationsEnabled && mIsExpanded) {
            mAnimateNextBackgroundTop = firstChild != mFirstVisibleBackgroundChild;
            mAnimateNextBackgroundBottom = lastChild != mLastVisibleBackgroundChild;
        } else {
            mAnimateNextBackgroundTop = false;
            mAnimateNextBackgroundBottom = false;
        }
        mFirstVisibleBackgroundChild = firstChild;
        mLastVisibleBackgroundChild = lastChild;
        mAmbientState.setLastVisibleBackgroundChild(lastChild);
    }

    private void onViewAddedInternal(View child) {
        updateHideSensitiveForChild(child);
        ((ExpandableView) child).setOnHeightChangedListener(this);
        generateAddAnimation(child, false /* fromMoreCard */);
        updateAnimationState(child);
        updateChronometerForChild(child);
    }

    private void updateHideSensitiveForChild(View child) {
        if (child instanceof ExpandableView) {
            ExpandableView expandableView = (ExpandableView) child;
            expandableView.setHideSensitiveForIntrinsicHeight(mAmbientState.isHideSensitive());
        }
    }

    public void notifyGroupChildRemoved(View row, ViewGroup childrenContainer) {
        onViewRemovedInternal(row, childrenContainer);
    }

    public void notifyGroupChildAdded(View row) {
        onViewAddedInternal(row);
    }

    public void setAnimationsEnabled(boolean animationsEnabled) {
        mAnimationsEnabled = animationsEnabled;
        updateNotificationAnimationStates();
    }

    private void updateNotificationAnimationStates() {
        boolean running = mAnimationsEnabled || hasPulsingNotifications();
        mShelf.setAnimationsEnabled(running);
        int childCount = getChildCount();
        for (int i = 0; i < childCount; i++) {
            View child = getChildAt(i);
            running &= mIsExpanded || isPinnedHeadsUp(child);
            updateAnimationState(running, child);
        }
    }

    private void updateAnimationState(View child) {
        updateAnimationState((mAnimationsEnabled || hasPulsingNotifications())
                && (mIsExpanded || isPinnedHeadsUp(child)), child);
    }


    private void updateAnimationState(boolean running, View child) {
        if (child instanceof ExpandableNotificationRow) {
            ExpandableNotificationRow row = (ExpandableNotificationRow) child;
            row.setIconAnimationRunning(running);
        }
    }

    public boolean isAddOrRemoveAnimationPending() {
        return mNeedsAnimation
                && (!mChildrenToAddAnimated.isEmpty() || !mChildrenToRemoveAnimated.isEmpty());
    }
    /**
     * Generate an animation for an added child view.
     *
     * @param child The view to be added.
     * @param fromMoreCard Whether this add is coming from the "more" card on lockscreen.
     */
    public void generateAddAnimation(View child, boolean fromMoreCard) {
        if (mIsExpanded && mAnimationsEnabled && !mChangePositionInProgress) {
            // Generate Animations
            mChildrenToAddAnimated.add(child);
            if (fromMoreCard) {
                mFromMoreCardAdditions.add(child);
            }
            mNeedsAnimation = true;
        }
        if (isHeadsUp(child) && mAnimationsEnabled && !mChangePositionInProgress) {
            mAddedHeadsUpChildren.add(child);
            mChildrenToAddAnimated.remove(child);
        }
    }

    /**
     * Change the position of child to a new location
     *
     * @param child the view to change the position for
     * @param newIndex the new index
     */
    public void changeViewPosition(View child, int newIndex) {
        int currentIndex = indexOfChild(child);
        if (child != null && child.getParent() == this && currentIndex != newIndex) {
            mChangePositionInProgress = true;
            ((ExpandableView)child).setChangingPosition(true);
            removeView(child);
            addView(child, newIndex);
            ((ExpandableView)child).setChangingPosition(false);
            mChangePositionInProgress = false;
            if (mIsExpanded && mAnimationsEnabled && child.getVisibility() != View.GONE) {
                mChildrenChangingPositions.add(child);
                mNeedsAnimation = true;
            }
        }
    }

    private void startAnimationToState() {
        if (mNeedsAnimation) {
            generateChildHierarchyEvents();
            mNeedsAnimation = false;
        }
        if (!mAnimationEvents.isEmpty() || isCurrentlyAnimating()) {
            setAnimationRunning(true);
            mStateAnimator.startAnimationForEvents(mAnimationEvents, mCurrentStackScrollState,
                    mGoToFullShadeDelay);
            mAnimationEvents.clear();
            updateBackground();
            updateViewShadows();
        } else {
            applyCurrentState();
        }
        mGoToFullShadeDelay = 0;
    }

    private void generateChildHierarchyEvents() {
        generateHeadsUpAnimationEvents();
        generateChildRemovalEvents();
        generateChildAdditionEvents();
        generatePositionChangeEvents();
        generateSnapBackEvents();
        generateDragEvents();
        generateTopPaddingEvent();
        generateActivateEvent();
        generateDimmedEvent();
        generateHideSensitiveEvent();
        generateDarkEvent();
        generateGoToFullShadeEvent();
        generateViewResizeEvent();
        generateGroupExpansionEvent();
        generateAnimateEverythingEvent();
        mNeedsAnimation = false;
    }

    private void generateHeadsUpAnimationEvents() {
        for (Pair<ExpandableNotificationRow, Boolean> eventPair : mHeadsUpChangeAnimations) {
            ExpandableNotificationRow row = eventPair.first;
            boolean isHeadsUp = eventPair.second;
            int type = AnimationEvent.ANIMATION_TYPE_HEADS_UP_OTHER;
            boolean onBottom = false;
            boolean pinnedAndClosed = row.isPinned() && !mIsExpanded;
            if (!mIsExpanded && !isHeadsUp) {
                type = row.wasJustClicked()
                        ? AnimationEvent.ANIMATION_TYPE_HEADS_UP_DISAPPEAR_CLICK
                        : AnimationEvent.ANIMATION_TYPE_HEADS_UP_DISAPPEAR;
                if (row.isChildInGroup()) {
                    // We can otherwise get stuck in there if it was just isolated
                    row.setHeadsUpAnimatingAway(false);
                }
            } else {
                ExpandableViewState viewState = mCurrentStackScrollState.getViewStateForView(row);
                if (viewState == null) {
                    // A view state was never generated for this view, so we don't need to animate
                    // this. This may happen with notification children.
                    continue;
                }
                if (isHeadsUp && (mAddedHeadsUpChildren.contains(row) || pinnedAndClosed)) {
                    if (pinnedAndClosed || shouldHunAppearFromBottom(viewState)) {
                        // Our custom add animation
                        type = AnimationEvent.ANIMATION_TYPE_HEADS_UP_APPEAR;
                    } else {
                        // Normal add animation
                        type = AnimationEvent.ANIMATION_TYPE_ADD;
                    }
                    onBottom = !pinnedAndClosed;
                }
            }
            AnimationEvent event = new AnimationEvent(row, type);
            event.headsUpFromBottom = onBottom;
            mAnimationEvents.add(event);
        }
        mHeadsUpChangeAnimations.clear();
        mAddedHeadsUpChildren.clear();
    }

    private boolean shouldHunAppearFromBottom(ExpandableViewState viewState) {
        if (viewState.yTranslation + viewState.height < mAmbientState.getMaxHeadsUpTranslation()) {
            return false;
        }
        return true;
    }

    private void generateGroupExpansionEvent() {
        // Generate a group expansion/collapsing event if there is such a group at all
        if (mExpandedGroupView != null) {
            mAnimationEvents.add(new AnimationEvent(mExpandedGroupView,
                    AnimationEvent.ANIMATION_TYPE_GROUP_EXPANSION_CHANGED));
            mExpandedGroupView = null;
        }
    }

    private void generateViewResizeEvent() {
        if (mNeedViewResizeAnimation) {
            mAnimationEvents.add(
                    new AnimationEvent(null, AnimationEvent.ANIMATION_TYPE_VIEW_RESIZE));
        }
        mNeedViewResizeAnimation = false;
    }

    private void generateSnapBackEvents() {
        for (View child : mSnappedBackChildren) {
            mAnimationEvents.add(new AnimationEvent(child,
                    AnimationEvent.ANIMATION_TYPE_SNAP_BACK));
        }
        mSnappedBackChildren.clear();
    }

    private void generateDragEvents() {
        for (View child : mDragAnimPendingChildren) {
            mAnimationEvents.add(new AnimationEvent(child,
                    AnimationEvent.ANIMATION_TYPE_START_DRAG));
        }
        mDragAnimPendingChildren.clear();
    }

    private void generateChildRemovalEvents() {
        for (View child : mChildrenToRemoveAnimated) {
            boolean childWasSwipedOut = mSwipedOutViews.contains(child);
            int animationType = childWasSwipedOut
                    ? AnimationEvent.ANIMATION_TYPE_REMOVE_SWIPED_OUT
                    : AnimationEvent.ANIMATION_TYPE_REMOVE;
            AnimationEvent event = new AnimationEvent(child, animationType);

            // we need to know the view after this one
            float removedTranslation = child.getTranslationY();
            boolean ignoreChildren = true;
            if (child instanceof ExpandableNotificationRow) {
                ExpandableNotificationRow row = (ExpandableNotificationRow) child;
                if (row.isRemoved() && row.wasChildInGroupWhenRemoved()) {
                    removedTranslation = row.getTranslationWhenRemoved();
                    ignoreChildren = false;
                }
            }
            event.viewAfterChangingView = getFirstChildBelowTranlsationY(removedTranslation,
                    ignoreChildren);
            mAnimationEvents.add(event);
            mSwipedOutViews.remove(child);
        }
        mChildrenToRemoveAnimated.clear();
    }

    private void generatePositionChangeEvents() {
        for (View child : mChildrenChangingPositions) {
            mAnimationEvents.add(new AnimationEvent(child,
                    AnimationEvent.ANIMATION_TYPE_CHANGE_POSITION));
        }
        mChildrenChangingPositions.clear();
        if (mGenerateChildOrderChangedEvent) {
            mAnimationEvents.add(new AnimationEvent(null,
                    AnimationEvent.ANIMATION_TYPE_CHANGE_POSITION));
            mGenerateChildOrderChangedEvent = false;
        }
    }

    private void generateChildAdditionEvents() {
        for (View child : mChildrenToAddAnimated) {
            if (mFromMoreCardAdditions.contains(child)) {
                mAnimationEvents.add(new AnimationEvent(child,
                        AnimationEvent.ANIMATION_TYPE_ADD,
                        StackStateAnimator.ANIMATION_DURATION_STANDARD));
            } else {
                mAnimationEvents.add(new AnimationEvent(child,
                        AnimationEvent.ANIMATION_TYPE_ADD));
            }
        }
        mChildrenToAddAnimated.clear();
        mFromMoreCardAdditions.clear();
    }

    private void generateTopPaddingEvent() {
        if (mTopPaddingNeedsAnimation) {
            mAnimationEvents.add(
                    new AnimationEvent(null, AnimationEvent.ANIMATION_TYPE_TOP_PADDING_CHANGED));
        }
        mTopPaddingNeedsAnimation = false;
    }

    private void generateActivateEvent() {
        if (mActivateNeedsAnimation) {
            mAnimationEvents.add(
                    new AnimationEvent(null, AnimationEvent.ANIMATION_TYPE_ACTIVATED_CHILD));
        }
        mActivateNeedsAnimation = false;
    }

    private void generateAnimateEverythingEvent() {
        if (mEverythingNeedsAnimation) {
            mAnimationEvents.add(
                    new AnimationEvent(null, AnimationEvent.ANIMATION_TYPE_EVERYTHING));
        }
        mEverythingNeedsAnimation = false;
    }

    private void generateDimmedEvent() {
        if (mDimmedNeedsAnimation) {
            mAnimationEvents.add(
                    new AnimationEvent(null, AnimationEvent.ANIMATION_TYPE_DIMMED));
        }
        mDimmedNeedsAnimation = false;
    }

    private void generateHideSensitiveEvent() {
        if (mHideSensitiveNeedsAnimation) {
            mAnimationEvents.add(
                    new AnimationEvent(null, AnimationEvent.ANIMATION_TYPE_HIDE_SENSITIVE));
        }
        mHideSensitiveNeedsAnimation = false;
    }

    private void generateDarkEvent() {
        if (mDarkNeedsAnimation) {
            AnimationEvent ev = new AnimationEvent(null,
                    AnimationEvent.ANIMATION_TYPE_DARK,
                    new AnimationFilter()
                            .animateDark()
                            .animateY(mShelf));
            ev.darkAnimationOriginIndex = mDarkAnimationOriginIndex;
            mAnimationEvents.add(ev);
            startBackgroundFadeIn();
        }
        mDarkNeedsAnimation = false;
    }

    private void generateGoToFullShadeEvent() {
        if (mGoToFullShadeNeedsAnimation) {
            mAnimationEvents.add(
                    new AnimationEvent(null, AnimationEvent.ANIMATION_TYPE_GO_TO_FULL_SHADE));
        }
        mGoToFullShadeNeedsAnimation = false;
    }

    private boolean onInterceptTouchEventScroll(MotionEvent ev) {
        if (!isScrollingEnabled()) {
            return false;
        }
        /*
         * This method JUST determines whether we want to intercept the motion.
         * If we return true, onMotionEvent will be called and we do the actual
         * scrolling there.
         */

        /*
        * Shortcut the most recurring case: the user is in the dragging
        * state and is moving their finger.  We want to intercept this
        * motion.
        */
        final int action = ev.getAction();
        if ((action == MotionEvent.ACTION_MOVE) && (mIsBeingDragged)) {
            return true;
        }

        switch (action & MotionEvent.ACTION_MASK) {
            case MotionEvent.ACTION_MOVE: {
                /*
                 * mIsBeingDragged == false, otherwise the shortcut would have caught it. Check
                 * whether the user has moved far enough from the original down touch.
                 */

                /*
                * Locally do absolute value. mLastMotionY is set to the y value
                * of the down event.
                */
                final int activePointerId = mActivePointerId;
                if (activePointerId == INVALID_POINTER) {
                    // If we don't have a valid id, the touch down wasn't on content.
                    break;
                }

                final int pointerIndex = ev.findPointerIndex(activePointerId);
                if (pointerIndex == -1) {
                    Log.e(TAG, "Invalid pointerId=" + activePointerId
                            + " in onInterceptTouchEvent");
                    break;
                }

                final int y = (int) ev.getY(pointerIndex);
                final int x = (int) ev.getX(pointerIndex);
                final int yDiff = Math.abs(y - mLastMotionY);
                final int xDiff = Math.abs(x - mDownX);
                if (yDiff > mTouchSlop && yDiff > xDiff) {
                    setIsBeingDragged(true);
                    mLastMotionY = y;
                    mDownX = x;
                    initVelocityTrackerIfNotExists();
                    mVelocityTracker.addMovement(ev);
                }
                break;
            }

            case MotionEvent.ACTION_DOWN: {
                final int y = (int) ev.getY();
                mScrolledToTopOnFirstDown = isScrolledToTop();
                if (getChildAtPosition(ev.getX(), y) == null) {
                    setIsBeingDragged(false);
                    recycleVelocityTracker();
                    break;
                }

                /*
                 * Remember location of down touch.
                 * ACTION_DOWN always refers to pointer index 0.
                 */
                mLastMotionY = y;
                mDownX = (int) ev.getX();
                mActivePointerId = ev.getPointerId(0);

                initOrResetVelocityTracker();
                mVelocityTracker.addMovement(ev);
                /*
                * If being flinged and user touches the screen, initiate drag;
                * otherwise don't.  mScroller.isFinished should be false when
                * being flinged.
                */
                boolean isBeingDragged = !mScroller.isFinished();
                setIsBeingDragged(isBeingDragged);
                break;
            }

            case MotionEvent.ACTION_CANCEL:
            case MotionEvent.ACTION_UP:
                /* Release the drag */
                setIsBeingDragged(false);
                mActivePointerId = INVALID_POINTER;
                recycleVelocityTracker();
                if (mScroller.springBack(mScrollX, mOwnScrollY, 0, 0, 0, getScrollRange())) {
                    animateScroll();
                }
                break;
            case MotionEvent.ACTION_POINTER_UP:
                onSecondaryPointerUp(ev);
                break;
        }

        /*
        * The only time we want to intercept motion events is if we are in the
        * drag mode.
        */
        return mIsBeingDragged;
    }

    protected StackScrollAlgorithm createStackScrollAlgorithm(Context context) {
        return new StackScrollAlgorithm(context);
    }

    /**
     * @return Whether the specified motion event is actually happening over the content.
     */
    private boolean isInContentBounds(MotionEvent event) {
        return isInContentBounds(event.getY());
    }

    /**
     * @return Whether a y coordinate is inside the content.
     */
    public boolean isInContentBounds(float y) {
        return y < getHeight() - getEmptyBottomMargin();
    }

    private void setIsBeingDragged(boolean isDragged) {
        mIsBeingDragged = isDragged;
        if (isDragged) {
            requestDisallowInterceptTouchEvent(true);
            removeLongPressCallback();
        }
    }

    @Override
    public void onWindowFocusChanged(boolean hasWindowFocus) {
        super.onWindowFocusChanged(hasWindowFocus);
        if (!hasWindowFocus) {
            removeLongPressCallback();
        }
    }

    @Override
    public void clearChildFocus(View child) {
        super.clearChildFocus(child);
        if (mForcedScroll == child) {
            mForcedScroll = null;
        }
    }

    @Override
    public void requestDisallowLongPress() {
        removeLongPressCallback();
    }

    @Override
    public void requestDisallowDismiss() {
        mDisallowDismissInThisMotion = true;
    }

    public void removeLongPressCallback() {
        mSwipeHelper.removeLongPressCallback();
    }

    @Override
    public boolean isScrolledToTop() {
        return mOwnScrollY == 0;
    }

    @Override
    public boolean isScrolledToBottom() {
        return mOwnScrollY >= getScrollRange();
    }

    @Override
    public View getHostView() {
        return this;
    }

    public int getEmptyBottomMargin() {
        return Math.max(mMaxLayoutHeight - mContentHeight, 0);
    }

    public void checkSnoozeLeavebehind() {
        if (mCheckForLeavebehind) {
            mStatusBar.closeAndSaveGuts(true /* removeLeavebehind */, false /* force */,
                    false /* removeControls */, -1 /* x */, -1 /* y */, false /* resetMenu */);
            mCheckForLeavebehind = false;
        }
    }

    public void resetCheckSnoozeLeavebehind() {
        mCheckForLeavebehind = true;
    }

    public void onExpansionStarted() {
        mIsExpansionChanging = true;
        mAmbientState.setExpansionChanging(true);
        checkSnoozeLeavebehind();
    }

    public void onExpansionStopped() {
        mIsExpansionChanging = false;
        resetCheckSnoozeLeavebehind();
        mAmbientState.setExpansionChanging(false);
        if (!mIsExpanded) {
            setOwnScrollY(0);
            mStatusBar.resetUserExpandedStates();

            // lets make sure nothing is in the overlay / transient anymore
            clearTemporaryViews(this);
            for (int i = 0; i < getChildCount(); i++) {
                ExpandableView child = (ExpandableView) getChildAt(i);
                if (child instanceof ExpandableNotificationRow) {
                    ExpandableNotificationRow row = (ExpandableNotificationRow) child;
                    clearTemporaryViews(row.getChildrenContainer());
                }
            }
        }
    }

    private void clearTemporaryViews(ViewGroup viewGroup) {
        while (viewGroup != null && viewGroup.getTransientViewCount() != 0) {
            viewGroup.removeTransientView(viewGroup.getTransientView(0));
        }
        if (viewGroup != null) {
            viewGroup.getOverlay().clear();
        }
    }

    public void onPanelTrackingStarted() {
        mPanelTracking = true;
        mAmbientState.setPanelTracking(true);
    }
    public void onPanelTrackingStopped() {
        mPanelTracking = false;
        mAmbientState.setPanelTracking(false);
    }

    public void resetScrollPosition() {
        mScroller.abortAnimation();
        setOwnScrollY(0);
    }

    private void setIsExpanded(boolean isExpanded) {
        boolean changed = isExpanded != mIsExpanded;
        mIsExpanded = isExpanded;
        mStackScrollAlgorithm.setIsExpanded(isExpanded);
        if (changed) {
            if (!mIsExpanded) {
                mGroupManager.collapseAllGroups();
            }
            updateNotificationAnimationStates();
            updateChronometers();
            requestChildrenUpdate();
        }
    }

    private void updateChronometers() {
        int childCount = getChildCount();
        for (int i = 0; i < childCount; i++) {
            updateChronometerForChild(getChildAt(i));
        }
    }

    private void updateChronometerForChild(View child) {
        if (child instanceof ExpandableNotificationRow) {
            ExpandableNotificationRow row = (ExpandableNotificationRow) child;
            row.setChronometerRunning(mIsExpanded);
        }
    }

    @Override
    public void onHeightChanged(ExpandableView view, boolean needsAnimation) {
        updateContentHeight();
        updateScrollPositionOnExpandInBottom(view);
        clampScrollPosition();
        notifyHeightChangeListener(view);
        ExpandableNotificationRow row = view instanceof ExpandableNotificationRow
                ? (ExpandableNotificationRow) view
                : null;
        if (row != null && (row == mFirstVisibleBackgroundChild
                || row.getNotificationParent() == mFirstVisibleBackgroundChild)) {
            updateAlgorithmLayoutMinHeight();
        }
        if (needsAnimation) {
            requestAnimationOnViewResize(row);
        }
        requestChildrenUpdate();
    }

    @Override
    public void onReset(ExpandableView view) {
        updateAnimationState(view);
        updateChronometerForChild(view);
    }

    private void updateScrollPositionOnExpandInBottom(ExpandableView view) {
        if (view instanceof ExpandableNotificationRow) {
            ExpandableNotificationRow row = (ExpandableNotificationRow) view;
            if (row.isUserLocked() && row != getFirstChildNotGone()) {
                if (row.isSummaryWithChildren()) {
                    return;
                }
                // We are actually expanding this view
                float endPosition = row.getTranslationY() + row.getActualHeight();
                if (row.isChildInGroup()) {
                    endPosition += row.getNotificationParent().getTranslationY();
                }
                int layoutEnd = mMaxLayoutHeight + (int) mStackTranslation;
                if (row != mLastVisibleBackgroundChild && mShelf.getVisibility() != GONE) {
                    layoutEnd -= mShelf.getIntrinsicHeight() + mPaddingBetweenElements;
                }
                if (endPosition > layoutEnd) {
                    setOwnScrollY((int) (mOwnScrollY + endPosition - layoutEnd));
                    mDisallowScrollingInThisMotion = true;
                }
            }
        }
    }

    public void setOnHeightChangedListener(
            ExpandableView.OnHeightChangedListener mOnHeightChangedListener) {
        this.mOnHeightChangedListener = mOnHeightChangedListener;
    }

    public void setOnEmptySpaceClickListener(OnEmptySpaceClickListener listener) {
        mOnEmptySpaceClickListener = listener;
    }

    public void onChildAnimationFinished() {
        setAnimationRunning(false);
        requestChildrenUpdate();
        runAnimationFinishedRunnables();
        clearViewOverlays();
        clearHeadsUpDisappearRunning();
    }

    private void clearHeadsUpDisappearRunning() {
        for (int i = 0; i < getChildCount(); i++) {
            View view = getChildAt(i);
            if (view instanceof ExpandableNotificationRow) {
                ExpandableNotificationRow row = (ExpandableNotificationRow) view;
                row.setHeadsUpAnimatingAway(false);
                if (row.isSummaryWithChildren()) {
                    for (ExpandableNotificationRow child : row.getNotificationChildren()) {
                        child.setHeadsUpAnimatingAway(false);
                    }
                }
            }
        }
    }

    private void clearViewOverlays() {
        for (View view : mClearOverlayViewsWhenFinished) {
            StackStateAnimator.removeFromOverlay(view);
        }
        mClearOverlayViewsWhenFinished.clear();
    }

    private void runAnimationFinishedRunnables() {
        for (Runnable runnable : mAnimationFinishedRunnables) {
            runnable.run();
        }
        mAnimationFinishedRunnables.clear();
    }

    /**
     * See {@link AmbientState#setDimmed}.
     */
    public void setDimmed(boolean dimmed, boolean animate) {
        mAmbientState.setDimmed(dimmed);
        if (animate && mAnimationsEnabled) {
            mDimmedNeedsAnimation = true;
            mNeedsAnimation =  true;
            animateDimmed(dimmed);
        } else {
            setDimAmount(dimmed ? 1.0f : 0.0f);
        }
        requestChildrenUpdate();
    }

    private void setDimAmount(float dimAmount) {
        mDimAmount = dimAmount;
        updateBackgroundDimming();
    }

    private void animateDimmed(boolean dimmed) {
        if (mDimAnimator != null) {
            mDimAnimator.cancel();
        }
        float target = dimmed ? 1.0f : 0.0f;
        if (target == mDimAmount) {
            return;
        }
        mDimAnimator = TimeAnimator.ofFloat(mDimAmount, target);
        mDimAnimator.setDuration(StackStateAnimator.ANIMATION_DURATION_DIMMED_ACTIVATED);
        mDimAnimator.setInterpolator(Interpolators.FAST_OUT_SLOW_IN);
        mDimAnimator.addListener(mDimEndListener);
        mDimAnimator.addUpdateListener(mDimUpdateListener);
        mDimAnimator.start();
    }

    public void setHideSensitive(boolean hideSensitive, boolean animate) {
        if (hideSensitive != mAmbientState.isHideSensitive()) {
            int childCount = getChildCount();
            for (int i = 0; i < childCount; i++) {
                ExpandableView v = (ExpandableView) getChildAt(i);
                v.setHideSensitiveForIntrinsicHeight(hideSensitive);
            }
            mAmbientState.setHideSensitive(hideSensitive);
            if (animate && mAnimationsEnabled) {
                mHideSensitiveNeedsAnimation = true;
                mNeedsAnimation =  true;
            }
            requestChildrenUpdate();
        }
    }

    /**
     * See {@link AmbientState#setActivatedChild}.
     */
    public void setActivatedChild(ActivatableNotificationView activatedChild) {
        mAmbientState.setActivatedChild(activatedChild);
        if (mAnimationsEnabled) {
            mActivateNeedsAnimation = true;
            mNeedsAnimation =  true;
        }
        requestChildrenUpdate();
    }

    public ActivatableNotificationView getActivatedChild() {
        return mAmbientState.getActivatedChild();
    }

    private void applyCurrentState() {
        mCurrentStackScrollState.apply();
        if (mListener != null) {
            mListener.onChildLocationsChanged(this);
        }
        runAnimationFinishedRunnables();
        setAnimationRunning(false);
        updateBackground();
        updateViewShadows();
    }

    private void updateViewShadows() {
        // we need to work around an issue where the shadow would not cast between siblings when
        // their z difference is between 0 and 0.1

        // Lefts first sort by Z difference
        for (int i = 0; i < getChildCount(); i++) {
            ExpandableView child = (ExpandableView) getChildAt(i);
            if (child.getVisibility() != GONE) {
                mTmpSortedChildren.add(child);
            }
        }
        Collections.sort(mTmpSortedChildren, mViewPositionComparator);

        // Now lets update the shadow for the views
        ExpandableView previous = null;
        for (int i = 0; i < mTmpSortedChildren.size(); i++) {
            ExpandableView expandableView = mTmpSortedChildren.get(i);
            float translationZ = expandableView.getTranslationZ();
            float otherZ = previous == null ? translationZ : previous.getTranslationZ();
            float diff = otherZ - translationZ;
            if (diff <= 0.0f || diff >= FakeShadowView.SHADOW_SIBLING_TRESHOLD) {
                // There is no fake shadow to be drawn
                expandableView.setFakeShadowIntensity(0.0f, 0.0f, 0, 0);
            } else {
                float yLocation = previous.getTranslationY() + previous.getActualHeight() -
                        expandableView.getTranslationY() - previous.getExtraBottomPadding();
                expandableView.setFakeShadowIntensity(
                        diff / FakeShadowView.SHADOW_SIBLING_TRESHOLD,
                        previous.getOutlineAlpha(), (int) yLocation,
                        previous.getOutlineTranslation());
            }
            previous = expandableView;
        }

        mTmpSortedChildren.clear();
    }

    public void goToFullShade(long delay) {
        if (mDismissView != null) {
            mDismissView.setInvisible();
        }
        mEmptyShadeView.setInvisible();
        mGoToFullShadeNeedsAnimation = true;
        mGoToFullShadeDelay = delay;
        mNeedsAnimation = true;
        requestChildrenUpdate();
    }

    public void cancelExpandHelper() {
        mExpandHelper.cancel();
    }

    public void setIntrinsicPadding(int intrinsicPadding) {
        mIntrinsicPadding = intrinsicPadding;
    }

    public int getIntrinsicPadding() {
        return mIntrinsicPadding;
    }

    /**
     * @return the y position of the first notification
     */
    public float getNotificationsTopY() {
        return mTopPadding + getStackTranslation();
    }

    @Override
    public boolean shouldDelayChildPressedState() {
        return true;
    }

    /**
     * See {@link AmbientState#setDark}.
     */
    public void setDark(boolean dark, boolean animate, @Nullable PointF touchWakeUpScreenLocation) {
        mAmbientState.setDark(dark);
        if (animate && mAnimationsEnabled) {
            mDarkNeedsAnimation = true;
            mDarkAnimationOriginIndex = findDarkAnimationOriginIndex(touchWakeUpScreenLocation);
            mNeedsAnimation =  true;
            setBackgroundFadeAmount(0.0f);
        } else if (!dark) {
            setBackgroundFadeAmount(1.0f);
        }
        requestChildrenUpdate();
        if (dark) {
            mScrimController.setExcludedBackgroundArea(null);
        } else {
            updateBackground();
        }

        updateWillNotDraw();
        updateContentHeight();
        notifyHeightChangeListener(mShelf);
    }

    /**
     * Updates whether or not this Layout will perform its own custom drawing (i.e. whether or
     * not {@link #onDraw(Canvas)} is called). This method should be called whenever the
     * {@link #mAmbientState}'s dark mode is toggled.
     */
    private void updateWillNotDraw() {
        boolean willDraw = !mAmbientState.isDark() && mShouldDrawNotificationBackground || DEBUG;
        setWillNotDraw(!willDraw);
    }

    private void setBackgroundFadeAmount(float fadeAmount) {
        mBackgroundFadeAmount = fadeAmount;
        updateBackgroundDimming();
    }

    public float getBackgroundFadeAmount() {
        return mBackgroundFadeAmount;
    }

    private void startBackgroundFadeIn() {
        ObjectAnimator fadeAnimator = ObjectAnimator.ofFloat(this, BACKGROUND_FADE, 0f, 1f);
        fadeAnimator.setDuration(StackStateAnimator.ANIMATION_DURATION_WAKEUP);
        fadeAnimator.setInterpolator(Interpolators.ALPHA_IN);
        fadeAnimator.start();
    }

    private int findDarkAnimationOriginIndex(@Nullable PointF screenLocation) {
        if (screenLocation == null || screenLocation.y < mTopPadding) {
            return AnimationEvent.DARK_ANIMATION_ORIGIN_INDEX_ABOVE;
        }
        if (screenLocation.y > getBottomMostNotificationBottom()) {
            return AnimationEvent.DARK_ANIMATION_ORIGIN_INDEX_BELOW;
        }
        View child = getClosestChildAtRawPosition(screenLocation.x, screenLocation.y);
        if (child != null) {
            return getNotGoneIndex(child);
        } else {
            return AnimationEvent.DARK_ANIMATION_ORIGIN_INDEX_ABOVE;
        }
    }

    private int getNotGoneIndex(View child) {
        int count = getChildCount();
        int notGoneIndex = 0;
        for (int i = 0; i < count; i++) {
            View v = getChildAt(i);
            if (child == v) {
                return notGoneIndex;
            }
            if (v.getVisibility() != View.GONE) {
                notGoneIndex++;
            }
        }
        return -1;
    }

    public void setDismissView(@NonNull DismissView dismissView) {
        int index = -1;
        if (mDismissView != null) {
            index = indexOfChild(mDismissView);
            removeView(mDismissView);
        }
        mDismissView = dismissView;
        addView(mDismissView, index);
    }

    public void setEmptyShadeView(EmptyShadeView emptyShadeView) {
        int index = -1;
        if (mEmptyShadeView != null) {
            index = indexOfChild(mEmptyShadeView);
            removeView(mEmptyShadeView);
        }
        mEmptyShadeView = emptyShadeView;
        addView(mEmptyShadeView, index);
    }

    public void updateEmptyShadeView(boolean visible) {
        int oldVisibility = mEmptyShadeView.willBeGone() ? GONE : mEmptyShadeView.getVisibility();
        int newVisibility = visible ? VISIBLE : GONE;
        if (oldVisibility != newVisibility) {
            if (newVisibility != GONE) {
                if (mEmptyShadeView.willBeGone()) {
                    mEmptyShadeView.cancelAnimation();
                } else {
                    mEmptyShadeView.setInvisible();
                }
                mEmptyShadeView.setVisibility(newVisibility);
                mEmptyShadeView.setWillBeGone(false);
                updateContentHeight();
                notifyHeightChangeListener(mEmptyShadeView);
            } else {
                Runnable onFinishedRunnable = new Runnable() {
                    @Override
                    public void run() {
                        mEmptyShadeView.setVisibility(GONE);
                        mEmptyShadeView.setWillBeGone(false);
                        updateContentHeight();
                        notifyHeightChangeListener(mEmptyShadeView);
                    }
                };
                if (mAnimationsEnabled && mIsExpanded) {
                    mEmptyShadeView.setWillBeGone(true);
                    mEmptyShadeView.performVisibilityAnimation(false, onFinishedRunnable);
                } else {
                    mEmptyShadeView.setInvisible();
                    onFinishedRunnable.run();
                }
            }
        }
    }

    public void updateDismissView(boolean visible) {
        if (mDismissView == null) {
            return;
        }

        int oldVisibility = mDismissView.willBeGone() ? GONE : mDismissView.getVisibility();
        int newVisibility = visible ? VISIBLE : GONE;
        if (oldVisibility != newVisibility) {
            if (newVisibility != GONE) {
                if (mDismissView.willBeGone()) {
                    mDismissView.cancelAnimation();
                } else {
                    mDismissView.setInvisible();
                }
                mDismissView.setVisibility(newVisibility);
                mDismissView.setWillBeGone(false);
                updateContentHeight();
                notifyHeightChangeListener(mDismissView);
            } else {
                Runnable dimissHideFinishRunnable = new Runnable() {
                    @Override
                    public void run() {
                        mDismissView.setVisibility(GONE);
                        mDismissView.setWillBeGone(false);
                        updateContentHeight();
                        notifyHeightChangeListener(mDismissView);
                    }
                };
                if (mDismissView.isButtonVisible() && mIsExpanded && mAnimationsEnabled) {
                    mDismissView.setWillBeGone(true);
                    mDismissView.performVisibilityAnimation(false, dimissHideFinishRunnable);
                } else {
                    dimissHideFinishRunnable.run();
                }
            }
        }
    }

    public void setDismissAllInProgress(boolean dismissAllInProgress) {
        mDismissAllInProgress = dismissAllInProgress;
        mAmbientState.setDismissAllInProgress(dismissAllInProgress);
        handleDismissAllClipping();
    }

    private void handleDismissAllClipping() {
        final int count = getChildCount();
        boolean previousChildWillBeDismissed = false;
        for (int i = 0; i < count; i++) {
            ExpandableView child = (ExpandableView) getChildAt(i);
            if (child.getVisibility() == GONE) {
                continue;
            }
            if (mDismissAllInProgress && previousChildWillBeDismissed) {
                child.setMinClipTopAmount(child.getClipTopAmount());
            } else {
                child.setMinClipTopAmount(0);
            }
            previousChildWillBeDismissed = canChildBeDismissed(child);
        }
    }

    public boolean isDismissViewNotGone() {
        return mDismissView != null
                && mDismissView.getVisibility() != View.GONE
                && !mDismissView.willBeGone();
    }

    public boolean isDismissViewVisible() {
        return mDismissView != null && mDismissView.isVisible();
    }

    public int getDismissViewHeight() {
        return mDismissView == null ? 0 : mDismissView.getHeight() + mPaddingBetweenElements;
    }

    public int getEmptyShadeViewHeight() {
        return mEmptyShadeView.getHeight();
    }

    public float getBottomMostNotificationBottom() {
        final int count = getChildCount();
        float max = 0;
        for (int childIdx = 0; childIdx < count; childIdx++) {
            ExpandableView child = (ExpandableView) getChildAt(childIdx);
            if (child.getVisibility() == GONE) {
                continue;
            }
            float bottom = child.getTranslationY() + child.getActualHeight()
                    - child.getClipBottomAmount();
            if (bottom > max) {
                max = bottom;
            }
        }
        return max + getStackTranslation();
    }

    public void setStatusBar(StatusBar statusBar) {
        this.mStatusBar = statusBar;
    }

    public void setGroupManager(NotificationGroupManager groupManager) {
        this.mGroupManager = groupManager;
    }

    public void onGoToKeyguard() {
        requestAnimateEverything();
    }

    private void requestAnimateEverything() {
        if (mIsExpanded && mAnimationsEnabled) {
            mEverythingNeedsAnimation = true;
            mNeedsAnimation = true;
            requestChildrenUpdate();
        }
    }

    public boolean isBelowLastNotification(float touchX, float touchY) {
        int childCount = getChildCount();
        for (int i = childCount - 1; i >= 0; i--) {
            ExpandableView child = (ExpandableView) getChildAt(i);
            if (child.getVisibility() != View.GONE) {
                float childTop = child.getY();
                if (childTop > touchY) {
                    // we are above a notification entirely let's abort
                    return false;
                }
                boolean belowChild = touchY > childTop + child.getActualHeight()
                        - child.getClipBottomAmount();
                if (child == mDismissView) {
                    if(!belowChild && !mDismissView.isOnEmptySpace(touchX - mDismissView.getX(),
                                    touchY - childTop)) {
                        // We clicked on the dismiss button
                        return false;
                    }
                } else if (child == mEmptyShadeView) {
                    // We arrived at the empty shade view, for which we accept all clicks
                    return true;
                } else if (!belowChild){
                    // We are on a child
                    return false;
                }
            }
        }
        return touchY > mTopPadding + mStackTranslation;
    }

    @Override
    public void onGroupExpansionChanged(ExpandableNotificationRow changedRow, boolean expanded) {
        boolean animated = !mGroupExpandedForMeasure && mAnimationsEnabled
                && (mIsExpanded || changedRow.isPinned());
        if (animated) {
            mExpandedGroupView = changedRow;
            mNeedsAnimation = true;
        }
        changedRow.setChildrenExpanded(expanded, animated);
        if (!mGroupExpandedForMeasure) {
            onHeightChanged(changedRow, false /* needsAnimation */);
        }
        runAfterAnimationFinished(new Runnable() {
            @Override
            public void run() {
                changedRow.onFinishedExpansionChange();
            }
        });
    }

    @Override
    public void onGroupCreatedFromChildren(NotificationGroupManager.NotificationGroup group) {
        mStatusBar.requestNotificationUpdate();
    }

    /** @hide */
    @Override
    public void onInitializeAccessibilityEventInternal(AccessibilityEvent event) {
        super.onInitializeAccessibilityEventInternal(event);
        event.setScrollable(mScrollable);
        event.setScrollX(mScrollX);
        event.setScrollY(mOwnScrollY);
        event.setMaxScrollX(mScrollX);
        event.setMaxScrollY(getScrollRange());
    }

    @Override
    public void onInitializeAccessibilityNodeInfoInternal(AccessibilityNodeInfo info) {
        super.onInitializeAccessibilityNodeInfoInternal(info);
        if (mScrollable) {
            info.setScrollable(true);
            if (mBackwardScrollable) {
                info.addAction(
                        AccessibilityNodeInfo.AccessibilityAction.ACTION_SCROLL_BACKWARD);
                info.addAction(AccessibilityNodeInfo.AccessibilityAction.ACTION_SCROLL_UP);
            }
            if (mForwardScrollable) {
                info.addAction(AccessibilityNodeInfo.AccessibilityAction.ACTION_SCROLL_FORWARD);
                info.addAction(AccessibilityNodeInfo.AccessibilityAction.ACTION_SCROLL_DOWN);
            }
        }
        // Talkback only listenes to scroll events of certain classes, let's make us a scrollview
        info.setClassName(ScrollView.class.getName());
    }

    /** @hide */
    @Override
    public boolean performAccessibilityActionInternal(int action, Bundle arguments) {
        if (super.performAccessibilityActionInternal(action, arguments)) {
            return true;
        }
        if (!isEnabled()) {
            return false;
        }
        int direction = -1;
        switch (action) {
            case AccessibilityNodeInfo.ACTION_SCROLL_FORWARD:
                // fall through
            case android.R.id.accessibilityActionScrollDown:
                direction = 1;
                // fall through
            case AccessibilityNodeInfo.ACTION_SCROLL_BACKWARD:
                // fall through
            case android.R.id.accessibilityActionScrollUp:
                final int viewportHeight = getHeight() - mPaddingBottom - mTopPadding - mPaddingTop
                        - mShelf.getIntrinsicHeight();
                final int targetScrollY = Math.max(0,
                        Math.min(mOwnScrollY + direction * viewportHeight, getScrollRange()));
                if (targetScrollY != mOwnScrollY) {
                    mScroller.startScroll(mScrollX, mOwnScrollY, 0, targetScrollY - mOwnScrollY);
                    animateScroll();
                    return true;
                }
                break;
        }
        return false;
    }

    @Override
    public void onGroupsChanged() {
        mStatusBar.requestNotificationUpdate();
    }

    public void generateChildOrderChangedEvent() {
        if (mIsExpanded && mAnimationsEnabled) {
            mGenerateChildOrderChangedEvent = true;
            mNeedsAnimation = true;
            requestChildrenUpdate();
        }
    }

    public void runAfterAnimationFinished(Runnable runnable) {
        mAnimationFinishedRunnables.add(runnable);
    }

    public void setHeadsUpManager(HeadsUpManager headsUpManager) {
        mHeadsUpManager = headsUpManager;
        mAmbientState.setHeadsUpManager(headsUpManager);
    }

    public void generateHeadsUpAnimation(ExpandableNotificationRow row, boolean isHeadsUp) {
        if (mAnimationsEnabled && (isHeadsUp || mHeadsUpGoingAwayAnimationsAllowed)) {
            mHeadsUpChangeAnimations.add(new Pair<>(row, isHeadsUp));
            mNeedsAnimation = true;
            if (!mIsExpanded && !isHeadsUp) {
                row.setHeadsUpAnimatingAway(true);
            }
            requestChildrenUpdate();
        }
    }

    public void setShadeExpanded(boolean shadeExpanded) {
        mAmbientState.setShadeExpanded(shadeExpanded);
        mStateAnimator.setShadeExpanded(shadeExpanded);
    }

    /**
     * Set the boundary for the bottom heads up position. The heads up will always be above this
     * position.
     *
     * @param height the height of the screen
     * @param bottomBarHeight the height of the bar on the bottom
     */
    public void setHeadsUpBoundaries(int height, int bottomBarHeight) {
        mAmbientState.setMaxHeadsUpTranslation(height - bottomBarHeight);
        mStateAnimator.setHeadsUpAppearHeightBottom(height);
        requestChildrenUpdate();
    }

    public void setTrackingHeadsUp(boolean trackingHeadsUp) {
        mTrackingHeadsUp = trackingHeadsUp;
    }

    public void setScrimController(ScrimController scrimController) {
        mScrimController = scrimController;
        mScrimController.setScrimBehindChangeRunnable(this::updateBackgroundDimming);
    }

    public void forceNoOverlappingRendering(boolean force) {
        mForceNoOverlappingRendering = force;
    }

    @Override
    public boolean hasOverlappingRendering() {
        return !mForceNoOverlappingRendering && super.hasOverlappingRendering();
    }

    public void setAnimationRunning(boolean animationRunning) {
        if (animationRunning != mAnimationRunning) {
            if (animationRunning) {
                getViewTreeObserver().addOnPreDrawListener(mRunningAnimationUpdater);
            } else {
                getViewTreeObserver().removeOnPreDrawListener(mRunningAnimationUpdater);
            }
            mAnimationRunning = animationRunning;
            updateContinuousShadowDrawing();
        }
    }

    public boolean isExpanded() {
        return mIsExpanded;
    }

    public void setPulsing(Collection<HeadsUpManager.HeadsUpEntry> pulsing) {
        if (mPulsing == null && pulsing == null) {
            return;
        }
        mPulsing = pulsing;
        mAmbientState.setHasPulsingNotifications(hasPulsingNotifications());
        updateNotificationAnimationStates();
        updateContentHeight();
        notifyHeightChangeListener(mShelf);
        requestChildrenUpdate();
    }

    public void setFadingOut(boolean fadingOut) {
        if (fadingOut != mFadingOut) {
            mFadingOut = fadingOut;
            updateFadingState();
        }
    }

    public void setParentNotFullyVisible(boolean parentNotFullyVisible) {
        if (mScrimController == null) {
            // we're not set up yet.
            return;
        }
        if (parentNotFullyVisible != mParentNotFullyVisible) {
            mParentNotFullyVisible = parentNotFullyVisible;
            updateFadingState();
        }
    }

    private void updateFadingState() {
        applyCurrentBackgroundBounds();
        updateSrcDrawing();
    }

    @Override
    public void setAlpha(@FloatRange(from = 0.0, to = 1.0) float alpha) {
        super.setAlpha(alpha);
        setFadingOut(alpha != 1.0f);
    }

    public void setQsExpanded(boolean qsExpanded) {
        mQsExpanded = qsExpanded;
        updateAlgorithmLayoutMinHeight();
    }

    public void setOwnScrollY(int ownScrollY) {
        if (ownScrollY != mOwnScrollY) {
            // We still want to call the normal scrolled changed for accessibility reasons
            onScrollChanged(mScrollX, ownScrollY, mScrollX, mOwnScrollY);
            mOwnScrollY = ownScrollY;
            updateForwardAndBackwardScrollability();
            requestChildrenUpdate();
        }
    }

    public void setShelf(NotificationShelf shelf) {
        int index = -1;
        if (mShelf != null) {
            index = indexOfChild(mShelf);
            removeView(mShelf);
        }
        mShelf = shelf;
        addView(mShelf, index);
        mAmbientState.setShelf(shelf);
        mStateAnimator.setShelf(shelf);
        shelf.bind(mAmbientState, this);
    }

    public NotificationShelf getNotificationShelf() {
        return mShelf;
    }

    public void setMaxDisplayedNotifications(int maxDisplayedNotifications) {
        if (mMaxDisplayedNotifications != maxDisplayedNotifications) {
            mMaxDisplayedNotifications = maxDisplayedNotifications;
            updateContentHeight();
            notifyHeightChangeListener(mShelf);
        }
    }

    public int getMinExpansionHeight() {
        return mShelf.getIntrinsicHeight() - (mShelf.getIntrinsicHeight() - mStatusBarHeight) / 2;
    }

    public void setInHeadsUpPinnedMode(boolean inHeadsUpPinnedMode) {
        mInHeadsUpPinnedMode = inHeadsUpPinnedMode;
        updateClipping();
    }

    public void setHeadsUpAnimatingAway(boolean headsUpAnimatingAway) {
        mHeadsUpAnimatingAway = headsUpAnimatingAway;
        updateClipping();
    }

    public void setStatusBarState(int statusBarState) {
        mStatusBarState = statusBarState;
        mAmbientState.setStatusBarState(statusBarState);
    }

    public void setExpandingVelocity(float expandingVelocity) {
        mAmbientState.setExpandingVelocity(expandingVelocity);
    }

    public float getOpeningHeight() {
        if (mEmptyShadeView.getVisibility() == GONE) {
            return getMinExpansionHeight();
        } else {
            return getAppearEndPosition();
        }
    }

    public void setIsFullWidth(boolean isFullWidth) {
        mAmbientState.setPanelFullWidth(isFullWidth);
    }

    public void setUnlockHintRunning(boolean running) {
        mAmbientState.setUnlockHintRunning(running);
    }

<<<<<<< HEAD
    public void setDarkShelfOffsetX(int shelfOffsetX) {
        mShelf.setDarkOffsetX(shelfOffsetX);
=======
    public void setQsCustomizerShowing(boolean isShowing) {
        mAmbientState.setQsCustomizerShowing(isShowing);
        requestChildrenUpdate();
    }

    public void setHeadsUpGoingAwayAnimationsAllowed(boolean headsUpGoingAwayAnimationsAllowed) {
        mHeadsUpGoingAwayAnimationsAllowed = headsUpGoingAwayAnimationsAllowed;
>>>>>>> 383cc530
    }

    /**
     * A listener that is notified when some child locations might have changed.
     */
    public interface OnChildLocationsChangedListener {
        void onChildLocationsChanged(NotificationStackScrollLayout stackScrollLayout);
    }

    /**
     * A listener that is notified when the empty space below the notifications is clicked on
     */
    public interface OnEmptySpaceClickListener {
        void onEmptySpaceClicked(float x, float y);
    }

    /**
     * A listener that gets notified when the overscroll at the top has changed.
     */
    public interface OnOverscrollTopChangedListener {

        /**
         * Notifies a listener that the overscroll has changed.
         *
         * @param amount the amount of overscroll, in pixels
         * @param isRubberbanded if true, this is a rubberbanded overscroll; if false, this is an
         *                     unrubberbanded motion to directly expand overscroll view (e.g expand
         *                     QS)
         */
        void onOverscrollTopChanged(float amount, boolean isRubberbanded);

        /**
         * Notify a listener that the scroller wants to escape from the scrolling motion and
         * start a fling animation to the expanded or collapsed overscroll view (e.g expand the QS)
         *
         * @param velocity The velocity that the Scroller had when over flinging
         * @param open Should the fling open or close the overscroll view.
         */
        void flingTopOverscroll(float velocity, boolean open);
    }

    private class NotificationSwipeHelper extends SwipeHelper
            implements NotificationSwipeActionHelper {
        private static final long COVER_MENU_DELAY = 4000;
        private Runnable mFalsingCheck;
        private Handler mHandler;

        public NotificationSwipeHelper(int swipeDirection, Callback callback, Context context) {
            super(swipeDirection, callback, context);
            mHandler = new Handler();
            mFalsingCheck = new Runnable() {
                @Override
                public void run() {
                    resetExposedMenuView(true /* animate */, true /* force */);
                }
            };
        }

        @Override
        public void onDownUpdate(View currView, MotionEvent ev) {
            mTranslatingParentView = currView;
            mCurrMenuRow = null;
            if (mCurrMenuRow != null) {
                mCurrMenuRow.onTouchEvent(currView, ev, 0 /* velocity */);
            }
            mHandler.removeCallbacks(mFalsingCheck);

            // Slide back any notifications that might be showing a menu
            resetExposedMenuView(true /* animate */, false /* force */);

            if (currView instanceof ExpandableNotificationRow) {
                ExpandableNotificationRow row = (ExpandableNotificationRow) currView;
                mCurrMenuRow = row.createMenu();
                mCurrMenuRow.setSwipeActionHelper(NotificationSwipeHelper.this);
                mCurrMenuRow.setMenuClickListener(NotificationStackScrollLayout.this);
            }
        }

        @Override
        public void onMoveUpdate(View view, MotionEvent ev, float translation, float delta) {
            mHandler.removeCallbacks(mFalsingCheck);
            if (mCurrMenuRow != null) {
                mCurrMenuRow.onTouchEvent(view, ev, 0 /* velocity */);
            }
        }

        @Override
        public boolean handleUpEvent(MotionEvent ev, View animView, float velocity,
                float translation) {
            if (mCurrMenuRow != null) {
                return mCurrMenuRow.onTouchEvent(animView, ev, velocity);
            }
            return false;
        }

        @Override
        public void dismissChild(final View view, float velocity,
                boolean useAccelerateInterpolator) {
            super.dismissChild(view, velocity, useAccelerateInterpolator);
            if (mIsExpanded) {
                // We don't want to quick-dismiss when it's a heads up as this might lead to closing
                // of the panel early.
                handleChildDismissed(view);
            }
            mStatusBar.closeAndSaveGuts(true /* removeLeavebehind */, false /* force */,
                    false /* removeControls */, -1 /* x */, -1 /* y */, false /* resetMenu */);
            handleMenuCoveredOrDismissed();
        }

        @Override
        public void snapChild(final View animView, final float targetLeft, float velocity) {
            super.snapChild(animView, targetLeft, velocity);
            onDragCancelled(animView);
            if (targetLeft == 0) {
                handleMenuCoveredOrDismissed();
            }
        }

        @Override
        public void snooze(StatusBarNotification sbn, SnoozeOption snoozeOption) {
            mStatusBar.setNotificationSnoozed(sbn, snoozeOption);
        }

        public boolean isFalseGesture(MotionEvent ev) {
            return super.isFalseGesture(ev);
        }

        private void handleMenuCoveredOrDismissed() {
            if (mMenuExposedView != null && mMenuExposedView == mTranslatingParentView) {
                mMenuExposedView = null;
            }
        }

        @Override
        public Animator getViewTranslationAnimator(View v, float target,
                AnimatorUpdateListener listener) {
            if (v instanceof ExpandableNotificationRow) {
                return ((ExpandableNotificationRow) v).getTranslateViewAnimator(target, listener);
            } else {
                return super.getViewTranslationAnimator(v, target, listener);
            }
        }

        @Override
        public void setTranslation(View v, float translate) {
            ((ExpandableView) v).setTranslation(translate);
        }

        @Override
        public float getTranslation(View v) {
            return ((ExpandableView) v).getTranslation();
        }

        @Override
        public void dismiss(View animView, float velocity) {
            dismissChild(animView, velocity,
                    !swipedFastEnough(0, 0) /* useAccelerateInterpolator */);
        }

        @Override
        public void snap(View animView, float targetLeft, float velocity) {
            snapChild(animView, targetLeft, velocity);
        }

        @Override
        public boolean swipedFarEnough(float translation, float viewSize) {
            return swipedFarEnough();
        }

        @Override
        public boolean swipedFastEnough(float translation, float velocity) {
            return swipedFastEnough();
        }

        @Override
        public float getMinDismissVelocity() {
            return getEscapeVelocity();
        }

        public void onMenuShown(View animView) {
            onDragCancelled(animView);

            // If we're on the lockscreen we want to false this.
            if (isAntiFalsingNeeded()) {
                mHandler.removeCallbacks(mFalsingCheck);
                mHandler.postDelayed(mFalsingCheck, COVER_MENU_DELAY);
            }
        }

        public void closeControlsIfOutsideTouch(MotionEvent ev) {
            NotificationGuts guts = mStatusBar.getExposedGuts();
            View view = null;
            if (guts != null && !guts.getGutsContent().isLeavebehind()) {
                // Only close visible guts if they're not a leavebehind.
                view = guts;
            } else if (mCurrMenuRow != null && mCurrMenuRow.isMenuVisible()
                    && mTranslatingParentView != null) {
                // Checking menu
                view = mTranslatingParentView;
            }
            if (view != null && !isTouchInView(ev, view)) {
                // Touch was outside visible guts / menu notification, close what's visible
                mStatusBar.closeAndSaveGuts(false /* removeLeavebehind */, false /* force */,
                        true /* removeControls */, -1 /* x */, -1 /* y */, false /* resetMenu */);
                resetExposedMenuView(true /* animate */, true /* force */);
            }
        }

        public void resetExposedMenuView(boolean animate, boolean force) {
            if (mMenuExposedView == null
                    || (!force && mMenuExposedView == mTranslatingParentView)) {
                // If no menu is showing or it's showing for this view we do nothing.
                return;
            }
            final View prevMenuExposedView = mMenuExposedView;
            if (animate) {
                Animator anim = getViewTranslationAnimator(prevMenuExposedView,
                        0 /* leftTarget */, null /* updateListener */);
                if (anim != null) {
                    anim.start();
                }
            } else if (mMenuExposedView instanceof ExpandableNotificationRow) {
                ((ExpandableNotificationRow) mMenuExposedView).resetTranslation();
            }
            mMenuExposedView = null;
        }
    }

    private boolean isTouchInView(MotionEvent ev, View view) {
        if (view == null) {
            return false;
        }
        final int height = (view instanceof ExpandableView)
                ? ((ExpandableView) view).getActualHeight()
                : view.getHeight();
        final int rx = (int) ev.getRawX();
        final int ry = (int) ev.getRawY();
        view.getLocationOnScreen(mTempInt2);
        final int x = mTempInt2[0];
        final int y = mTempInt2[1];
        Rect rect = new Rect(x, y, x + view.getWidth(), y + height);
        boolean ret = rect.contains(rx, ry);
        return ret;
    }

    private void updateContinuousShadowDrawing() {
        boolean continuousShadowUpdate = mAnimationRunning
                || !mAmbientState.getDraggedViews().isEmpty();
        if (continuousShadowUpdate != mContinuousShadowUpdate) {
            if (continuousShadowUpdate) {
                getViewTreeObserver().addOnPreDrawListener(mShadowUpdater);
            } else {
                getViewTreeObserver().removeOnPreDrawListener(mShadowUpdater);
            }
            mContinuousShadowUpdate = continuousShadowUpdate;
        }
    }

    public void resetExposedMenuView(boolean animate, boolean force) {
        mSwipeHelper.resetExposedMenuView(animate, force);
    }

    public void closeControlsIfOutsideTouch(MotionEvent ev) {
        mSwipeHelper.closeControlsIfOutsideTouch(ev);
    }

    static class AnimationEvent {

        static AnimationFilter[] FILTERS = new AnimationFilter[] {

                // ANIMATION_TYPE_ADD
                new AnimationFilter()
                        .animateShadowAlpha()
                        .animateHeight()
                        .animateTopInset()
                        .animateY()
                        .animateZ()
                        .hasDelays(),

                // ANIMATION_TYPE_REMOVE
                new AnimationFilter()
                        .animateShadowAlpha()
                        .animateHeight()
                        .animateTopInset()
                        .animateY()
                        .animateZ()
                        .hasDelays(),

                // ANIMATION_TYPE_REMOVE_SWIPED_OUT
                new AnimationFilter()
                        .animateShadowAlpha()
                        .animateHeight()
                        .animateTopInset()
                        .animateY()
                        .animateZ()
                        .hasDelays(),

                // ANIMATION_TYPE_TOP_PADDING_CHANGED
                new AnimationFilter()
                        .animateShadowAlpha()
                        .animateHeight()
                        .animateTopInset()
                        .animateY()
                        .animateDimmed()
                        .animateZ(),

                // ANIMATION_TYPE_START_DRAG
                new AnimationFilter()
                        .animateShadowAlpha(),

                // ANIMATION_TYPE_SNAP_BACK
                new AnimationFilter()
                        .animateShadowAlpha()
                        .animateHeight(),

                // ANIMATION_TYPE_ACTIVATED_CHILD
                new AnimationFilter()
                        .animateZ(),

                // ANIMATION_TYPE_DIMMED
                new AnimationFilter()
                        .animateDimmed(),

                // ANIMATION_TYPE_CHANGE_POSITION
                new AnimationFilter()
                        .animateAlpha() // maybe the children change positions
                        .animateShadowAlpha()
                        .animateHeight()
                        .animateTopInset()
                        .animateY()
                        .animateZ(),

                // ANIMATION_TYPE_DARK
                null, // Unused

                // ANIMATION_TYPE_GO_TO_FULL_SHADE
                new AnimationFilter()
                        .animateShadowAlpha()
                        .animateHeight()
                        .animateTopInset()
                        .animateY()
                        .animateDimmed()
                        .animateZ()
                        .hasDelays(),

                // ANIMATION_TYPE_HIDE_SENSITIVE
                new AnimationFilter()
                        .animateHideSensitive(),

                // ANIMATION_TYPE_VIEW_RESIZE
                new AnimationFilter()
                        .animateShadowAlpha()
                        .animateHeight()
                        .animateTopInset()
                        .animateY()
                        .animateZ(),

                // ANIMATION_TYPE_GROUP_EXPANSION_CHANGED
                new AnimationFilter()
                        .animateAlpha()
                        .animateShadowAlpha()
                        .animateHeight()
                        .animateTopInset()
                        .animateY()
                        .animateZ(),

                // ANIMATION_TYPE_HEADS_UP_APPEAR
                new AnimationFilter()
                        .animateShadowAlpha()
                        .animateHeight()
                        .animateTopInset()
                        .animateY()
                        .animateZ(),

                // ANIMATION_TYPE_HEADS_UP_DISAPPEAR
                new AnimationFilter()
                        .animateShadowAlpha()
                        .animateHeight()
                        .animateTopInset()
                        .animateY()
                        .animateZ(),

                // ANIMATION_TYPE_HEADS_UP_DISAPPEAR_CLICK
                new AnimationFilter()
                        .animateShadowAlpha()
                        .animateHeight()
                        .animateTopInset()
                        .animateY()
                        .animateZ()
                        .hasDelays(),

                // ANIMATION_TYPE_HEADS_UP_OTHER
                new AnimationFilter()
                        .animateShadowAlpha()
                        .animateHeight()
                        .animateTopInset()
                        .animateY()
                        .animateZ(),

                // ANIMATION_TYPE_EVERYTHING
                new AnimationFilter()
                        .animateAlpha()
                        .animateShadowAlpha()
                        .animateDark()
                        .animateDimmed()
                        .animateHideSensitive()
                        .animateHeight()
                        .animateTopInset()
                        .animateY()
                        .animateZ(),
        };

        static int[] LENGTHS = new int[] {

                // ANIMATION_TYPE_ADD
                StackStateAnimator.ANIMATION_DURATION_APPEAR_DISAPPEAR,

                // ANIMATION_TYPE_REMOVE
                StackStateAnimator.ANIMATION_DURATION_APPEAR_DISAPPEAR,

                // ANIMATION_TYPE_REMOVE_SWIPED_OUT
                StackStateAnimator.ANIMATION_DURATION_STANDARD,

                // ANIMATION_TYPE_TOP_PADDING_CHANGED
                StackStateAnimator.ANIMATION_DURATION_STANDARD,

                // ANIMATION_TYPE_START_DRAG
                StackStateAnimator.ANIMATION_DURATION_STANDARD,

                // ANIMATION_TYPE_SNAP_BACK
                StackStateAnimator.ANIMATION_DURATION_STANDARD,

                // ANIMATION_TYPE_ACTIVATED_CHILD
                StackStateAnimator.ANIMATION_DURATION_DIMMED_ACTIVATED,

                // ANIMATION_TYPE_DIMMED
                StackStateAnimator.ANIMATION_DURATION_DIMMED_ACTIVATED,

                // ANIMATION_TYPE_CHANGE_POSITION
                StackStateAnimator.ANIMATION_DURATION_STANDARD,

                // ANIMATION_TYPE_DARK
                StackStateAnimator.ANIMATION_DURATION_WAKEUP,

                // ANIMATION_TYPE_GO_TO_FULL_SHADE
                StackStateAnimator.ANIMATION_DURATION_GO_TO_FULL_SHADE,

                // ANIMATION_TYPE_HIDE_SENSITIVE
                StackStateAnimator.ANIMATION_DURATION_STANDARD,

                // ANIMATION_TYPE_VIEW_RESIZE
                StackStateAnimator.ANIMATION_DURATION_STANDARD,

                // ANIMATION_TYPE_GROUP_EXPANSION_CHANGED
                StackStateAnimator.ANIMATION_DURATION_STANDARD,

                // ANIMATION_TYPE_HEADS_UP_APPEAR
                StackStateAnimator.ANIMATION_DURATION_HEADS_UP_APPEAR,

                // ANIMATION_TYPE_HEADS_UP_DISAPPEAR
                StackStateAnimator.ANIMATION_DURATION_HEADS_UP_DISAPPEAR,

                // ANIMATION_TYPE_HEADS_UP_DISAPPEAR_CLICK
                StackStateAnimator.ANIMATION_DURATION_HEADS_UP_DISAPPEAR,

                // ANIMATION_TYPE_HEADS_UP_OTHER
                StackStateAnimator.ANIMATION_DURATION_STANDARD,

                // ANIMATION_TYPE_EVERYTHING
                StackStateAnimator.ANIMATION_DURATION_STANDARD,
        };

        static final int ANIMATION_TYPE_ADD = 0;
        static final int ANIMATION_TYPE_REMOVE = 1;
        static final int ANIMATION_TYPE_REMOVE_SWIPED_OUT = 2;
        static final int ANIMATION_TYPE_TOP_PADDING_CHANGED = 3;
        static final int ANIMATION_TYPE_START_DRAG = 4;
        static final int ANIMATION_TYPE_SNAP_BACK = 5;
        static final int ANIMATION_TYPE_ACTIVATED_CHILD = 6;
        static final int ANIMATION_TYPE_DIMMED = 7;
        static final int ANIMATION_TYPE_CHANGE_POSITION = 8;
        static final int ANIMATION_TYPE_DARK = 9;
        static final int ANIMATION_TYPE_GO_TO_FULL_SHADE = 10;
        static final int ANIMATION_TYPE_HIDE_SENSITIVE = 11;
        static final int ANIMATION_TYPE_VIEW_RESIZE = 12;
        static final int ANIMATION_TYPE_GROUP_EXPANSION_CHANGED = 13;
        static final int ANIMATION_TYPE_HEADS_UP_APPEAR = 14;
        static final int ANIMATION_TYPE_HEADS_UP_DISAPPEAR = 15;
        static final int ANIMATION_TYPE_HEADS_UP_DISAPPEAR_CLICK = 16;
        static final int ANIMATION_TYPE_HEADS_UP_OTHER = 17;
        static final int ANIMATION_TYPE_EVERYTHING = 18;

        static final int DARK_ANIMATION_ORIGIN_INDEX_ABOVE = -1;
        static final int DARK_ANIMATION_ORIGIN_INDEX_BELOW = -2;

        final long eventStartTime;
        final View changingView;
        final int animationType;
        final AnimationFilter filter;
        final long length;
        View viewAfterChangingView;
        int darkAnimationOriginIndex;
        boolean headsUpFromBottom;

        AnimationEvent(View view, int type) {
            this(view, type, LENGTHS[type]);
        }

        AnimationEvent(View view, int type, AnimationFilter filter) {
            this(view, type, LENGTHS[type], filter);
        }

        AnimationEvent(View view, int type, long length) {
            this(view, type, length, FILTERS[type]);
        }

        AnimationEvent(View view, int type, long length, AnimationFilter filter) {
            eventStartTime = AnimationUtils.currentAnimationTimeMillis();
            changingView = view;
            animationType = type;
            this.length = length;
            this.filter = filter;
        }

        /**
         * Combines the length of several animation events into a single value.
         *
         * @param events The events of the lengths to combine.
         * @return The combined length. Depending on the event types, this might be the maximum of
         *         all events or the length of a specific event.
         */
        static long combineLength(ArrayList<AnimationEvent> events) {
            long length = 0;
            int size = events.size();
            for (int i = 0; i < size; i++) {
                AnimationEvent event = events.get(i);
                length = Math.max(length, event.length);
                if (event.animationType == ANIMATION_TYPE_GO_TO_FULL_SHADE) {
                    return event.length;
                }
            }
            return length;
        }
    }
}<|MERGE_RESOLUTION|>--- conflicted
+++ resolved
@@ -4243,10 +4243,6 @@
         mAmbientState.setUnlockHintRunning(running);
     }
 
-<<<<<<< HEAD
-    public void setDarkShelfOffsetX(int shelfOffsetX) {
-        mShelf.setDarkOffsetX(shelfOffsetX);
-=======
     public void setQsCustomizerShowing(boolean isShowing) {
         mAmbientState.setQsCustomizerShowing(isShowing);
         requestChildrenUpdate();
@@ -4254,7 +4250,10 @@
 
     public void setHeadsUpGoingAwayAnimationsAllowed(boolean headsUpGoingAwayAnimationsAllowed) {
         mHeadsUpGoingAwayAnimationsAllowed = headsUpGoingAwayAnimationsAllowed;
->>>>>>> 383cc530
+    }
+
+    public void setDarkShelfOffsetX(int shelfOffsetX) {
+        mShelf.setDarkOffsetX(shelfOffsetX);
     }
 
     /**
