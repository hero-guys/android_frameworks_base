<?xml version="1.0" encoding="utf-8"?>
<!--
 * Copyright (c) 2006, The Android Open Source Project
 *
 * Licensed under the Apache License, Version 2.0 (the "License");
 * you may not use this file except in compliance with the License.
 * You may obtain a copy of the License at
 *
 *     http://www.apache.org/licenses/LICENSE-2.0
 *
 * Unless required by applicable law or agreed to in writing, software
 * distributed under the License is distributed on an "AS IS" BASIS,
 * WITHOUT WARRANTIES OR CONDITIONS OF ANY KIND, either express or implied.
 * See the License for the specific language governing permissions and
 * limitations under the License.
*/
-->
<resources>
    <!-- Margin at the edge of the screen to ignore touch events for in the windowshade. -->
    <dimen name="status_bar_edge_ignore">5dp</dimen>

    <!-- Recent Applications parameters -->
    <!-- Upper width limit for application icon -->
    <dimen name="status_bar_recents_app_icon_max_width">48dp</dimen>
    <!-- Upper height limit for application icon -->
    <dimen name="status_bar_recents_app_icon_max_height">48dp</dimen>

    <!-- Size of application thumbnail -->
    <dimen name="status_bar_recents_thumbnail_width">164dp</dimen>
    <dimen name="status_bar_recents_thumbnail_height">145dp</dimen>

    <!-- Size of application label text -->
    <dimen name="status_bar_recents_app_label_text_size">14dip</dimen>
    <!-- Size of application description text -->
    <dimen name="status_bar_recents_app_description_text_size">14dip</dimen>
    <!-- Size of fading edge for text -->
    <dimen name="status_bar_recents_text_fading_edge_length">20dip</dimen>
    <!-- Size of fading edge for scrolling -->
    <dimen name="status_bar_recents_scroll_fading_edge_length">10dip</dimen>
    <!-- Margin between recents container and glow on the right -->
    <dimen name="status_bar_recents_right_glow_margin">100dip</dimen>
    <!-- Amount to offset bottom of notification peek window from top of status bar. -->
    <dimen name="peek_window_y_offset">-12dp</dimen>

    <!-- thickness (height) of the navigation bar on phones that require it -->
    <dimen name="navigation_bar_size">@*android:dimen/navigation_bar_height</dimen>

    <!-- thickness (height) of the dead zone at the top of the navigation bar,
         reducing false presses on navbar buttons; approx 2mm -->
    <dimen name="navigation_bar_deadzone_size">12dp</dimen>

    <!-- Height of notification icons in the status bar -->
    <dimen name="status_bar_icon_size">@*android:dimen/status_bar_icon_size</dimen>

    <!-- Height of a small notification in the status bar -->
    <dimen name="notification_min_height">64dp</dimen>

    <!-- Height of a large notification in the status bar -->
    <dimen name="notification_max_height">256dp</dimen>

    <!-- Height of a small notification in the status bar plus glow, padding, etc -->
    <dimen name="notification_row_min_height">70dp</dimen>

    <!-- Height of a large notification in the status bar plus glow, padding, etc -->
    <dimen name="notification_row_max_height">260dp</dimen>

    <!-- size at which Notification icons will be drawn in the status bar -->
    <dimen name="status_bar_icon_drawing_size">18dip</dimen>

    <!-- opacity at which Notification icons will be drawn in the status bar -->
    <item type="dimen" name="status_bar_icon_drawing_alpha">65%</item>

    <!-- gap on either side of status bar notification icons -->
    <dimen name="status_bar_icon_padding">0dp</dimen>

    <!-- half the distance between notifications in the panel -->
    <dimen name="notification_divider_height">3dp</dimen>

    <!-- Notification drawer tuning parameters (phone UI) -->
    <!-- Initial velocity of the shade when expanding on its own -->
    <dimen name="self_expand_velocity">2000dp</dimen>
    <!-- Initial velocity of the shade when collapsing on its own -->
    <dimen name="self_collapse_velocity">2000dp</dimen>
    <!-- Minimum final velocity of gestures interpreted as expand requests -->
    <dimen name="fling_expand_min_velocity">200dp</dimen>
    <!-- Minimum final velocity of gestures interpreted as collapse requests -->
    <dimen name="fling_collapse_min_velocity">200dp</dimen>
    <!-- Cap on contribution of x dimension of gesture to overall velocity -->
    <dimen name="fling_gesture_max_x_velocity">200dp</dimen>
    <!-- Cap on overall resulting fling speed (s^-1) -->
    <dimen name="fling_gesture_max_output_velocity">3000dp</dimen>

    <!-- Minimum fraction of the display a gesture must travel, at any velocity, to qualify as a
         collapse request -->
    <item type="dimen" name="collapse_min_display_fraction">10%</item>
    <!-- Minimum fraction of the display a gesture must travel to qualify as an expand request -->
    <item type="dimen" name="expand_min_display_fraction">50%</item>

    <!-- Initial acceleration of an expand animation after fling -->
    <dimen name="expand_accel">2000dp</dimen>
    <!-- Initial acceleration of an collapse animation after fling -->
    <dimen name="collapse_accel">2000dp</dimen>

    <!-- The padding on the global screenshot background image -->
    <dimen name="global_screenshot_bg_padding">20dp</dimen>

    <!-- The width of the view containing non-menu status bar icons -->
    <dimen name="navigation_key_width">80dip</dimen>

    <!-- The width of the view containing the menu status bar icon -->
    <dimen name="navigation_menu_key_width">40dip</dimen>

    <!-- Default distance beyond which snaps to the matching target -->
    <dimen name="navbar_search_snap_margin">40dip</dimen>

    <!-- Diameter of outer shape drawable shown in navbar search-->
    <dimen name="navbar_search_outerring_diameter">340dp</dimen>

    <!-- Diameter of outer shape drawable shown in navbar search. Should be 1/2 of above value -->
    <dimen name="navbar_search_outerring_radius">170dp</dimen>

    <!-- Threshold for swipe-up gesture to activate search dialog -->
    <dimen name="navbar_search_up_threshhold">40dip</dimen>

    <!-- Height of search panel including navigation bar height -->
    <dimen name="navbar_search_panel_height">230dip</dimen>

    <!-- Height of the draggable handle at the bottom of the phone notification panel -->
    <dimen name="close_handle_height">32dp</dimen>

    <!-- Amount of close_handle that will not overlap the notification list -->
    <dimen name="close_handle_underlap">18dp</dimen>

    <!-- Height of the notification panel header bar -->
    <dimen name="notification_panel_header_height">48dp</dimen>

    <!-- Height of the notification panel widget bar -->
    <dimen name="notification_panel_widget_height">48dp</dimen>

    <!-- Height of the notification panel header and widget -->
    <dimen name="notification_panel_header_and_widget">96dp</dimen>

    <!-- Extra space above the panel -->
    <dimen name="notification_panel_padding_top">0dp</dimen>

    <!-- Extra space above the clock in the panel -->
    <dimen name="notification_panel_header_padding_top">0dp</dimen>

    <!-- Layout parameters for the notification panel -->
    <dimen name="notification_panel_margin_bottom">0dp</dimen>
    <dimen name="notification_panel_margin_left">0dp</dimen>

    <!-- Gravity for the notification panel -->
    <!-- 0x37 = fill_horizontal|top -->
    <integer name="notification_panel_layout_gravity">0x37</integer>

    <!-- Height of the carrier/wifi name label -->
    <dimen name="carrier_label_height">24dp</dimen>

<<<<<<< HEAD
=======
    <!-- The distance you can pull a notificaiton before it pops open -->
    <dimen name="blinds_pop_threshold">32dp</dimen>

    <!-- The size of the gesture span needed to activate the "pull" notification expansion -->
    <dimen name="pull_span_min">25dp</dimen>
>>>>>>> 4873a480
</resources><|MERGE_RESOLUTION|>--- conflicted
+++ resolved
@@ -157,12 +157,9 @@
     <!-- Height of the carrier/wifi name label -->
     <dimen name="carrier_label_height">24dp</dimen>
 
-<<<<<<< HEAD
-=======
     <!-- The distance you can pull a notificaiton before it pops open -->
     <dimen name="blinds_pop_threshold">32dp</dimen>
 
     <!-- The size of the gesture span needed to activate the "pull" notification expansion -->
     <dimen name="pull_span_min">25dp</dimen>
->>>>>>> 4873a480
 </resources>