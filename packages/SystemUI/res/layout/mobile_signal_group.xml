<?xml version="1.0" encoding="utf-8"?>
<!--
**
** Copyright 2011, The Android Open Source Project
**
** Licensed under the Apache License, Version 2.0 (the "License");
** you may not use this file except in compliance with the License.
** You may obtain a copy of the License at
**
**     http://www.apache.org/licenses/LICENSE-2.0
**
** Unless required by applicable law or agreed to in writing, software
** distributed under the License is distributed on an "AS IS" BASIS,
** WITHOUT WARRANTIES OR CONDITIONS OF ANY KIND, either express or implied.
** See the License for the specific language governing permissions and
** limitations under the License.
*/
-->
<FrameLayout
    xmlns:android="http://schemas.android.com/apk/res/android"
    xmlns:systemui="http://schemas.android.com/apk/res-auto"
    android:id="@+id/mobile_combo"
    android:layout_width="wrap_content"
    android:layout_height="wrap_content"
    >
    <com.android.systemui.statusbar.AnimatedImageView
        android:theme="@style/DualToneLightTheme"
        android:id="@+id/mobile_signal"
        android:layout_height="wrap_content"
        android:layout_width="wrap_content"
        systemui:hasOverlappingRendering="false"
        />
    <com.android.systemui.statusbar.AnimatedImageView
        android:theme="@style/DualToneDarkTheme"
        android:id="@+id/mobile_signal_dark"
        android:layout_height="wrap_content"
        android:layout_width="wrap_content"
        android:alpha="0.0"
        systemui:hasOverlappingRendering="false"
        />
    <ImageView
        android:id="@+id/mobile_type"
        android:layout_height="wrap_content"
        android:layout_width="wrap_content"
        />
    <ImageView
<<<<<<< HEAD
        android:id="@+id/mobile_roaming"
        android:layout_width="wrap_content"
        android:layout_height="17dp"
        android:paddingStart="22dp"
        android:paddingTop="1.5dp"
        android:paddingBottom="3dp"
        android:scaleType="fitCenter"
        android:src="@drawable/stat_sys_roaming"
        android:contentDescription="@string/accessibility_data_connection_roaming"
        android:visibility="gone" />
=======
        android:id="@+id/mobile_inout"
        android:layout_height="wrap_content"
        android:layout_width="wrap_content"
        android:visibility="gone"
        />
>>>>>>> 1723bc14
</FrameLayout><|MERGE_RESOLUTION|>--- conflicted
+++ resolved
@@ -44,7 +44,6 @@
         android:layout_width="wrap_content"
         />
     <ImageView
-<<<<<<< HEAD
         android:id="@+id/mobile_roaming"
         android:layout_width="wrap_content"
         android:layout_height="17dp"
@@ -55,11 +54,10 @@
         android:src="@drawable/stat_sys_roaming"
         android:contentDescription="@string/accessibility_data_connection_roaming"
         android:visibility="gone" />
-=======
+    <ImageView
         android:id="@+id/mobile_inout"
         android:layout_height="wrap_content"
         android:layout_width="wrap_content"
         android:visibility="gone"
         />
->>>>>>> 1723bc14
 </FrameLayout>