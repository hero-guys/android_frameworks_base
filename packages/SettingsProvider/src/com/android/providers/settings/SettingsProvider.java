/*
 * Copyright (C) 2007 The Android Open Source Project
 *
 * Licensed under the Apache License, Version 2.0 (the "License");
 * you may not use this file except in compliance with the License.
 * You may obtain a copy of the License at
 *
 *      http://www.apache.org/licenses/LICENSE-2.0
 *
 * Unless required by applicable law or agreed to in writing, software
 * distributed under the License is distributed on an "AS IS" BASIS,
 * WITHOUT WARRANTIES OR CONDITIONS OF ANY KIND, either express or implied.
 * See the License for the specific language governing permissions and
 * limitations under the License.
 */

package com.android.providers.settings;

import android.content.ContentProvider;
import android.content.ContentUris;
import android.content.ContentValues;
import android.content.Context;
import android.content.pm.PackageManager;
import android.database.Cursor;
import android.database.sqlite.SQLiteDatabase;
import android.database.sqlite.SQLiteQueryBuilder;
import android.media.RingtoneManager;
import android.net.Uri;
import android.os.ParcelFileDescriptor;
import android.os.SystemProperties;
import android.provider.DrmStore;
import android.provider.MediaStore;
import android.provider.Settings;
import android.text.TextUtils;
import android.util.Log;

import java.io.FileNotFoundException;

public class SettingsProvider extends ContentProvider {
    private static final String TAG = "SettingsProvider";
    private static final boolean LOCAL_LOGV = false;

<<<<<<< HEAD
    protected DatabaseHelper mOpenHelper;
=======
    private static final String TABLE_FAVORITES = "favorites";
    private static final String TABLE_OLD_FAVORITES = "old_favorites";

    private DatabaseHelper mOpenHelper;
>>>>>>> ba87e3e6

    /**
     * Decode a content URL into the table, projection, and arguments
     * used to access the corresponding database rows.
     */
    private static class SqlArguments {
        public String table;
        public final String where;
        public final String[] args;

        /** Operate on existing rows. */
        SqlArguments(Uri url, String where, String[] args) {
            if (url.getPathSegments().size() == 1) {
                this.table = url.getPathSegments().get(0);
                this.where = where;
                this.args = args;
            } else if (url.getPathSegments().size() != 2) {
                throw new IllegalArgumentException("Invalid URI: " + url);
            } else if (!TextUtils.isEmpty(where)) {
                throw new UnsupportedOperationException("WHERE clause not supported: " + url);
            } else {
                this.table = url.getPathSegments().get(0);
                if ("gservices".equals(this.table) || "system".equals(this.table)
                        || "secure".equals(this.table)) {
                    this.where = Settings.NameValueTable.NAME + "=?";
                    this.args = new String[] { url.getPathSegments().get(1) };
                } else {
                    this.where = "_id=" + ContentUris.parseId(url);
                    this.args = null;
                }
            }
        }

        /** Insert new rows (no where clause allowed). */
        SqlArguments(Uri url) {
            if (url.getPathSegments().size() == 1) {
                this.table = url.getPathSegments().get(0);
                this.where = null;
                this.args = null;
            } else {
                throw new IllegalArgumentException("Invalid URI: " + url);
            }
        }
    }

    /**
     * Get the content URI of a row added to a table.
     * @param tableUri of the entire table
     * @param values found in the row
     * @param rowId of the row
     * @return the content URI for this particular row
     */
    private Uri getUriFor(Uri tableUri, ContentValues values, long rowId) {
        if (tableUri.getPathSegments().size() != 1) {
            throw new IllegalArgumentException("Invalid URI: " + tableUri);
        }
        String table = tableUri.getPathSegments().get(0);
        if ("gservices".equals(table) || "system".equals(table)
                || "secure".equals(table)) {
            String name = values.getAsString(Settings.NameValueTable.NAME);
            return Uri.withAppendedPath(tableUri, name);
        } else {
            return ContentUris.withAppendedId(tableUri, rowId);
        }
    }

    /**
     * Send a notification when a particular content URI changes.
     * Modify the system property used to communicate the version of
     * this table, for tables which have such a property.  (The Settings
     * contract class uses these to provide client-side caches.)
     * @param uri to send notifications for
     */
    private void sendNotify(Uri uri) {
        // Update the system property *first*, so if someone is listening for
        // a notification and then using the contract class to get their data,
        // the system property will be updated and they'll get the new data.

        String property = null, table = uri.getPathSegments().get(0);
        if (table.equals("system")) {
            property = Settings.System.SYS_PROP_SETTING_VERSION;
        } else if (table.equals("secure")) {
            property = Settings.Secure.SYS_PROP_SETTING_VERSION;
        } else if (table.equals("gservices")) {
            property = Settings.Gservices.SYS_PROP_SETTING_VERSION;
        }

        if (property != null) {
            long version = SystemProperties.getLong(property, 0) + 1;
            if (LOCAL_LOGV) Log.v(TAG, "property: " + property + "=" + version);
            SystemProperties.set(property, Long.toString(version));
        }

        // Now send the notification through the content framework.

        String notify = uri.getQueryParameter("notify");
        if (notify == null || "true".equals(notify)) {
            getContext().getContentResolver().notifyChange(uri, null);
            if (LOCAL_LOGV) Log.v(TAG, "notifying: " + uri);
        } else {
            if (LOCAL_LOGV) Log.v(TAG, "notification suppressed: " + uri);
        }
    }

    /**
     * Make sure the caller has permission to write this data.
     * @param args supplied by the caller
     * @throws SecurityException if the caller is forbidden to write.
     */
    private void checkWritePermissions(SqlArguments args) {
        if ("secure".equals(args.table) &&
                getContext().checkCallingOrSelfPermission(
                        android.Manifest.permission.WRITE_SECURE_SETTINGS) !=
                    PackageManager.PERMISSION_GRANTED) {
                throw new SecurityException("Cannot write secure settings table");
        
        // TODO: Move gservices into its own provider so we don't need this nonsense.
        } else if ("gservices".equals(args.table) &&
            getContext().checkCallingOrSelfPermission(
                    android.Manifest.permission.WRITE_GSERVICES) !=
                PackageManager.PERMISSION_GRANTED) {
            throw new SecurityException("Cannot write gservices table");
        }
    }

    @Override
    public boolean onCreate() {
        mOpenHelper = new DatabaseHelper(getContext());
        return true;
    }

    @Override
    public Cursor query(Uri url, String[] select, String where, String[] whereArgs, String sort) {
        SqlArguments args = new SqlArguments(url, where, whereArgs);
        SQLiteDatabase db = mOpenHelper.getReadableDatabase();

        // The favorites table was moved from this provider to a provider inside Home
        // Home still need to query this table to upgrade from pre-cupcake builds
        // However, a cupcake+ build with no data does not contain this table which will
        // cause an exception in the SQL stack. The following line is a special case to
        // let the caller of the query have a chance to recover and avoid the exception
        if (TABLE_FAVORITES.equals(args.table)) {
            return null;
        } else if (TABLE_OLD_FAVORITES.equals(args.table)) {
            args.table = TABLE_FAVORITES;
            Cursor cursor = db.rawQuery("PRAGMA table_info(favorites);", null);
            if (cursor != null) {
                boolean exists = cursor.getCount() > 0;
                cursor.close();
                if (!exists) return null;
            } else {
                return null;
            }
        }

        SQLiteQueryBuilder qb = new SQLiteQueryBuilder();
        qb.setTables(args.table);

        Cursor ret = qb.query(db, select, args.where, args.args, null, null, sort);
        ret.setNotificationUri(getContext().getContentResolver(), url);
        return ret;
    }

    @Override
    public String getType(Uri url) {
        // If SqlArguments supplies a where clause, then it must be an item
        // (because we aren't supplying our own where clause).
        SqlArguments args = new SqlArguments(url, null, null);
        if (TextUtils.isEmpty(args.where)) {
            return "vnd.android.cursor.dir/" + args.table;
        } else {
            return "vnd.android.cursor.item/" + args.table;
        }
    }

    @Override
    public int bulkInsert(Uri uri, ContentValues[] values) {
        SqlArguments args = new SqlArguments(uri);
        if (TABLE_FAVORITES.equals(args.table)) {
            return 0;
        }
        checkWritePermissions(args);

        SQLiteDatabase db = mOpenHelper.getWritableDatabase();
        db.beginTransaction();
        try {
            int numValues = values.length;
            for (int i = 0; i < numValues; i++) {
                if (db.insert(args.table, null, values[i]) < 0) return 0;
                if (LOCAL_LOGV) Log.v(TAG, args.table + " <- " + values[i]);
            }
            db.setTransactionSuccessful();
        } finally {
            db.endTransaction();
        }

        sendNotify(uri);
        return values.length;
    }

    @Override
    public Uri insert(Uri url, ContentValues initialValues) {
        SqlArguments args = new SqlArguments(url);
        if (TABLE_FAVORITES.equals(args.table)) {
            return null;
        }
        checkWritePermissions(args);

        SQLiteDatabase db = mOpenHelper.getWritableDatabase();
        final long rowId = db.insert(args.table, null, initialValues);
        if (rowId <= 0) return null;

        if (LOCAL_LOGV) Log.v(TAG, args.table + " <- " + initialValues);
        url = getUriFor(url, initialValues, rowId);
        sendNotify(url);
        return url;
    }

    @Override
    public int delete(Uri url, String where, String[] whereArgs) {
        SqlArguments args = new SqlArguments(url, where, whereArgs);
        if (TABLE_FAVORITES.equals(args.table)) {
            return 0;
        } else if (TABLE_OLD_FAVORITES.equals(args.table)) {
            args.table = TABLE_FAVORITES;
        }
        checkWritePermissions(args);

        SQLiteDatabase db = mOpenHelper.getWritableDatabase();
        int count = db.delete(args.table, args.where, args.args);
        if (count > 0) sendNotify(url);
        if (LOCAL_LOGV) Log.v(TAG, args.table + ": " + count + " row(s) deleted");
        return count;
    }

    @Override
    public int update(Uri url, ContentValues initialValues, String where, String[] whereArgs) {
        SqlArguments args = new SqlArguments(url, where, whereArgs);
        if (TABLE_FAVORITES.equals(args.table)) {
            return 0;
        }
        checkWritePermissions(args);

        SQLiteDatabase db = mOpenHelper.getWritableDatabase();
        int count = db.update(args.table, initialValues, args.where, args.args);
        if (count > 0) sendNotify(url);
        if (LOCAL_LOGV) Log.v(TAG, args.table + ": " + count + " row(s) <- " + initialValues);
        return count;
    }

    @Override
    public ParcelFileDescriptor openFile(Uri uri, String mode) throws FileNotFoundException {

        /*
         * When a client attempts to openFile the default ringtone or
         * notification setting Uri, we will proxy the call to the current
         * default ringtone's Uri (if it is in the DRM or media provider).
         */ 
        int ringtoneType = RingtoneManager.getDefaultType(uri);
        // Above call returns -1 if the Uri doesn't match a default type
        if (ringtoneType != -1) {
            Context context = getContext();
            
            // Get the current value for the default sound
            Uri soundUri = RingtoneManager.getActualDefaultRingtoneUri(context, ringtoneType);
            if (soundUri == null) {
                // Fallback on any valid ringtone Uri
                soundUri = RingtoneManager.getValidRingtoneUri(context);
            }

            if (soundUri != null) { 
                // Only proxy the openFile call to drm or media providers
                String authority = soundUri.getAuthority();
                boolean isDrmAuthority = authority.equals(DrmStore.AUTHORITY);
                if (isDrmAuthority || authority.equals(MediaStore.AUTHORITY)) {

                    if (isDrmAuthority) {
                        try {
                            // Check DRM access permission here, since once we
                            // do the below call the DRM will be checking our
                            // permission, not our caller's permission
                            DrmStore.enforceAccessDrmPermission(context);
                        } catch (SecurityException e) {
                            throw new FileNotFoundException(e.getMessage());
                        }
                    }
                    
                    return context.getContentResolver().openFileDescriptor(soundUri, mode);
                }
            }
        }

        return super.openFile(uri, mode);
    }
}<|MERGE_RESOLUTION|>--- conflicted
+++ resolved
@@ -40,14 +40,10 @@
     private static final String TAG = "SettingsProvider";
     private static final boolean LOCAL_LOGV = false;
 
-<<<<<<< HEAD
-    protected DatabaseHelper mOpenHelper;
-=======
     private static final String TABLE_FAVORITES = "favorites";
     private static final String TABLE_OLD_FAVORITES = "old_favorites";
 
-    private DatabaseHelper mOpenHelper;
->>>>>>> ba87e3e6
+    protected DatabaseHelper mOpenHelper;
 
     /**
      * Decode a content URL into the table, projection, and arguments
