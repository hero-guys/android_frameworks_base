--- conflicted
+++ resolved
@@ -1540,15 +1540,12 @@
                             SystemProperties.get("ro.com.android.dataroaming",
                                     "false")) ? 1 : 0);
 
-<<<<<<< HEAD
-=======
             // Mobile Data default, based on build
             loadSetting(stmt, Settings.Secure.MOBILE_DATA,
                     "true".equalsIgnoreCase(
                             SystemProperties.get("ro.com.android.mobiledata",
                                     "true")) ? 1 : 0);
 
->>>>>>> 29bea61c
             loadBooleanSetting(stmt, Settings.Secure.INSTALL_NON_MARKET_APPS,
                     R.bool.def_install_non_market_apps);
 
