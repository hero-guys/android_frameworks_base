/*
 * Copyright (C) 2013 The Android Open Source Project
 *
 * Licensed under the Apache License, Version 2.0 (the "License");
 * you may not use this file except in compliance with the License.
 * You may obtain a copy of the License at
 *
 *      http://www.apache.org/licenses/LICENSE-2.0
 *
 * Unless required by applicable law or agreed to in writing, software
 * distributed under the License is distributed on an "AS IS" BASIS,
 * WITHOUT WARRANTIES OR CONDITIONS OF ANY KIND, either express or implied.
 * See the License for the specific language governing permissions and
 * limitations under the License.
 */

package com.android.documentsui;

import static com.android.documentsui.BaseActivity.State.ACTION_BROWSE;
import static com.android.documentsui.BaseActivity.State.ACTION_CREATE;
import static com.android.documentsui.BaseActivity.State.ACTION_GET_CONTENT;
import static com.android.documentsui.BaseActivity.State.ACTION_MANAGE;
import static com.android.documentsui.BaseActivity.State.ACTION_OPEN;
import static com.android.documentsui.BaseActivity.State.ACTION_OPEN_COPY_DESTINATION;
import static com.android.documentsui.BaseActivity.State.ACTION_OPEN_TREE;
import static com.android.documentsui.DirectoryFragment.ANIM_DOWN;
import static com.android.documentsui.DirectoryFragment.ANIM_NONE;
import static com.android.documentsui.DirectoryFragment.ANIM_UP;

import java.util.ArrayList;
import java.util.Arrays;
import java.util.List;

import android.app.ActionBar;
import android.app.Activity;
import android.app.Fragment;
import android.app.FragmentManager;
import android.content.ActivityNotFoundException;
import android.content.ClipData;
import android.content.ComponentName;
import android.content.ContentProviderClient;
import android.content.ContentResolver;
import android.content.ContentValues;
import android.content.Context;
import android.content.Intent;
import android.content.pm.ResolveInfo;
import android.content.res.Resources;
import android.graphics.Point;
import android.net.Uri;
import android.os.AsyncTask;
import android.os.Bundle;
import android.os.Parcelable;
import android.provider.DocumentsContract;
import android.provider.DocumentsContract.Root;
import android.support.v4.app.ActionBarDrawerToggle;
import android.support.v4.widget.DrawerLayout;
import android.support.v4.widget.DrawerLayout.DrawerListener;
import android.util.Log;
import android.view.Menu;
import android.view.MenuItem;
import android.view.View;
import android.view.WindowManager;
import android.widget.BaseAdapter;
import android.widget.Spinner;
import android.widget.Toast;
import android.widget.Toolbar;

import com.android.documentsui.RecentsProvider.RecentColumns;
import com.android.documentsui.RecentsProvider.ResumeColumns;
import com.android.documentsui.model.DocumentInfo;
import com.android.documentsui.model.DurableUtils;
import com.android.documentsui.model.RootInfo;

import java.util.Arrays;
import java.util.List;

public class DocumentsActivity extends BaseActivity {
    private static final int CODE_FORWARD = 42;
    public static final String TAG = "Documents";

    private boolean mShowAsDialog;

    private Toolbar mToolbar;
    private Spinner mToolbarStack;

    private Toolbar mRootsToolbar;

    private DrawerLayout mDrawerLayout;
    private ActionBarDrawerToggle mDrawerToggle;
    private View mRootsDrawer;

    private DirectoryContainerView mDirectoryContainer;

    private State mState;

    private ItemSelectedListener mStackListener;
    private BaseAdapter mStackAdapter;

    public DocumentsActivity() {
        super(TAG);
    }

    @Override
    public void onCreate(Bundle icicle) {
        mState = (icicle != null)
                ? icicle.<State>getParcelable(EXTRA_STATE)
                : buildDefaultState();

        final Resources res = getResources();
        mShowAsDialog = res.getBoolean(R.bool.show_as_dialog) && mState.action != ACTION_MANAGE &&
                mState.action != ACTION_BROWSE;
        if (!mShowAsDialog) {
            setTheme(R.style.DocumentsNonDialogTheme);
        }

        super.onCreate(icicle);

        setResult(Activity.RESULT_CANCELED);
        setContentView(R.layout.activity);

        final Context context = this;

        if (mShowAsDialog) {
            // Strongly define our horizontal dimension; we leave vertical as
            // WRAP_CONTENT so that system resizes us when IME is showing.
            final WindowManager.LayoutParams a = getWindow().getAttributes();

            final Point size = new Point();
            getWindowManager().getDefaultDisplay().getSize(size);
            a.width = (int) res.getFraction(R.dimen.dialog_width, size.x, size.x);

            getWindow().setAttributes(a);

        } else {
            // Non-dialog means we have a drawer
            mDrawerLayout = (DrawerLayout) findViewById(R.id.drawer_layout);

            if (mDrawerLayout != null) {
                mDrawerToggle = new ActionBarDrawerToggle(this, mDrawerLayout,
                        R.drawable.ic_hamburger, R.string.drawer_open, R.string.drawer_close);

                mDrawerLayout.setDrawerListener(mDrawerListener);

                mRootsDrawer = findViewById(R.id.drawer_roots);
            }
        }

        mDirectoryContainer = (DirectoryContainerView) findViewById(R.id.container_directory);

        mToolbar = (Toolbar) findViewById(R.id.toolbar);
        mToolbar.setTitleTextAppearance(context,
                android.R.style.TextAppearance_DeviceDefault_Widget_ActionBar_Title);

        mStackAdapter = new StackAdapter();
        mStackListener = new ItemSelectedListener();
        mToolbarStack = (Spinner) findViewById(R.id.stack);
        mToolbarStack.setOnItemSelectedListener(mStackListener);

        mRootsToolbar = (Toolbar) findViewById(R.id.roots_toolbar);
        if (mRootsToolbar != null) {
            mRootsToolbar.setTitleTextAppearance(context,
                    android.R.style.TextAppearance_DeviceDefault_Widget_ActionBar_Title);
        }

        setActionBar(mToolbar);

        // Hide roots when we're managing a specific root
        if (mState.action == ACTION_MANAGE || mState.action == ACTION_BROWSE) {
            if (mShowAsDialog || mDrawerLayout == null) {
                findViewById(R.id.container_roots).setVisibility(View.GONE);
            } else {
                mDrawerLayout.setDrawerLockMode(DrawerLayout.LOCK_MODE_LOCKED_CLOSED);
            }
        }

        if (mState.action == ACTION_CREATE) {
            final String mimeType = getIntent().getType();
            final String title = getIntent().getStringExtra(Intent.EXTRA_TITLE);
            SaveFragment.show(getFragmentManager(), mimeType, title);
        } else if (mState.action == ACTION_OPEN_TREE ||
                   mState.action == ACTION_OPEN_COPY_DESTINATION) {
            PickFragment.show(getFragmentManager());
        }

        if (mState.action == ACTION_GET_CONTENT) {
            final Intent moreApps = new Intent(getIntent());
            moreApps.setComponent(null);
            moreApps.setPackage(null);
            RootsFragment.show(getFragmentManager(), moreApps);
        } else if (mState.action == ACTION_OPEN ||
                   mState.action == ACTION_CREATE ||
                   mState.action == ACTION_OPEN_TREE ||
                   mState.action == ACTION_OPEN_COPY_DESTINATION) {
            RootsFragment.show(getFragmentManager(), null);
        }

        if (!mState.restored) {
            // In this case, we set the activity title in AsyncTask.onPostExecute().  To prevent
            // talkback from reading aloud the default title, we clear it here.
            setTitle("");
            if (mState.action == ACTION_MANAGE || mState.action == ACTION_BROWSE) {
                final Uri rootUri = getIntent().getData();
                new RestoreRootTask(rootUri).executeOnExecutor(getCurrentExecutor());
            } else {
                new RestoreStackTask().execute();
            }
        } else {
            onCurrentDirectoryChanged(ANIM_NONE);
        }
    }

    private State buildDefaultState() {
        State state = new State();

        final Intent intent = getIntent();
        final String action = intent.getAction();
        if (Intent.ACTION_OPEN_DOCUMENT.equals(action)) {
            state.action = ACTION_OPEN;
        } else if (Intent.ACTION_CREATE_DOCUMENT.equals(action)) {
            state.action = ACTION_CREATE;
        } else if (Intent.ACTION_GET_CONTENT.equals(action)) {
            state.action = ACTION_GET_CONTENT;
        } else if (Intent.ACTION_OPEN_DOCUMENT_TREE.equals(action)) {
            state.action = ACTION_OPEN_TREE;
        } else if (DocumentsContract.ACTION_MANAGE_ROOT.equals(action)) {
            state.action = ACTION_MANAGE;
        } else if (DocumentsContract.ACTION_BROWSE_DOCUMENT_ROOT.equals(action)) {
            state.action = ACTION_BROWSE;
        } else if (DocumentsIntent.ACTION_OPEN_COPY_DESTINATION.equals(action)) {
            state.action = ACTION_OPEN_COPY_DESTINATION;
        }

        if (state.action == ACTION_OPEN || state.action == ACTION_GET_CONTENT) {
            state.allowMultiple = intent.getBooleanExtra(
                    Intent.EXTRA_ALLOW_MULTIPLE, false);
        }

        if (state.action == ACTION_MANAGE || state.action == ACTION_BROWSE) {
            state.acceptMimes = new String[] { "*/*" };
            state.allowMultiple = true;
        } else if (intent.hasExtra(Intent.EXTRA_MIME_TYPES)) {
            state.acceptMimes = intent.getStringArrayExtra(Intent.EXTRA_MIME_TYPES);
        } else {
            state.acceptMimes = new String[] { intent.getType() };
        }

        state.localOnly = intent.getBooleanExtra(Intent.EXTRA_LOCAL_ONLY, false);
        state.forceAdvanced = intent.getBooleanExtra(DocumentsContract.EXTRA_SHOW_ADVANCED, false);
        state.showAdvanced = state.forceAdvanced
                | LocalPreferences.getDisplayAdvancedDevices(this);

        if (state.action == ACTION_MANAGE || state.action == ACTION_BROWSE) {
            state.showSize = true;
        } else {
            state.showSize = LocalPreferences.getDisplayFileSize(this);
        }
        if (state.action == ACTION_OPEN_COPY_DESTINATION) {
            state.directoryCopy = intent.getBooleanExtra(
                    BaseActivity.DocumentsIntent.EXTRA_DIRECTORY_COPY, false);
            state.transferMode = intent.getIntExtra(CopyService.EXTRA_TRANSFER_MODE,
                    CopyService.TRANSFER_MODE_NONE);
        }

        state.excludedAuthorities = getExcludedAuthorities();

        return state;
    }

    private class RestoreRootTask extends AsyncTask<Void, Void, RootInfo> {
        private Uri mRootUri;

        public RestoreRootTask(Uri rootUri) {
            mRootUri = rootUri;
        }

        @Override
        protected RootInfo doInBackground(Void... params) {
            final String rootId = DocumentsContract.getRootId(mRootUri);
            return mRoots.getRootOneshot(mRootUri.getAuthority(), rootId);
        }

        @Override
        protected void onPostExecute(RootInfo root) {
            if (isDestroyed()) return;
            mState.restored = true;

            if (root != null) {
                onRootPicked(root);
            } else {
                Log.w(TAG, "Failed to find root: " + mRootUri);
                finish();
            }
        }
    }

    @Override
    void onStackRestored(boolean restored, boolean external) {
        // Show drawer when no stack restored, but only when requesting
        // non-visual content. However, if we last used an external app,
        // drawer is always shown.

        boolean showDrawer = false;
        if (!restored) {
            showDrawer = true;
        }
        if (MimePredicate.mimeMatches(MimePredicate.VISUAL_MIMES, mState.acceptMimes)) {
            showDrawer = false;
        }
        if (external && mState.action == ACTION_GET_CONTENT) {
            showDrawer = true;
        }

        if (showDrawer) {
            setRootsDrawerOpen(true);
        }
    }

    public void onAppPicked(ResolveInfo info) {
        final Intent intent = new Intent(getIntent());
        intent.setFlags(intent.getFlags() & ~Intent.FLAG_ACTIVITY_FORWARD_RESULT);
        intent.setComponent(new ComponentName(
                info.activityInfo.applicationInfo.packageName, info.activityInfo.name));
        startActivityForResult(intent, CODE_FORWARD);
    }

    @Override
    protected void onActivityResult(int requestCode, int resultCode, Intent data) {
        Log.d(TAG, "onActivityResult() code=" + resultCode);

        // Only relay back results when not canceled; otherwise stick around to
        // let the user pick another app/backend.
        if (requestCode == CODE_FORWARD && resultCode != RESULT_CANCELED) {

            // Remember that we last picked via external app
            final String packageName = getCallingPackageMaybeExtra();
            final ContentValues values = new ContentValues();
            values.put(ResumeColumns.EXTERNAL, 1);
            getContentResolver().insert(RecentsProvider.buildResume(packageName), values);

            // Pass back result to original caller
            setResult(resultCode, data);
            finish();
        } else {
            super.onActivityResult(requestCode, resultCode, data);
        }
    }

    private DrawerListener mDrawerListener = new DrawerListener() {
        @Override
        public void onDrawerSlide(View drawerView, float slideOffset) {
            mDrawerToggle.onDrawerSlide(drawerView, slideOffset);
        }

        @Override
        public void onDrawerOpened(View drawerView) {
            mDrawerToggle.onDrawerOpened(drawerView);
        }

        @Override
        public void onDrawerClosed(View drawerView) {
            mDrawerToggle.onDrawerClosed(drawerView);
        }

        @Override
        public void onDrawerStateChanged(int newState) {
            mDrawerToggle.onDrawerStateChanged(newState);
        }
    };

    @Override
    protected void onPostCreate(Bundle savedInstanceState) {
        super.onPostCreate(savedInstanceState);
        if (mDrawerToggle != null) {
            mDrawerToggle.syncState();
        }
        updateActionBar();
    }

    public void setRootsDrawerOpen(boolean open) {
        if (!mShowAsDialog && mDrawerLayout != null) {
            if (open) {
                mDrawerLayout.openDrawer(mRootsDrawer);
            } else {
                mDrawerLayout.closeDrawer(mRootsDrawer);
            }
        }
    }

    private boolean isRootsDrawerOpen() {
        if (mShowAsDialog || mDrawerLayout == null) {
            return false;
        } else {
            return mDrawerLayout.isDrawerOpen(mRootsDrawer);
        }
    }

    @Override
    public void updateActionBar() {
        if (mRootsToolbar != null) {
            final String prompt = getIntent().getStringExtra(DocumentsContract.EXTRA_PROMPT);
            if (prompt != null) {
                mRootsToolbar.setTitle(prompt);
            } else {
                if (mState.action == ACTION_OPEN ||
                    mState.action == ACTION_GET_CONTENT ||
                    mState.action == ACTION_OPEN_TREE) {
                    mRootsToolbar.setTitle(R.string.title_open);
                } else if (mState.action == ACTION_CREATE ||
                           mState.action == ACTION_OPEN_COPY_DESTINATION) {
                    mRootsToolbar.setTitle(R.string.title_save);
                }
            }
        }

        if (!mShowAsDialog && mDrawerLayout != null &&
                mDrawerLayout.getDrawerLockMode(mRootsDrawer) == DrawerLayout.LOCK_MODE_UNLOCKED) {
            mToolbar.setNavigationIcon(R.drawable.ic_hamburger);
            mToolbar.setNavigationContentDescription(R.string.drawer_open);
            mToolbar.setNavigationOnClickListener(new View.OnClickListener() {
                @Override
                public void onClick(View v) {
                    setRootsDrawerOpen(true);
                }
            });
        } else {
            mToolbar.setNavigationIcon(null);
            mToolbar.setNavigationContentDescription(R.string.drawer_open);
            mToolbar.setNavigationOnClickListener(null);
        }

        if (mSearchManager.isExpanded()) {
            mToolbar.setTitle(null);
            mToolbarStack.setVisibility(View.GONE);
            mToolbarStack.setAdapter(null);
        } else {
            if (mState.stack.size() <= 1) {
                mToolbar.setTitle(getCurrentRoot().title);
                mToolbarStack.setVisibility(View.GONE);
                mToolbarStack.setAdapter(null);
            } else {
                mToolbar.setTitle(null);
                mToolbarStack.setVisibility(View.VISIBLE);
                mToolbarStack.setAdapter(mStackAdapter);

                mStackListener.mIgnoreNextNavigation = true;
                mToolbarStack.setSelection(mStackAdapter.getCount() - 1);
            }
        }
    }

    @Override
    public boolean onCreateOptionsMenu(Menu menu) {
        boolean showMenu = super.onCreateOptionsMenu(menu);

        // Most actions are visible when showing as dialog
        if (mShowAsDialog) {
            expandMenus(menu);
        }
        return showMenu;
    }

    @Override
    public boolean onPrepareOptionsMenu(Menu menu) {
        super.onPrepareOptionsMenu(menu);

        final RootInfo root = getCurrentRoot();
        final DocumentInfo cwd = getCurrentDirectory();

        final MenuItem createDir = menu.findItem(R.id.menu_create_dir);
        final MenuItem grid = menu.findItem(R.id.menu_grid);
        final MenuItem list = menu.findItem(R.id.menu_list);
        final MenuItem advanced = menu.findItem(R.id.menu_advanced);
        final MenuItem fileSize = menu.findItem(R.id.menu_file_size);
        final MenuItem settings = menu.findItem(R.id.menu_settings);

        boolean fileSizeVisible = !(mState.action == ACTION_MANAGE
                || mState.action == ACTION_BROWSE);
        if (mState.action == ACTION_CREATE
                || mState.action == ACTION_OPEN_TREE
                || mState.action == ACTION_OPEN_COPY_DESTINATION) {
            createDir.setVisible(cwd != null && cwd.isCreateSupported());
            mSearchManager.showMenu(false);

            // No display options in recent directories
            if (cwd == null) {
                grid.setVisible(false);
                list.setVisible(false);
                fileSizeVisible = false;
            }

            if (mState.action == ACTION_CREATE) {
                final FragmentManager fm = getFragmentManager();
                SaveFragment.get(fm).setSaveEnabled(cwd != null && cwd.isCreateSupported());
            }
        } else {
            createDir.setVisible(false);
        }

        advanced.setVisible(!(mState.action == ACTION_MANAGE || mState.action == ACTION_BROWSE) &&
                !mState.forceAdvanced);
        fileSize.setVisible(fileSizeVisible);

        settings.setVisible((mState.action == ACTION_MANAGE || mState.action == ACTION_BROWSE)
                && (root.flags & Root.FLAG_HAS_SETTINGS) != 0);

        return true;
    }

    @Override
    public boolean onOptionsItemSelected(MenuItem item) {
        if (mDrawerToggle != null && mDrawerToggle.onOptionsItemSelected(item)) {
            return true;
        }
        return super.onOptionsItemSelected(item);
    }

    @Override
    public void onBackPressed() {
        // While action bar is expanded, the state stack UI is hidden.
        if (mSearchManager.cancelSearch()) {
            return;
        }

        if (!mState.stackTouched) {
            super.onBackPressed();
            return;
        }

        final int size = mState.stack.size();
        if (size > 1) {
            mState.stack.pop();
            onCurrentDirectoryChanged(ANIM_UP);
        } else if (size == 1 && !isRootsDrawerOpen()) {
            // TODO: open root drawer once we can capture back key
            super.onBackPressed();
        } else {
            super.onBackPressed();
        }
    }

    @Override
    public State getDisplayState() {
        return mState;
    }

    @Override
    void onDirectoryChanged(int anim) {
        final FragmentManager fm = getFragmentManager();
        final RootInfo root = getCurrentRoot();
        final DocumentInfo cwd = getCurrentDirectory();

        mDirectoryContainer.setDrawDisappearingFirst(anim == ANIM_DOWN);

        if (cwd == null) {
            // No directory means recents
            if (mState.action == ACTION_CREATE ||
                mState.action == ACTION_OPEN_TREE ||
                mState.action == ACTION_OPEN_COPY_DESTINATION) {
                RecentsCreateFragment.show(fm);
            } else {
                DirectoryFragment.showRecentsOpen(fm, anim);

                // Start recents in grid when requesting visual things
                final boolean visualMimes = MimePredicate.mimeMatches(
                        MimePredicate.VISUAL_MIMES, mState.acceptMimes);
                mState.userMode = visualMimes ? State.MODE_GRID : State.MODE_LIST;
                mState.derivedMode = mState.userMode;
            }
        } else {
            if (mState.currentSearch != null) {
                // Ongoing search
                DirectoryFragment.showSearch(fm, root, mState.currentSearch, anim);
            } else {
                // Normal boring directory
                DirectoryFragment.showNormal(fm, root, cwd, anim);
            }
        }

        // Forget any replacement target
        if (mState.action == ACTION_CREATE) {
            final SaveFragment save = SaveFragment.get(fm);
            if (save != null) {
                save.setReplaceTarget(null);
            }
        }

        if (mState.action == ACTION_OPEN_TREE ||
            mState.action == ACTION_OPEN_COPY_DESTINATION) {
            final PickFragment pick = PickFragment.get(fm);
            if (pick != null) {
                pick.setPickTarget(mState.action, mState.transferMode, cwd);
            }
        }
    }

    void onSaveRequested(DocumentInfo replaceTarget) {
        new ExistingFinishTask(replaceTarget.derivedUri).executeOnExecutor(getCurrentExecutor());
    }

    void onSaveRequested(String mimeType, String displayName) {
        new CreateFinishTask(mimeType, displayName).executeOnExecutor(getCurrentExecutor());
    }

    @Override
    void onRootPicked(RootInfo root) {
        super.onRootPicked(root);
        setRootsDrawerOpen(false);
    }

    @Override
    public void onDocumentPicked(DocumentInfo doc) {
        final FragmentManager fm = getFragmentManager();
        if (doc.isDirectory()) {
            mState.stack.push(doc);
            mState.stackTouched = true;
            onCurrentDirectoryChanged(ANIM_DOWN);
        } else if (mState.action == ACTION_OPEN || mState.action == ACTION_GET_CONTENT) {
            // Explicit file picked, return
            new ExistingFinishTask(doc.derivedUri).executeOnExecutor(getCurrentExecutor());
        } else if (mState.action == ACTION_CREATE) {
            // Replace selected file
            SaveFragment.get(fm).setReplaceTarget(doc);
        } else if (mState.action == ACTION_MANAGE) {
            // First try managing the document; we expect manager to filter
            // based on authority, so we don't grant.
            final Intent manage = new Intent(DocumentsContract.ACTION_MANAGE_DOCUMENT);
            manage.setData(doc.derivedUri);

            try {
                startActivity(manage);
            } catch (ActivityNotFoundException ex) {
                // Fall back to viewing
                final Intent view = new Intent(Intent.ACTION_VIEW);
                view.setFlags(Intent.FLAG_GRANT_READ_URI_PERMISSION);
                view.setData(doc.derivedUri);

                try {
                    startActivity(view);
                } catch (ActivityNotFoundException ex2) {
                    Toast.makeText(this, R.string.toast_no_application, Toast.LENGTH_SHORT).show();
                }
            }
        } else if (mState.action == ACTION_BROWSE) {
            // Go straight to viewing
            final Intent view = new Intent(Intent.ACTION_VIEW);
            view.setFlags(Intent.FLAG_GRANT_READ_URI_PERMISSION);
            view.setData(doc.derivedUri);

            try {
                startActivity(view);
            } catch (ActivityNotFoundException ex) {
                Toast.makeText(this, R.string.toast_no_application, Toast.LENGTH_SHORT).show();
            }
        }
    }

    @Override
    public void onDocumentsPicked(List<DocumentInfo> docs) {
        if (mState.action == ACTION_OPEN || mState.action == ACTION_GET_CONTENT) {
            final int size = docs.size();
            final Uri[] uris = new Uri[size];
            for (int i = 0; i < size; i++) {
                uris[i] = docs.get(i).derivedUri;
            }
            new ExistingFinishTask(uris).executeOnExecutor(getCurrentExecutor());
        }
    }

    public void onPickRequested(DocumentInfo pickTarget) {
        Uri result;
        if (mState.action == ACTION_OPEN_TREE) {
            result = DocumentsContract.buildTreeDocumentUri(
                    pickTarget.authority, pickTarget.documentId);
        } else if (mState.action == ACTION_OPEN_COPY_DESTINATION) {
            result = pickTarget.derivedUri;
        } else {
            // Should not be reached.
            throw new IllegalStateException("Invalid mState.action.");
        }
        new PickFinishTask(result).executeOnExecutor(getCurrentExecutor());
    }

    @Override
    void saveStackBlocking() {
        final ContentResolver resolver = getContentResolver();
        final ContentValues values = new ContentValues();

        final byte[] rawStack = DurableUtils.writeToArrayOrNull(mState.stack);
        if (mState.action == ACTION_CREATE ||
            mState.action == ACTION_OPEN_TREE ||
            mState.action == ACTION_OPEN_COPY_DESTINATION) {
            // Remember stack for last create
            values.clear();
            values.put(RecentColumns.KEY, mState.stack.buildKey());
            values.put(RecentColumns.STACK, rawStack);
            resolver.insert(RecentsProvider.buildRecent(), values);
        }

        // Remember location for next app launch
        final String packageName = getCallingPackageMaybeExtra();
        values.clear();
        values.put(ResumeColumns.STACK, rawStack);
        values.put(ResumeColumns.EXTERNAL, 0);
        resolver.insert(RecentsProvider.buildResume(packageName), values);
    }

    @Override
    void onTaskFinished(Uri... uris) {
        Log.d(TAG, "onFinished() " + Arrays.toString(uris));

        final Intent intent = new Intent();
        if (uris.length == 1) {
            intent.setData(uris[0]);
        } else if (uris.length > 1) {
            final ClipData clipData = new ClipData(
                    null, mState.acceptMimes, new ClipData.Item(uris[0]));
            for (int i = 1; i < uris.length; i++) {
                clipData.addItem(new ClipData.Item(uris[i]));
            }
            intent.setClipData(clipData);
        }

        if (mState.action == ACTION_GET_CONTENT) {
            intent.addFlags(Intent.FLAG_GRANT_READ_URI_PERMISSION);
        } else if (mState.action == ACTION_OPEN_TREE) {
            intent.addFlags(Intent.FLAG_GRANT_READ_URI_PERMISSION
                    | Intent.FLAG_GRANT_WRITE_URI_PERMISSION
                    | Intent.FLAG_GRANT_PERSISTABLE_URI_PERMISSION
                    | Intent.FLAG_GRANT_PREFIX_URI_PERMISSION);
<<<<<<< HEAD
            // TODO: Move passing the stack to the separate ACTION_COPY action once it's implemented.
            intent.putExtra(CopyService.EXTRA_STACK, (Parcelable)mState.stack);
            intent.putExtra(CopyService.EXTRA_TRANSFER_MODE, mState.transferMode);
=======
        } else if (mState.action == ACTION_OPEN_COPY_DESTINATION) {
            // Picking a copy destination is only used internally by us, so we
            // don't need to extend permissions to the caller.
            intent.putExtra(CopyService.EXTRA_STACK, (Parcelable) mState.stack);
>>>>>>> 3bc83eb0
        } else {
            intent.addFlags(Intent.FLAG_GRANT_READ_URI_PERMISSION
                    | Intent.FLAG_GRANT_WRITE_URI_PERMISSION
                    | Intent.FLAG_GRANT_PERSISTABLE_URI_PERMISSION);
        }

        setResult(Activity.RESULT_OK, intent);
        finish();
    }

    public static DocumentsActivity get(Fragment fragment) {
        return (DocumentsActivity) fragment.getActivity();
    }

    private final class PickFinishTask extends AsyncTask<Void, Void, Void> {
        private final Uri mUri;

        public PickFinishTask(Uri uri) {
            mUri = uri;
        }

        @Override
        protected Void doInBackground(Void... params) {
            saveStackBlocking();
            return null;
        }

        @Override
        protected void onPostExecute(Void result) {
            onTaskFinished(mUri);
        }
    }

    final class ExistingFinishTask extends AsyncTask<Void, Void, Void> {
        private final Uri[] mUris;

        public ExistingFinishTask(Uri... uris) {
            mUris = uris;
        }

        @Override
        protected Void doInBackground(Void... params) {
            saveStackBlocking();
            return null;
        }

        @Override
        protected void onPostExecute(Void result) {
            onTaskFinished(mUris);
        }
    }

    /**
     * Task that creates a new document in the background.
     */
    final class CreateFinishTask extends AsyncTask<Void, Void, Uri> {
        private final String mMimeType;
        private final String mDisplayName;

        public CreateFinishTask(String mimeType, String displayName) {
            mMimeType = mimeType;
            mDisplayName = displayName;
        }

        @Override
        protected void onPreExecute() {
            setPending(true);
        }

        @Override
        protected Uri doInBackground(Void... params) {
            final ContentResolver resolver = getContentResolver();
            final DocumentInfo cwd = getCurrentDirectory();

            ContentProviderClient client = null;
            Uri childUri = null;
            try {
                client = DocumentsApplication.acquireUnstableProviderOrThrow(
                        resolver, cwd.derivedUri.getAuthority());
                childUri = DocumentsContract.createDocument(
                        client, cwd.derivedUri, mMimeType, mDisplayName);
            } catch (Exception e) {
                Log.w(TAG, "Failed to create document", e);
            } finally {
                ContentProviderClient.releaseQuietly(client);
            }

            if (childUri != null) {
                saveStackBlocking();
            }

            return childUri;
        }

        @Override
        protected void onPostExecute(Uri result) {
            if (result != null) {
                onTaskFinished(result);
            } else {
                Toast.makeText(DocumentsActivity.this, R.string.save_error, Toast.LENGTH_SHORT)
                        .show();
            }

            setPending(false);
        }
    }
}<|MERGE_RESOLUTION|>--- conflicted
+++ resolved
@@ -727,16 +727,11 @@
                     | Intent.FLAG_GRANT_WRITE_URI_PERMISSION
                     | Intent.FLAG_GRANT_PERSISTABLE_URI_PERMISSION
                     | Intent.FLAG_GRANT_PREFIX_URI_PERMISSION);
-<<<<<<< HEAD
-            // TODO: Move passing the stack to the separate ACTION_COPY action once it's implemented.
-            intent.putExtra(CopyService.EXTRA_STACK, (Parcelable)mState.stack);
-            intent.putExtra(CopyService.EXTRA_TRANSFER_MODE, mState.transferMode);
-=======
         } else if (mState.action == ACTION_OPEN_COPY_DESTINATION) {
             // Picking a copy destination is only used internally by us, so we
             // don't need to extend permissions to the caller.
             intent.putExtra(CopyService.EXTRA_STACK, (Parcelable) mState.stack);
->>>>>>> 3bc83eb0
+            intent.putExtra(CopyService.EXTRA_TRANSFER_MODE, mState.transferMode);
         } else {
             intent.addFlags(Intent.FLAG_GRANT_READ_URI_PERMISSION
                     | Intent.FLAG_GRANT_WRITE_URI_PERMISSION
