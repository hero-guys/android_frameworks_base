--- conflicted
+++ resolved
@@ -141,8 +141,6 @@
         }
     }
 
-<<<<<<< HEAD
-=======
     @Override
     public boolean onTouchEvent(MotionEvent event) {
         if (event.getActionMasked() == MotionEvent.ACTION_DOWN) {
@@ -158,7 +156,6 @@
         // Reset the "announced headset" flag when detached.
         ObscureSpeechDelegate.sAnnouncedHeadset = false;
     }
->>>>>>> 0a857ee2
 
     @Override
     protected void onMeasure(int widthMeasureSpec, int heightMeasureSpec) {
