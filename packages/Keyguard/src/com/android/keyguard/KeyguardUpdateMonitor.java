--- conflicted
+++ resolved
@@ -446,10 +446,7 @@
     }
 
     private void handleFingerprintAuthenticated(int authUserId) {
-<<<<<<< HEAD
-=======
         Trace.beginSection("KeyGuardUpdateMonitor#handlerFingerPrintAuthenticated");
->>>>>>> 0a857ee2
         try {
             final int userId;
             try {
@@ -752,13 +749,9 @@
 
         @Override
         public void onAuthenticationSucceeded(AuthenticationResult result) {
-<<<<<<< HEAD
-            handleFingerprintAuthenticated(result.getUserId());
-=======
             Trace.beginSection("KeyguardUpdateMonitor#onAuthenticationSucceeded");
             handleFingerprintAuthenticated(result.getUserId());
             Trace.endSection();
->>>>>>> 0a857ee2
         }
 
         @Override
