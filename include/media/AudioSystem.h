--- conflicted
+++ resolved
@@ -509,14 +509,11 @@
     static const char *keyFormat;
     static const char *keyChannels;
     static const char *keyFrameCount;
-<<<<<<< HEAD
 #ifdef HAVE_FM_RADIO
     static const char *keyFmOn;
     static const char *keyFmOff;
 #endif
-=======
     static const char *keyInputSource;
->>>>>>> 322891c6
 
     String8 toString();
 
