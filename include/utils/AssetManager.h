/*
 * Copyright (C) 2006 The Android Open Source Project
 * This code has been modified.  Portions copyright (C) 2010, T-Mobile USA, Inc.
 *
 * Licensed under the Apache License, Version 2.0 (the "License");
 * you may not use this file except in compliance with the License.
 * You may obtain a copy of the License at
 *
 *      http://www.apache.org/licenses/LICENSE-2.0
 *
 * Unless required by applicable law or agreed to in writing, software
 * distributed under the License is distributed on an "AS IS" BASIS,
 * WITHOUT WARRANTIES OR CONDITIONS OF ANY KIND, either express or implied.
 * See the License for the specific language governing permissions and
 * limitations under the License.
 */

//
// Asset management class.  AssetManager objects are thread-safe.
//
#ifndef __LIBS_ASSETMANAGER_H
#define __LIBS_ASSETMANAGER_H

#include <utils/Asset.h>
#include <utils/AssetDir.h>
#include <utils/PackageRedirectionMap.h>
#include <utils/KeyedVector.h>
#include <utils/String8.h>
#include <utils/Vector.h>
#include <utils/String16.h>
#include <utils/ZipFileRO.h>
#include <utils/threads.h>

/*
 * Native-app access is via the opaque typedef struct AAssetManager in the C namespace.
 */
#ifdef __cplusplus
extern "C" {
#endif

struct AAssetManager { };

#ifdef __cplusplus
};
#endif


/*
 * Now the proper C++ android-namespace definitions
 */

namespace android {

class Asset;        // fwd decl for things that include Asset.h first
class ResTable;
struct ResTable_config;

/*
 * Every application that uses assets needs one instance of this.  A
 * single instance may be shared across multiple threads, and a single
 * thread may have more than one instance (the latter is discouraged).
 *
 * The purpose of the AssetManager is to create Asset objects.  To do
 * this efficiently it may cache information about the locations of
 * files it has seen.  This can be controlled with the "cacheMode"
 * argument.
 *
 * The asset hierarchy may be examined like a filesystem, using
 * AssetDir objects to peruse a single directory.
 */
class AssetManager : public AAssetManager {
public:
    typedef enum CacheMode {
        CACHE_UNKNOWN = 0,
        CACHE_OFF,          // don't try to cache file locations
        CACHE_DEFER,        // construct cache as pieces are needed
        //CACHE_SCAN,         // scan full(!) asset hierarchy at init() time
    } CacheMode;

    AssetManager(CacheMode cacheMode = CACHE_OFF);
    virtual ~AssetManager(void);

    static int32_t getGlobalCount();
    
    /*                                                                       
     * Add a new source for assets.  This can be called multiple times to
     * look in multiple places for assets.  It can be either a directory (for
     * finding assets as raw files on the disk) or a ZIP file.  This newly
     * added asset path will be examined first when searching for assets,
     * before any that were previously added.
     *
     * Returns "true" on success, "false" on failure.  If 'cookie' is non-NULL,
     * then on success, *cookie is set to the value corresponding to the
     * newly-added asset source.
     */
    bool addAssetPath(const String8& path, void** cookie, bool asSkin=false);

    /*                                                                       
     * Convenience for adding the standard system assets.  Uses the
     * ANDROID_ROOT environment variable to find them.
     */
    bool addDefaultAssets();

    /*                                                                       
     * Iterate over the asset paths in this manager.  (Previously
     * added via addAssetPath() and addDefaultAssets().)  On first call,
     * 'cookie' must be NULL, resulting in the first cookie being returned.
     * Each next cookie will be returned there-after, until NULL indicating
     * the end has been reached.
     */
    void* nextAssetPath(void* cookie) const;

    /*                                                                       
     * Return an asset path in the manager.  'which' must be between 0 and
     * countAssetPaths().
     */
    String8 getAssetPath(void* cookie) const;

    /*
     * Set the current locale and vendor.  The locale can change during
     * the lifetime of an AssetManager if the user updates the device's
     * language setting.  The vendor is less likely to change.
     *
     * Pass in NULL to indicate no preference.
     */
    void setLocale(const char* locale);
    void setVendor(const char* vendor);

    /*
     * Choose screen orientation for resources values returned.
     */
    void setConfiguration(const ResTable_config& config, const char* locale = NULL);

    void getConfiguration(ResTable_config* outConfig) const;

    typedef Asset::AccessMode AccessMode;       // typing shortcut

    /*
     * Open an asset.
     *
     * This will search through locale-specific and vendor-specific
     * directories and packages to find the file.
     *
     * The object returned does not depend on the AssetManager.  It should
     * be freed by calling Asset::close().
     */
    Asset* open(const char* fileName, AccessMode mode);

    /*
     * Open a non-asset file as an asset.
     *
     * This is for opening files that are included in an asset package
     * but aren't assets.  These sit outside the usual "locale/vendor"
     * path hierarchy, and will not be seen by "AssetDir" or included
     * in our filename cache.
     */
    Asset* openNonAsset(const char* fileName, AccessMode mode);

    /*
     * Explicit non-asset file.  The file explicitly named by the cookie (the
     * resource set to look in) and fileName will be opened and returned.
     */
    Asset* openNonAsset(void* cookie, const char* fileName, AccessMode mode);

    /*
     * Open a directory within the asset hierarchy.
     *
     * The contents of the directory are an amalgam of vendor-specific,
     * locale-specific, and generic assets stored loosely or in asset
     * packages.  Depending on the cache setting and previous accesses,
     * this call may incur significant disk overhead.
     *
     * To open the top-level directory, pass in "".
     */
    AssetDir* openDir(const char* dirName);

    /*
     * Open a directory within a particular path of the asset manager.
     *
     * The contents of the directory are an amalgam of vendor-specific,
     * locale-specific, and generic assets stored loosely or in asset
     * packages.  Depending on the cache setting and previous accesses,
     * this call may incur significant disk overhead.
     *
     * To open the top-level directory, pass in "".
     */
    AssetDir* openNonAssetDir(void* cookie, const char* dirName);

    /*
     * Get the type of a file in the asset hierarchy.  They will either
     * be "regular" or "directory".  [Currently only works for "regular".]
     *
     * Can also be used as a quick test for existence of a file.
     */
    FileType getFileType(const char* fileName);

    /*                                                                       
     * Return the complete resource table to find things in the package.
     */
    const ResTable& getResources(bool required = true) const;

    /*
     * Discard cached filename information.  This only needs to be called
     * if somebody has updated the set of "loose" files, and we want to
     * discard our cached notion of what's where.
     */
    void purge(void) { purgeFileNameCacheLocked(); }

    /*
     * Return true if the files this AssetManager references are all
     * up-to-date (have not been changed since it was created).  If false
     * is returned, you will need to create a new AssetManager to get
     * the current data.
     */
    bool isUpToDate();
    
    /**
     * Get the known locales for this asset manager object.
     */
    void getLocales(Vector<String8>* locales) const;

    /*
     * Remove existing source for assets.
     *
     * Also updates the ResTable object to reflect the change.
     *
     * Returns "true" on success, "false" on failure.
     */
    bool detachThemePath(const String8& packageName, void *cookie);
    bool attachThemePath(const String8& path, void** cookie);
    void addRedirections(PackageRedirectionMap* resMap);
    void clearRedirections();

private:
    struct asset_path
    {
        String8 path;
        FileType type;
<<<<<<< HEAD
        String8 idmap;
=======
        bool asSkin;
>>>>>>> 44ffc93b
    };

    void updateResTableFromAssetPath(ResTable* rt, const asset_path& ap, void* cookie) const;
    Asset* openInPathLocked(const char* fileName, AccessMode mode,
        const asset_path& path);
    Asset* openNonAssetInPathLocked(const char* fileName, AccessMode mode,
        const asset_path& path);
    Asset* openInLocaleVendorLocked(const char* fileName, AccessMode mode,
        const asset_path& path, const char* locale, const char* vendor);
    String8 createPathNameLocked(const asset_path& path, const char* locale,
        const char* vendor);
    String8 createPathNameLocked(const asset_path& path, const char* rootDir);
    String8 createZipSourceNameLocked(const String8& zipFileName,
        const String8& dirName, const String8& fileName);

    ZipFileRO* getZipFileLocked(const asset_path& path);
    Asset* openAssetFromFileLocked(const String8& fileName, AccessMode mode);
    Asset* openAssetFromZipLocked(const ZipFileRO* pZipFile,
        const ZipEntryRO entry, AccessMode mode, const String8& entryName);

    bool scanAndMergeDirLocked(SortedVector<AssetDir::FileInfo>* pMergedInfo,
        const asset_path& path, const char* rootDir, const char* dirName);
    SortedVector<AssetDir::FileInfo>* scanDirLocked(const String8& path);
    bool scanAndMergeZipLocked(SortedVector<AssetDir::FileInfo>* pMergedInfo,
        const asset_path& path, const char* rootDir, const char* dirName);
    void mergeInfoLocked(SortedVector<AssetDir::FileInfo>* pMergedInfo,
        const SortedVector<AssetDir::FileInfo>* pContents);

    void loadFileNameCacheLocked(void);
    void fncScanLocked(SortedVector<AssetDir::FileInfo>* pMergedInfo,
        const char* dirName);
    bool fncScanAndMergeDirLocked(
        SortedVector<AssetDir::FileInfo>* pMergedInfo,
        const asset_path& path, const char* locale, const char* vendor,
        const char* dirName);
    void purgeFileNameCacheLocked(void);

    const ResTable* getResTable(bool required = true) const;
    void setLocaleLocked(const char* locale);
    void updateResourceParamsLocked() const;

    bool createIdmapFileLocked(const String8& originalPath, const String8& overlayPath,
                               const String8& idmapPath);

    bool isIdmapStaleLocked(const String8& originalPath, const String8& overlayPath,
                            const String8& idmapPath);

    Asset* openIdmapLocked(const struct asset_path& ap) const;

    bool getZipEntryCrcLocked(const String8& zipPath, const char* entryFilename, uint32_t* pCrc);

    class SharedZip : public RefBase {
    public:
        static sp<SharedZip> get(const String8& path);

        ZipFileRO* getZip();

        Asset* getResourceTableAsset();
        Asset* setResourceTableAsset(Asset* asset);

        ResTable* getResourceTable();
        ResTable* setResourceTable(ResTable* res);
        
        bool isUpToDate();
        
    protected:
        ~SharedZip();

    private:
        SharedZip(const String8& path, time_t modWhen);
        SharedZip(); // <-- not implemented

        String8 mPath;
        ZipFileRO* mZipFile;
        time_t mModWhen;

        Asset* mResourceTableAsset;
        ResTable* mResourceTable;

        static Mutex gLock;
        static DefaultKeyedVector<String8, wp<SharedZip> > gOpen;
    };

    /*
     * Manage a set of Zip files.  For each file we need a pointer to the
     * ZipFile and a time_t with the file's modification date.
     *
     * We currently only have two zip files (current app, "common" app).
     * (This was originally written for 8, based on app/locale/vendor.)
     */
    class ZipSet {
    public:
        ZipSet(void);
        ~ZipSet(void);

        /*
         * Return a ZipFileRO structure for a ZipFileRO with the specified
         * parameters.
         */
        ZipFileRO* getZip(const String8& path);

        Asset* getZipResourceTableAsset(const String8& path);
        Asset* setZipResourceTableAsset(const String8& path, Asset* asset);

        ResTable* getZipResourceTable(const String8& path);
        ResTable* setZipResourceTable(const String8& path, ResTable* res);

        // generate path, e.g. "common/en-US-noogle.zip"
        static String8 getPathName(const char* path);

        bool isUpToDate();
        
    private:
        void closeZip(int idx);

        int getIndex(const String8& zip) const;
        mutable Vector<String8> mZipPath;
        mutable Vector<sp<SharedZip> > mZipFile;
    };

    // Protect all internal state.
    mutable Mutex   mLock;

    ZipSet          mZipSet;

    Vector<asset_path> mAssetPaths;
    char*           mLocale;
    char*           mVendor;

    mutable ResTable* mResources;
    ResTable_config* mConfig;

    /*
     * Cached data for "loose" files.  This lets us avoid poking at the
     * filesystem when searching for loose assets.  Each entry is the
     * "extended partial" path, e.g. "default/default/foo/bar.txt".  The
     * full set of files is present, including ".EXCLUDE" entries.
     *
     * We do not cache directory names.  We don't retain the ".gz",
     * because to our clients "foo" and "foo.gz" both look like "foo".
     */
    CacheMode       mCacheMode;         // is the cache enabled?
    bool            mCacheValid;        // clear when locale or vendor changes
    SortedVector<AssetDir::FileInfo> mCache;
};

}; // namespace android

#endif // __LIBS_ASSETMANAGER_H<|MERGE_RESOLUTION|>--- conflicted
+++ resolved
@@ -236,11 +236,8 @@
     {
         String8 path;
         FileType type;
-<<<<<<< HEAD
         String8 idmap;
-=======
         bool asSkin;
->>>>>>> 44ffc93b
     };
 
     void updateResTableFromAssetPath(ResTable* rt, const asset_path& ap, void* cookie) const;
