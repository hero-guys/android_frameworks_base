/*
 * Copyright (C) 2006 The Android Open Source Project
 *
 * Licensed under the Apache License, Version 2.0 (the "License");
 * you may not use this file except in compliance with the License.
 * You may obtain a copy of the License at
 *
 *      http://www.apache.org/licenses/LICENSE-2.0
 *
 * Unless required by applicable law or agreed to in writing, software
 * distributed under the License is distributed on an "AS IS" BASIS,
 * WITHOUT WARRANTIES OR CONDITIONS OF ANY KIND, either express or implied.
 * See the License for the specific language governing permissions and
 * limitations under the License.
 */

//
// Provide access to read-only assets.
//

#define LOG_TAG "asset"
#define ATRACE_TAG ATRACE_TAG_RESOURCES
//#define LOG_NDEBUG 0

#include <androidfw/Asset.h>
#include <androidfw/AssetDir.h>
#include <androidfw/AssetManager.h>
#include <androidfw/misc.h>
#include <androidfw/ResourceTypes.h>
#include <androidfw/ZipFileRO.h>
#include <utils/Atomic.h>
#include <utils/Log.h>
#include <utils/String8.h>
#include <utils/String8.h>
#include <utils/threads.h>
#include <utils/Timers.h>
#include <utils/Trace.h>
#ifndef _WIN32
#include <sys/file.h>
#endif

#include <assert.h>
#include <dirent.h>
#include <errno.h>
#include <string.h> // strerror
#include <strings.h>

#ifndef TEMP_FAILURE_RETRY
/* Used to retry syscalls that can return EINTR. */
#define TEMP_FAILURE_RETRY(exp) ({         \
    typeof (exp) _rc;                      \
    do {                                   \
        _rc = (exp);                       \
    } while (_rc == -1 && errno == EINTR); \
    _rc; })
#endif

using namespace android;

static const bool kIsDebug = false;

/*
 * Names for default app, locale, and vendor.  We might want to change
 * these to be an actual locale, e.g. always use en-US as the default.
 */
static const char* kDefaultLocale = "default";
static const char* kDefaultVendor = "default";
static const char* kAssetsRoot = "assets";
static const char* kAppZipName = NULL; //"classes.jar";
static const char* kSystemAssets = "framework/framework-res.apk";
static const char* kCMSDKAssets = "framework/org.cyanogenmod.platform-res.apk";
static const char* kResourceCache = "resource-cache";

static const char* kExcludeExtension = ".EXCLUDE";

static Asset* const kExcludedAsset = (Asset*) 0xd000000d;

static volatile int32_t gCount = 0;

const char* AssetManager::RESOURCES_FILENAME = "resources.arsc";
const char* AssetManager::IDMAP_BIN = "/system/bin/idmap";
const char* AssetManager::OVERLAY_DIR = "/vendor/overlay";
const char* AssetManager::OVERLAY_THEME_DIR_PROPERTY = "ro.boot.vendor.overlay.theme";
const char* AssetManager::TARGET_PACKAGE_NAME = "android";
const char* AssetManager::TARGET_APK_PATH = "/system/framework/framework-res.apk";
const char* AssetManager::IDMAP_DIR = "/data/resource-cache";

namespace {
    String8 idmapPathForPackagePath(const String8& pkgPath)
    {
        const char* root = getenv("ANDROID_DATA");
        LOG_ALWAYS_FATAL_IF(root == NULL, "ANDROID_DATA not set");
        String8 path(root);
        path.appendPath(kResourceCache);

        char buf[256]; // 256 chars should be enough for anyone...
        strncpy(buf, pkgPath.string(), 255);
        buf[255] = '\0';
        char* filename = buf;
        while (*filename && *filename == '/') {
            ++filename;
        }
        char* p = filename;
        while (*p) {
            if (*p == '/') {
                *p = '@';
            }
            ++p;
        }
        path.appendPath(filename);
        path.append("@idmap");

        return path;
    }

    /*
     * Like strdup(), but uses C++ "new" operator instead of malloc.
     */
    static char* strdupNew(const char* str)
    {
        char* newStr;
        int len;

        if (str == NULL)
            return NULL;

        len = strlen(str);
        newStr = new char[len+1];
        memcpy(newStr, str, len+1);

        return newStr;
    }
}

/*
 * ===========================================================================
 *      AssetManager
 * ===========================================================================
 */

int32_t AssetManager::getGlobalCount()
{
    return gCount;
}

AssetManager::AssetManager(CacheMode cacheMode)
    : mLocale(NULL), mVendor(NULL),
      mResources(NULL), mConfig(new ResTable_config),
      mCacheMode(cacheMode), mCacheValid(false)
{
    int count = android_atomic_inc(&gCount) + 1;
    if (kIsDebug) {
        ALOGI("Creating AssetManager %p #%d\n", this, count);
    }
    memset(mConfig, 0, sizeof(ResTable_config));
}

AssetManager::~AssetManager(void)
{
    int count = android_atomic_dec(&gCount);
    if (kIsDebug) {
        ALOGI("Destroying AssetManager in %p #%d\n", this, count);
    }

    delete mConfig;
    delete mResources;

    // don't have a String class yet, so make sure we clean up
    delete[] mLocale;
    delete[] mVendor;
}

bool AssetManager::addAssetPath(
        const String8& path, int32_t* cookie, bool appAsLib, bool isSystemAsset)
{
    AutoMutex _l(mLock);

    asset_path ap;

    String8 realPath(path);
    if (kAppZipName) {
        realPath.appendPath(kAppZipName);
    }
    ap.type = ::getFileType(realPath.string());
    if (ap.type == kFileTypeRegular) {
        ap.path = realPath;
    } else {
        ap.path = path;
        ap.type = ::getFileType(path.string());
        if (ap.type != kFileTypeDirectory && ap.type != kFileTypeRegular) {
            ALOGW("Asset path %s is neither a directory nor file (type=%d).",
                 path.string(), (int)ap.type);
            return false;
        }
    }

    // Skip if we have it already.
    for (size_t i=0; i<mAssetPaths.size(); i++) {
        if (mAssetPaths[i].path == ap.path) {
            if (cookie) {
                *cookie = static_cast<int32_t>(i+1);
            }
            return true;
        }
    }

    ALOGV("In %p Asset %s path: %s", this,
         ap.type == kFileTypeDirectory ? "dir" : "zip", ap.path.string());

    ap.isSystemAsset = isSystemAsset;
    mAssetPaths.add(ap);

    // new paths are always added at the end
    if (cookie) {
        *cookie = static_cast<int32_t>(mAssetPaths.size());
    }

#ifdef __ANDROID__
    // Load overlays, if any
    asset_path oap;
    for (size_t idx = 0; mZipSet.getOverlay(ap.path, idx, &oap); idx++) {
        oap.isSystemAsset = isSystemAsset;
        mAssetPaths.add(oap);
    }
#endif

    if (mResources != NULL) {
        appendPathToResTable(ap, appAsLib);
    }

    return true;
}

bool AssetManager::addOverlayPath(const String8& packagePath, int32_t* cookie)
{
    const String8 idmapPath = idmapPathForPackagePath(packagePath);

    AutoMutex _l(mLock);

    for (size_t i = 0; i < mAssetPaths.size(); ++i) {
        if (mAssetPaths[i].idmap == idmapPath) {
           *cookie = static_cast<int32_t>(i + 1);
            return true;
         }
     }

    Asset* idmap = NULL;
    if ((idmap = openAssetFromFileLocked(idmapPath, Asset::ACCESS_BUFFER)) == NULL) {
        ALOGW("failed to open idmap file %s\n", idmapPath.string());
        return false;
    }

    String8 targetPath;
    String8 overlayPath;
    if (!ResTable::getIdmapInfo(idmap->getBuffer(false), idmap->getLength(),
                NULL, NULL, NULL, &targetPath, &overlayPath)) {
        ALOGW("failed to read idmap file %s\n", idmapPath.string());
        delete idmap;
        return false;
    }
    delete idmap;

    if (overlayPath != packagePath) {
        ALOGW("idmap file %s inconcistent: expected path %s does not match actual path %s\n",
                idmapPath.string(), packagePath.string(), overlayPath.string());
        return false;
    }
    if (access(targetPath.string(), R_OK) != 0) {
        ALOGW("failed to access file %s: %s\n", targetPath.string(), strerror(errno));
        return false;
    }
    if (access(idmapPath.string(), R_OK) != 0) {
        ALOGW("failed to access file %s: %s\n", idmapPath.string(), strerror(errno));
        return false;
    }
    if (access(overlayPath.string(), R_OK) != 0) {
        ALOGW("failed to access file %s: %s\n", overlayPath.string(), strerror(errno));
        return false;
    }

    asset_path oap;
    oap.path = overlayPath;
    oap.type = ::getFileType(overlayPath.string());
    oap.idmap = idmapPath;
#if 0
    ALOGD("Overlay added: targetPath=%s overlayPath=%s idmapPath=%s\n",
            targetPath.string(), overlayPath.string(), idmapPath.string());
#endif
    mAssetPaths.add(oap);
    *cookie = static_cast<int32_t>(mAssetPaths.size());

    if (mResources != NULL) {
        appendPathToResTable(oap);
    }

    return true;
 }

bool AssetManager::createIdmap(const char* targetApkPath, const char* overlayApkPath,
        uint32_t targetCrc, uint32_t overlayCrc, uint32_t** outData, size_t* outSize)
{
    AutoMutex _l(mLock);
    const String8 paths[2] = { String8(targetApkPath), String8(overlayApkPath) };
    ResTable tables[2];

    for (int i = 0; i < 2; ++i) {
        asset_path ap;
        ap.type = kFileTypeRegular;
        ap.path = paths[i];
        Asset* ass = openNonAssetInPathLocked("resources.arsc", Asset::ACCESS_BUFFER, ap);
        if (ass == NULL) {
            ALOGW("failed to find resources.arsc in %s\n", ap.path.string());
            return false;
        }
        tables[i].add(ass);
    }

    return tables[0].createIdmap(tables[1], targetCrc, overlayCrc,
            targetApkPath, overlayApkPath, (void**)outData, outSize) == NO_ERROR;
}

bool AssetManager::addDefaultAssets()
{
    const char* root = getenv("ANDROID_ROOT");
    LOG_ALWAYS_FATAL_IF(root == NULL, "ANDROID_ROOT not set");

    String8 path(root);
    path.appendPath(kSystemAssets);

    bool ret = addAssetPath(path, NULL, false /* appAsLib */, true /* isSystemAsset */);
    if (ret) {
        String8 pathCM(root);
        pathCM.appendPath(kCMSDKAssets);

        if (!addAssetPath(pathCM, NULL, false /* appAsLib */, false /* isSystemAsset */)) {
            ALOGE("Failed to load CMSDK resources!");
        }
    }
    return ret;
}

int32_t AssetManager::nextAssetPath(const int32_t cookie) const
{
    AutoMutex _l(mLock);
    const size_t next = static_cast<size_t>(cookie) + 1;
    return next > mAssetPaths.size() ? -1 : next;
}

String8 AssetManager::getAssetPath(const int32_t cookie) const
{
    AutoMutex _l(mLock);
    const size_t which = static_cast<size_t>(cookie) - 1;
    if (which < mAssetPaths.size()) {
        return mAssetPaths[which].path;
    }
    return String8();
}

/*
 * Set the current locale.  Use NULL to indicate no locale.
 *
 * Close and reopen Zip archives as appropriate, and reset cached
 * information in the locale-specific sections of the tree.
 */
void AssetManager::setLocale(const char* locale)
{
    AutoMutex _l(mLock);
    setLocaleLocked(locale);
}


static const char kFilPrefix[] = "fil";
static const char kTlPrefix[] = "tl";

// The sizes of the prefixes, excluding the 0 suffix.
// char.
static const int kFilPrefixLen = sizeof(kFilPrefix) - 1;
static const int kTlPrefixLen = sizeof(kTlPrefix) - 1;

void AssetManager::setLocaleLocked(const char* locale)
{
    if (mLocale != NULL) {
        /* previously set, purge cached data */
        purgeFileNameCacheLocked();
        //mZipSet.purgeLocale();
        delete[] mLocale;
    }

    // If we're attempting to set a locale that starts with "fil",
    // we should convert it to "tl" for backwards compatibility since
    // we've been using "tl" instead of "fil" prior to L.
    //
    // If the resource table already has entries for "fil", we use that
    // instead of attempting a fallback.
    if (strncmp(locale, kFilPrefix, kFilPrefixLen) == 0) {
        Vector<String8> locales;
        ResTable* res = mResources;
        if (res != NULL) {
            res->getLocales(&locales);
        }
        const size_t localesSize = locales.size();
        bool hasFil = false;
        for (size_t i = 0; i < localesSize; ++i) {
            if (locales[i].find(kFilPrefix) == 0) {
                hasFil = true;
                break;
            }
        }


        if (!hasFil) {
            const size_t newLocaleLen = strlen(locale);
            // This isn't a bug. We really do want mLocale to be 1 byte
            // shorter than locale, because we're replacing "fil-" with
            // "tl-".
            mLocale = new char[newLocaleLen];
            // Copy over "tl".
            memcpy(mLocale, kTlPrefix, kTlPrefixLen);
            // Copy the rest of |locale|, including the terminating '\0'.
            memcpy(mLocale + kTlPrefixLen, locale + kFilPrefixLen,
                   newLocaleLen - kFilPrefixLen + 1);
            updateResourceParamsLocked();
            return;
        }
    }

    mLocale = strdupNew(locale);
    updateResourceParamsLocked();
}

/*
 * Set the current vendor.  Use NULL to indicate no vendor.
 *
 * Close and reopen Zip archives as appropriate, and reset cached
 * information in the vendor-specific sections of the tree.
 */
void AssetManager::setVendor(const char* vendor)
{
    AutoMutex _l(mLock);

    if (mVendor != NULL) {
        /* previously set, purge cached data */
        purgeFileNameCacheLocked();
        //mZipSet.purgeVendor();
        delete[] mVendor;
    }
    mVendor = strdupNew(vendor);
}

void AssetManager::setConfiguration(const ResTable_config& config, const char* locale)
{
    AutoMutex _l(mLock);
    *mConfig = config;
    if (locale) {
        setLocaleLocked(locale);
    } else if (config.language[0] != 0) {
        char spec[RESTABLE_MAX_LOCALE_LEN];
        config.getBcp47Locale(spec);
        setLocaleLocked(spec);
    } else {
        updateResourceParamsLocked();
    }
}

void AssetManager::getConfiguration(ResTable_config* outConfig) const
{
    AutoMutex _l(mLock);
    *outConfig = *mConfig;
}

/*
 * Open an asset.
 *
 * The data could be;
 *  - In a file on disk (assetBase + fileName).
 *  - In a compressed file on disk (assetBase + fileName.gz).
 *  - In a Zip archive, uncompressed or compressed.
 *
 * It can be in a number of different directories and Zip archives.
 * The search order is:
 *  - [appname]
 *    - locale + vendor
 *    - "default" + vendor
 *    - locale + "default"
 *    - "default + "default"
 *  - "common"
 *    - (same as above)
 *
 * To find a particular file, we have to try up to eight paths with
 * all three forms of data.
 *
 * We should probably reject requests for "illegal" filenames, e.g. those
 * with illegal characters or "../" backward relative paths.
 */
Asset* AssetManager::open(const char* fileName, AccessMode mode)
{
    AutoMutex _l(mLock);

    LOG_FATAL_IF(mAssetPaths.size() == 0, "No assets added to AssetManager");


    if (mCacheMode != CACHE_OFF && !mCacheValid)
        loadFileNameCacheLocked();

    String8 assetName(kAssetsRoot);
    assetName.appendPath(fileName);

    /*
     * For each top-level asset path, search for the asset.
     */

    size_t i = mAssetPaths.size();
    while (i > 0) {
        i--;
        ALOGV("Looking for asset '%s' in '%s'\n",
                assetName.string(), mAssetPaths.itemAt(i).path.string());
        Asset* pAsset = openNonAssetInPathLocked(assetName.string(), mode, mAssetPaths.itemAt(i));
        if (pAsset != NULL) {
            return pAsset != kExcludedAsset ? pAsset : NULL;
        }
    }

    return NULL;
}

/*
 * Open a non-asset file as if it were an asset.
 *
 * The "fileName" is the partial path starting from the application
 * name.
 */
Asset* AssetManager::openNonAsset(const char* fileName, AccessMode mode, int32_t* outCookie)
{
    AutoMutex _l(mLock);

    LOG_FATAL_IF(mAssetPaths.size() == 0, "No assets added to AssetManager");


    if (mCacheMode != CACHE_OFF && !mCacheValid)
        loadFileNameCacheLocked();

    /*
     * For each top-level asset path, search for the asset.
     */

    size_t i = mAssetPaths.size();
    while (i > 0) {
        i--;
        ALOGV("Looking for non-asset '%s' in '%s'\n", fileName, mAssetPaths.itemAt(i).path.string());
        Asset* pAsset = openNonAssetInPathLocked(
            fileName, mode, mAssetPaths.itemAt(i));
        if (pAsset != NULL) {
            if (outCookie != NULL) *outCookie = static_cast<int32_t>(i + 1);
            return pAsset != kExcludedAsset ? pAsset : NULL;
        }
    }

    return NULL;
}

Asset* AssetManager::openNonAsset(const int32_t cookie, const char* fileName, AccessMode mode)
{
    const size_t which = static_cast<size_t>(cookie) - 1;

    AutoMutex _l(mLock);

    LOG_FATAL_IF(mAssetPaths.size() == 0, "No assets added to AssetManager");

    if (mCacheMode != CACHE_OFF && !mCacheValid)
        loadFileNameCacheLocked();

    if (which < mAssetPaths.size()) {
        ALOGV("Looking for non-asset '%s' in '%s'\n", fileName,
                mAssetPaths.itemAt(which).path.string());
        Asset* pAsset = openNonAssetInPathLocked(
            fileName, mode, mAssetPaths.itemAt(which));
        if (pAsset != NULL) {
            return pAsset != kExcludedAsset ? pAsset : NULL;
        }
    }

    return NULL;
}

/*
 * Get the type of a file in the asset namespace.
 *
 * This currently only works for regular files.  All others (including
 * directories) will return kFileTypeNonexistent.
 */
FileType AssetManager::getFileType(const char* fileName)
{
    Asset* pAsset = NULL;

    /*
     * Open the asset.  This is less efficient than simply finding the
     * file, but it's not too bad (we don't uncompress or mmap data until
     * the first read() call).
     */
    pAsset = open(fileName, Asset::ACCESS_STREAMING);
    delete pAsset;

    if (pAsset == NULL)
        return kFileTypeNonexistent;
    else
        return kFileTypeRegular;
}

bool AssetManager::appendPathToResTable(const asset_path& ap, bool appAsLib) const {
    // skip those ap's that correspond to system overlays
    if (ap.isSystemOverlay) {
        return true;
    }

    Asset* ass = NULL;
    ResTable* sharedRes = NULL;
    bool shared = true;
    bool onlyEmptyResources = true;
    ATRACE_NAME(ap.path.string());
    Asset* idmap = openIdmapLocked(ap);
    size_t nextEntryIdx = mResources->getTableCount();
    ALOGV("Looking for resource asset in '%s'\n", ap.path.string());
    if (ap.type != kFileTypeDirectory) {
        if (nextEntryIdx == 0) {
            // The first item is typically the framework resources,
            // which we want to avoid parsing every time.
            sharedRes = const_cast<AssetManager*>(this)->
                mZipSet.getZipResourceTable(ap.path);
            if (sharedRes != NULL) {
                // skip ahead the number of system overlay packages preloaded
                nextEntryIdx = sharedRes->getTableCount();
            }
        }
        if (sharedRes == NULL) {
            ass = const_cast<AssetManager*>(this)->
                mZipSet.getZipResourceTableAsset(ap.path);
            if (ass == NULL) {
                ALOGV("loading resource table %s\n", ap.path.string());
                ass = const_cast<AssetManager*>(this)->
                    openNonAssetInPathLocked("resources.arsc",
                                             Asset::ACCESS_BUFFER,
                                             ap);
                if (ass != NULL && ass != kExcludedAsset) {
                    ass = const_cast<AssetManager*>(this)->
                        mZipSet.setZipResourceTableAsset(ap.path, ass);
                }
            }
            
            if (nextEntryIdx == 0 && ass != NULL) {
                // If this is the first resource table in the asset
                // manager, then we are going to cache it so that we
                // can quickly copy it out for others.
                ALOGV("Creating shared resources for %s", ap.path.string());
                sharedRes = new ResTable();
                sharedRes->add(ass, idmap, nextEntryIdx + 1, false);
#ifdef __ANDROID__
                const char* data = getenv("ANDROID_DATA");
                LOG_ALWAYS_FATAL_IF(data == NULL, "ANDROID_DATA not set");
                String8 overlaysListPath(data);
                overlaysListPath.appendPath(kResourceCache);
                overlaysListPath.appendPath("overlays.list");
                addSystemOverlays(overlaysListPath.string(), ap.path, sharedRes, nextEntryIdx);
#endif
                sharedRes = const_cast<AssetManager*>(this)->
                    mZipSet.setZipResourceTable(ap.path, sharedRes);
            }
        }
    } else {
        ALOGV("loading resource table %s\n", ap.path.string());
        ass = const_cast<AssetManager*>(this)->
            openNonAssetInPathLocked("resources.arsc",
                                     Asset::ACCESS_BUFFER,
                                     ap);
        shared = false;
    }

    if ((ass != NULL || sharedRes != NULL) && ass != kExcludedAsset) {
        ALOGV("Installing resource asset %p in to table %p\n", ass, mResources);
        if (sharedRes != NULL) {
            ALOGV("Copying existing resources for %s", ap.path.string());
            mResources->add(sharedRes, ap.isSystemAsset);
        } else {
            ALOGV("Parsing resources for %s", ap.path.string());
            mResources->add(ass, idmap, nextEntryIdx + 1, !shared, appAsLib, ap.isSystemAsset);
        }
        onlyEmptyResources = false;

        if (!shared) {
            delete ass;
        }
    } else {
        ALOGV("Installing empty resources in to table %p\n", mResources);
        mResources->addEmpty(nextEntryIdx + 1);
    }

    if (idmap != NULL) {
        delete idmap;
    }
    return onlyEmptyResources;
}

const ResTable* AssetManager::getResTable(bool required) const
{
    ResTable* rt = mResources;
    if (rt) {
        return rt;
    }

    // Iterate through all asset packages, collecting resources from each.

    AutoMutex _l(mLock);

    if (mResources != NULL) {
        return mResources;
    }

    if (required) {
        LOG_FATAL_IF(mAssetPaths.size() == 0, "No assets added to AssetManager");
    }

    if (mCacheMode != CACHE_OFF && !mCacheValid) {
        const_cast<AssetManager*>(this)->loadFileNameCacheLocked();
    }

    mResources = new ResTable();
    updateResourceParamsLocked();

    bool onlyEmptyResources = true;
    const size_t N = mAssetPaths.size();
    for (size_t i=0; i<N; i++) {
        bool empty = appendPathToResTable(mAssetPaths.itemAt(i));
        onlyEmptyResources = onlyEmptyResources && empty;
    }

    if (required && onlyEmptyResources) {
        ALOGW("Unable to find resources file resources.arsc");
        delete mResources;
        mResources = NULL;
    }

    return mResources;
}

void AssetManager::updateResourceParamsLocked() const
{
    ATRACE_CALL();
    ResTable* res = mResources;
    if (!res) {
        return;
    }

    if (mLocale) {
        mConfig->setBcp47Locale(mLocale);
    } else {
        mConfig->clearLocale();
    }

    res->setParameters(mConfig);
}

Asset* AssetManager::openIdmapLocked(const struct asset_path& ap) const
{
    Asset* ass = NULL;
    if (ap.idmap.size() != 0) {
        ass = const_cast<AssetManager*>(this)->
            openAssetFromFileLocked(ap.idmap, Asset::ACCESS_BUFFER);
        if (ass) {
            ALOGV("loading idmap %s\n", ap.idmap.string());
        } else {
            ALOGW("failed to load idmap %s\n", ap.idmap.string());
        }
    }
    return ass;
}

void AssetManager::addSystemOverlays(const char* pathOverlaysList,
        const String8& targetPackagePath, ResTable* sharedRes, size_t offset) const
{
    FILE* fin = fopen(pathOverlaysList, "r");
    if (fin == NULL) {
        return;
    }

#ifndef _WIN32
    if (TEMP_FAILURE_RETRY(flock(fileno(fin), LOCK_SH)) != 0) {
        fclose(fin);
        return;
    }
#endif
    char buf[1024];
    while (fgets(buf, sizeof(buf), fin)) {
        // format of each line:
        //   <path to apk><space><path to idmap><newline>
        char* space = strchr(buf, ' ');
        char* newline = strchr(buf, '\n');
        asset_path oap;

        if (space == NULL || newline == NULL || newline < space) {
            continue;
        }

        oap.path = String8(buf, space - buf);
        oap.type = kFileTypeRegular;
        oap.idmap = String8(space + 1, newline - space - 1);
        oap.isSystemOverlay = true;

        Asset* oass = const_cast<AssetManager*>(this)->
            openNonAssetInPathLocked("resources.arsc",
                    Asset::ACCESS_BUFFER,
                    oap);

        if (oass != NULL) {
            Asset* oidmap = openIdmapLocked(oap);
            offset++;
            sharedRes->add(oass, oidmap, offset + 1, false);
            const_cast<AssetManager*>(this)->mAssetPaths.add(oap);
            const_cast<AssetManager*>(this)->mZipSet.addOverlay(targetPackagePath, oap);
<<<<<<< HEAD

            oidmap->close();
            delete oidmap;
            ALOGD("close idmap=%s pid=%d\n", oap.idmap.string(), getpid());
       }

        if (oap.path.find(OVERLAY_DIR) != -1) {
           const_cast<AssetManager*>(this)->mZipSet.closeZipFromPath(oap.path);
           ALOGD("close: %s and reset entry\n", oap.path.string());
      }
  }
=======
            delete oidmap;
        }
    }
>>>>>>> 6422e8fb

#ifndef _WIN32
    TEMP_FAILURE_RETRY(flock(fileno(fin), LOCK_UN));
#endif
    fclose(fin);
}

const ResTable& AssetManager::getResources(bool required) const
{
    const ResTable* rt = getResTable(required);
    return *rt;
}

bool AssetManager::isUpToDate()
{
    AutoMutex _l(mLock);
    return mZipSet.isUpToDate();
}

void AssetManager::getLocales(Vector<String8>* locales, bool includeSystemLocales) const
{
    ResTable* res = mResources;
    if (res != NULL) {
        res->getLocales(locales, includeSystemLocales);
    }

    const size_t numLocales = locales->size();
    for (size_t i = 0; i < numLocales; ++i) {
        const String8& localeStr = locales->itemAt(i);
        if (localeStr.find(kTlPrefix) == 0) {
            String8 replaced("fil");
            replaced += (localeStr.string() + kTlPrefixLen);
            locales->editItemAt(i) = replaced;
        }
    }
}

/*
 * Open a non-asset file as if it were an asset, searching for it in the
 * specified app.
 *
 * Pass in a NULL values for "appName" if the common app directory should
 * be used.
 */
Asset* AssetManager::openNonAssetInPathLocked(const char* fileName, AccessMode mode,
    const asset_path& ap)
{
    Asset* pAsset = NULL;

    /* look at the filesystem on disk */
    if (ap.type == kFileTypeDirectory) {
        String8 path(ap.path);
        path.appendPath(fileName);

        pAsset = openAssetFromFileLocked(path, mode);

        if (pAsset == NULL) {
            /* try again, this time with ".gz" */
            path.append(".gz");
            pAsset = openAssetFromFileLocked(path, mode);
        }

        if (pAsset != NULL) {
            //printf("FOUND NA '%s' on disk\n", fileName);
            pAsset->setAssetSource(path);
        }

    /* look inside the zip file */
    } else {
        String8 path(fileName);

        /* check the appropriate Zip file */
        ZipFileRO* pZip = getZipFileLocked(ap);
        if (pZip != NULL) {
            //printf("GOT zip, checking NA '%s'\n", (const char*) path);
            ZipEntryRO entry = pZip->findEntryByName(path.string());
            if (entry != NULL) {
                //printf("FOUND NA in Zip file for %s\n", appName ? appName : kAppCommon);
                pAsset = openAssetFromZipLocked(pZip, entry, mode, path);
                pZip->releaseEntry(entry);
            }
        }

        if (pAsset != NULL) {
            /* create a "source" name, for debug/display */
            pAsset->setAssetSource(
                    createZipSourceNameLocked(ZipSet::getPathName(ap.path.string()), String8(""),
                                                String8(fileName)));
        }
    }

    return pAsset;
}

/*
 * Open an asset, searching for it in the directory hierarchy for the
 * specified app.
 *
 * Pass in a NULL values for "appName" if the common app directory should
 * be used.
 */
Asset* AssetManager::openInPathLocked(const char* fileName, AccessMode mode,
    const asset_path& ap)
{
    Asset* pAsset = NULL;

    /*
     * Try various combinations of locale and vendor.
     */
    if (mLocale != NULL && mVendor != NULL)
        pAsset = openInLocaleVendorLocked(fileName, mode, ap, mLocale, mVendor);
    if (pAsset == NULL && mVendor != NULL)
        pAsset = openInLocaleVendorLocked(fileName, mode, ap, NULL, mVendor);
    if (pAsset == NULL && mLocale != NULL)
        pAsset = openInLocaleVendorLocked(fileName, mode, ap, mLocale, NULL);
    if (pAsset == NULL)
        pAsset = openInLocaleVendorLocked(fileName, mode, ap, NULL, NULL);

    return pAsset;
}

/*
 * Open an asset, searching for it in the directory hierarchy for the
 * specified locale and vendor.
 *
 * We also search in "app.jar".
 *
 * Pass in NULL values for "appName", "locale", and "vendor" if the
 * defaults should be used.
 */
Asset* AssetManager::openInLocaleVendorLocked(const char* fileName, AccessMode mode,
    const asset_path& ap, const char* locale, const char* vendor)
{
    Asset* pAsset = NULL;

    if (ap.type == kFileTypeDirectory) {
        if (mCacheMode == CACHE_OFF) {
            /* look at the filesystem on disk */
            String8 path(createPathNameLocked(ap, locale, vendor));
            path.appendPath(fileName);
    
            String8 excludeName(path);
            excludeName.append(kExcludeExtension);
            if (::getFileType(excludeName.string()) != kFileTypeNonexistent) {
                /* say no more */
                //printf("+++ excluding '%s'\n", (const char*) excludeName);
                return kExcludedAsset;
            }
    
            pAsset = openAssetFromFileLocked(path, mode);
    
            if (pAsset == NULL) {
                /* try again, this time with ".gz" */
                path.append(".gz");
                pAsset = openAssetFromFileLocked(path, mode);
            }
    
            if (pAsset != NULL)
                pAsset->setAssetSource(path);
        } else {
            /* find in cache */
            String8 path(createPathNameLocked(ap, locale, vendor));
            path.appendPath(fileName);
    
            AssetDir::FileInfo tmpInfo;
            bool found = false;
    
            String8 excludeName(path);
            excludeName.append(kExcludeExtension);
    
            if (mCache.indexOf(excludeName) != NAME_NOT_FOUND) {
                /* go no farther */
                //printf("+++ Excluding '%s'\n", (const char*) excludeName);
                return kExcludedAsset;
            }

            /*
             * File compression extensions (".gz") don't get stored in the
             * name cache, so we have to try both here.
             */
            if (mCache.indexOf(path) != NAME_NOT_FOUND) {
                found = true;
                pAsset = openAssetFromFileLocked(path, mode);
                if (pAsset == NULL) {
                    /* try again, this time with ".gz" */
                    path.append(".gz");
                    pAsset = openAssetFromFileLocked(path, mode);
                }
            }

            if (pAsset != NULL)
                pAsset->setAssetSource(path);

            /*
             * Don't continue the search into the Zip files.  Our cached info
             * said it was a file on disk; to be consistent with openDir()
             * we want to return the loose asset.  If the cached file gets
             * removed, we fail.
             *
             * The alternative is to update our cache when files get deleted,
             * or make some sort of "best effort" promise, but for now I'm
             * taking the hard line.
             */
            if (found) {
                if (pAsset == NULL)
                    ALOGD("Expected file not found: '%s'\n", path.string());
                return pAsset;
            }
        }
    }

    /*
     * Either it wasn't found on disk or on the cached view of the disk.
     * Dig through the currently-opened set of Zip files.  If caching
     * is disabled, the Zip file may get reopened.
     */
    if (pAsset == NULL && ap.type == kFileTypeRegular) {
        String8 path;

        path.appendPath((locale != NULL) ? locale : kDefaultLocale);
        path.appendPath((vendor != NULL) ? vendor : kDefaultVendor);
        path.appendPath(fileName);

        /* check the appropriate Zip file */
        ZipFileRO* pZip = getZipFileLocked(ap);
        if (pZip != NULL) {
            //printf("GOT zip, checking '%s'\n", (const char*) path);
            ZipEntryRO entry = pZip->findEntryByName(path.string());
            if (entry != NULL) {
                //printf("FOUND in Zip file for %s/%s-%s\n",
                //    appName, locale, vendor);
                pAsset = openAssetFromZipLocked(pZip, entry, mode, path);
                pZip->releaseEntry(entry);
            }
        }

        if (pAsset != NULL) {
            /* create a "source" name, for debug/display */
            pAsset->setAssetSource(createZipSourceNameLocked(ZipSet::getPathName(ap.path.string()),
                                                             String8(""), String8(fileName)));
        }
    }

    return pAsset;
}

/*
 * Create a "source name" for a file from a Zip archive.
 */
String8 AssetManager::createZipSourceNameLocked(const String8& zipFileName,
    const String8& dirName, const String8& fileName)
{
    String8 sourceName("zip:");
    sourceName.append(zipFileName);
    sourceName.append(":");
    if (dirName.length() > 0) {
        sourceName.appendPath(dirName);
    }
    sourceName.appendPath(fileName);
    return sourceName;
}

/*
 * Create a path to a loose asset (asset-base/app/locale/vendor).
 */
String8 AssetManager::createPathNameLocked(const asset_path& ap, const char* locale,
    const char* vendor)
{
    String8 path(ap.path);
    path.appendPath((locale != NULL) ? locale : kDefaultLocale);
    path.appendPath((vendor != NULL) ? vendor : kDefaultVendor);
    return path;
}

/*
 * Create a path to a loose asset (asset-base/app/rootDir).
 */
String8 AssetManager::createPathNameLocked(const asset_path& ap, const char* rootDir)
{
    String8 path(ap.path);
    if (rootDir != NULL) path.appendPath(rootDir);
    return path;
}

/*
 * Return a pointer to one of our open Zip archives.  Returns NULL if no
 * matching Zip file exists.
 *
 * Right now we have 2 possible Zip files (1 each in app/"common").
 *
 * If caching is set to CACHE_OFF, to get the expected behavior we
 * need to reopen the Zip file on every request.  That would be silly
 * and expensive, so instead we just check the file modification date.
 *
 * Pass in NULL values for "appName", "locale", and "vendor" if the
 * generics should be used.
 */
ZipFileRO* AssetManager::getZipFileLocked(const asset_path& ap)
{
    ALOGV("getZipFileLocked() in %p\n", this);

    return mZipSet.getZip(ap.path);
}

/*
 * Try to open an asset from a file on disk.
 *
 * If the file is compressed with gzip, we seek to the start of the
 * deflated data and pass that in (just like we would for a Zip archive).
 *
 * For uncompressed data, we may already have an mmap()ed version sitting
 * around.  If so, we want to hand that to the Asset instead.
 *
 * This returns NULL if the file doesn't exist, couldn't be opened, or
 * claims to be a ".gz" but isn't.
 */
Asset* AssetManager::openAssetFromFileLocked(const String8& pathName,
    AccessMode mode)
{
    Asset* pAsset = NULL;

    if (strcasecmp(pathName.getPathExtension().string(), ".gz") == 0) {
        //printf("TRYING '%s'\n", (const char*) pathName);
        pAsset = Asset::createFromCompressedFile(pathName.string(), mode);
    } else {
        //printf("TRYING '%s'\n", (const char*) pathName);
        pAsset = Asset::createFromFile(pathName.string(), mode);
    }

    return pAsset;
}

/*
 * Given an entry in a Zip archive, create a new Asset object.
 *
 * If the entry is uncompressed, we may want to create or share a
 * slice of shared memory.
 */
Asset* AssetManager::openAssetFromZipLocked(const ZipFileRO* pZipFile,
    const ZipEntryRO entry, AccessMode mode, const String8& entryName)
{
    Asset* pAsset = NULL;

    // TODO: look for previously-created shared memory slice?
    uint16_t method;
    uint32_t uncompressedLen;

    //printf("USING Zip '%s'\n", pEntry->getFileName());

    if (!pZipFile->getEntryInfo(entry, &method, &uncompressedLen, NULL, NULL,
            NULL, NULL))
    {
        ALOGW("getEntryInfo failed\n");
        return NULL;
    }

    FileMap* dataMap = pZipFile->createEntryFileMap(entry);
    if (dataMap == NULL) {
        ALOGW("create map from entry failed\n");
        return NULL;
    }

    if (method == ZipFileRO::kCompressStored) {
        pAsset = Asset::createFromUncompressedMap(dataMap, mode);
        ALOGV("Opened uncompressed entry %s in zip %s mode %d: %p", entryName.string(),
                dataMap->getFileName(), mode, pAsset);
    } else {
        pAsset = Asset::createFromCompressedMap(dataMap,
            static_cast<size_t>(uncompressedLen), mode);
        ALOGV("Opened compressed entry %s in zip %s mode %d: %p", entryName.string(),
                dataMap->getFileName(), mode, pAsset);
    }
    if (pAsset == NULL) {
        /* unexpected */
        ALOGW("create from segment failed\n");
    }

    return pAsset;
}



/*
 * Open a directory in the asset namespace.
 *
 * An "asset directory" is simply the combination of all files in all
 * locations, with ".gz" stripped for loose files.  With app, locale, and
 * vendor defined, we have 8 directories and 2 Zip archives to scan.
 *
 * Pass in "" for the root dir.
 */
AssetDir* AssetManager::openDir(const char* dirName)
{
    AutoMutex _l(mLock);

    AssetDir* pDir = NULL;
    SortedVector<AssetDir::FileInfo>* pMergedInfo = NULL;

    LOG_FATAL_IF(mAssetPaths.size() == 0, "No assets added to AssetManager");
    assert(dirName != NULL);

    //printf("+++ openDir(%s) in '%s'\n", dirName, (const char*) mAssetBase);

    if (mCacheMode != CACHE_OFF && !mCacheValid)
        loadFileNameCacheLocked();

    pDir = new AssetDir;

    /*
     * Scan the various directories, merging what we find into a single
     * vector.  We want to scan them in reverse priority order so that
     * the ".EXCLUDE" processing works correctly.  Also, if we decide we
     * want to remember where the file is coming from, we'll get the right
     * version.
     *
     * We start with Zip archives, then do loose files.
     */
    pMergedInfo = new SortedVector<AssetDir::FileInfo>;

    size_t i = mAssetPaths.size();
    while (i > 0) {
        i--;
        const asset_path& ap = mAssetPaths.itemAt(i);
        if (ap.type == kFileTypeRegular) {
            ALOGV("Adding directory %s from zip %s", dirName, ap.path.string());
            scanAndMergeZipLocked(pMergedInfo, ap, kAssetsRoot, dirName);
        } else {
            ALOGV("Adding directory %s from dir %s", dirName, ap.path.string());
            scanAndMergeDirLocked(pMergedInfo, ap, kAssetsRoot, dirName);
        }
    }

#if 0
    printf("FILE LIST:\n");
    for (i = 0; i < (size_t) pMergedInfo->size(); i++) {
        printf(" %d: (%d) '%s'\n", i,
            pMergedInfo->itemAt(i).getFileType(),
            (const char*) pMergedInfo->itemAt(i).getFileName());
    }
#endif

    pDir->setFileList(pMergedInfo);
    return pDir;
}

/*
 * Open a directory in the non-asset namespace.
 *
 * An "asset directory" is simply the combination of all files in all
 * locations, with ".gz" stripped for loose files.  With app, locale, and
 * vendor defined, we have 8 directories and 2 Zip archives to scan.
 *
 * Pass in "" for the root dir.
 */
AssetDir* AssetManager::openNonAssetDir(const int32_t cookie, const char* dirName)
{
    AutoMutex _l(mLock);

    AssetDir* pDir = NULL;
    SortedVector<AssetDir::FileInfo>* pMergedInfo = NULL;

    LOG_FATAL_IF(mAssetPaths.size() == 0, "No assets added to AssetManager");
    assert(dirName != NULL);

    //printf("+++ openDir(%s) in '%s'\n", dirName, (const char*) mAssetBase);

    if (mCacheMode != CACHE_OFF && !mCacheValid)
        loadFileNameCacheLocked();

    pDir = new AssetDir;

    pMergedInfo = new SortedVector<AssetDir::FileInfo>;

    const size_t which = static_cast<size_t>(cookie) - 1;

    if (which < mAssetPaths.size()) {
        const asset_path& ap = mAssetPaths.itemAt(which);
        if (ap.type == kFileTypeRegular) {
            ALOGV("Adding directory %s from zip %s", dirName, ap.path.string());
            scanAndMergeZipLocked(pMergedInfo, ap, NULL, dirName);
        } else {
            ALOGV("Adding directory %s from dir %s", dirName, ap.path.string());
            scanAndMergeDirLocked(pMergedInfo, ap, NULL, dirName);
        }
    }

#if 0
    printf("FILE LIST:\n");
    for (i = 0; i < (size_t) pMergedInfo->size(); i++) {
        printf(" %d: (%d) '%s'\n", i,
            pMergedInfo->itemAt(i).getFileType(),
            (const char*) pMergedInfo->itemAt(i).getFileName());
    }
#endif

    pDir->setFileList(pMergedInfo);
    return pDir;
}

/*
 * Scan the contents of the specified directory and merge them into the
 * "pMergedInfo" vector, removing previous entries if we find "exclude"
 * directives.
 *
 * Returns "false" if we found nothing to contribute.
 */
bool AssetManager::scanAndMergeDirLocked(SortedVector<AssetDir::FileInfo>* pMergedInfo,
    const asset_path& ap, const char* rootDir, const char* dirName)
{
    SortedVector<AssetDir::FileInfo>* pContents;
    String8 path;

    assert(pMergedInfo != NULL);

    //printf("scanAndMergeDir: %s %s %s %s\n", appName, locale, vendor,dirName);

    if (mCacheValid) {
        int i, start, count;

        pContents = new SortedVector<AssetDir::FileInfo>;

        /*
         * Get the basic partial path and find it in the cache.  That's
         * the start point for the search.
         */
        path = createPathNameLocked(ap, rootDir);
        if (dirName[0] != '\0')
            path.appendPath(dirName);

        start = mCache.indexOf(path);
        if (start == NAME_NOT_FOUND) {
            //printf("+++ not found in cache: dir '%s'\n", (const char*) path);
            delete pContents;
            return false;
        }

        /*
         * The match string looks like "common/default/default/foo/bar/".
         * The '/' on the end ensures that we don't match on the directory
         * itself or on ".../foo/barfy/".
         */
        path.append("/");

        count = mCache.size();

        /*
         * Pick out the stuff in the current dir by examining the pathname.
         * It needs to match the partial pathname prefix, and not have a '/'
         * (fssep) anywhere after the prefix.
         */
        for (i = start+1; i < count; i++) {
            if (mCache[i].getFileName().length() > path.length() &&
                strncmp(mCache[i].getFileName().string(), path.string(), path.length()) == 0)
            {
                const char* name = mCache[i].getFileName().string();
                // XXX THIS IS BROKEN!  Looks like we need to store the full
                // path prefix separately from the file path.
                if (strchr(name + path.length(), '/') == NULL) {
                    /* grab it, reducing path to just the filename component */
                    AssetDir::FileInfo tmp = mCache[i];
                    tmp.setFileName(tmp.getFileName().getPathLeaf());
                    pContents->add(tmp);
                }
            } else {
                /* no longer in the dir or its subdirs */
                break;
            }

        }
    } else {
        path = createPathNameLocked(ap, rootDir);
        if (dirName[0] != '\0')
            path.appendPath(dirName);
        pContents = scanDirLocked(path);
        if (pContents == NULL)
            return false;
    }

    // if we wanted to do an incremental cache fill, we would do it here

    /*
     * Process "exclude" directives.  If we find a filename that ends with
     * ".EXCLUDE", we look for a matching entry in the "merged" set, and
     * remove it if we find it.  We also delete the "exclude" entry.
     */
    int i, count, exclExtLen;

    count = pContents->size();
    exclExtLen = strlen(kExcludeExtension);
    for (i = 0; i < count; i++) {
        const char* name;
        int nameLen;

        name = pContents->itemAt(i).getFileName().string();
        nameLen = strlen(name);
        if (nameLen > exclExtLen &&
            strcmp(name + (nameLen - exclExtLen), kExcludeExtension) == 0)
        {
            String8 match(name, nameLen - exclExtLen);
            int matchIdx;

            matchIdx = AssetDir::FileInfo::findEntry(pMergedInfo, match);
            if (matchIdx > 0) {
                ALOGV("Excluding '%s' [%s]\n",
                    pMergedInfo->itemAt(matchIdx).getFileName().string(),
                    pMergedInfo->itemAt(matchIdx).getSourceName().string());
                pMergedInfo->removeAt(matchIdx);
            } else {
                //printf("+++ no match on '%s'\n", (const char*) match);
            }

            ALOGD("HEY: size=%d removing %d\n", (int)pContents->size(), i);
            pContents->removeAt(i);
            i--;        // adjust "for" loop
            count--;    //  and loop limit
        }
    }

    mergeInfoLocked(pMergedInfo, pContents);

    delete pContents;

    return true;
}

/*
 * Scan the contents of the specified directory, and stuff what we find
 * into a newly-allocated vector.
 *
 * Files ending in ".gz" will have their extensions removed.
 *
 * We should probably think about skipping files with "illegal" names,
 * e.g. illegal characters (/\:) or excessive length.
 *
 * Returns NULL if the specified directory doesn't exist.
 */
SortedVector<AssetDir::FileInfo>* AssetManager::scanDirLocked(const String8& path)
{
    SortedVector<AssetDir::FileInfo>* pContents = NULL;
    DIR* dir;
    struct dirent* entry;
    FileType fileType;

    ALOGV("Scanning dir '%s'\n", path.string());

    dir = opendir(path.string());
    if (dir == NULL)
        return NULL;

    pContents = new SortedVector<AssetDir::FileInfo>;

    while (1) {
        entry = readdir(dir);
        if (entry == NULL)
            break;

        if (strcmp(entry->d_name, ".") == 0 ||
            strcmp(entry->d_name, "..") == 0)
            continue;

#ifdef _DIRENT_HAVE_D_TYPE
        if (entry->d_type == DT_REG)
            fileType = kFileTypeRegular;
        else if (entry->d_type == DT_DIR)
            fileType = kFileTypeDirectory;
        else
            fileType = kFileTypeUnknown;
#else
        // stat the file
        fileType = ::getFileType(path.appendPathCopy(entry->d_name).string());
#endif

        if (fileType != kFileTypeRegular && fileType != kFileTypeDirectory)
            continue;

        AssetDir::FileInfo info;
        info.set(String8(entry->d_name), fileType);
        if (strcasecmp(info.getFileName().getPathExtension().string(), ".gz") == 0)
            info.setFileName(info.getFileName().getBasePath());
        info.setSourceName(path.appendPathCopy(info.getFileName()));
        pContents->add(info);
    }

    closedir(dir);
    return pContents;
}

/*
 * Scan the contents out of the specified Zip archive, and merge what we
 * find into "pMergedInfo".  If the Zip archive in question doesn't exist,
 * we return immediately.
 *
 * Returns "false" if we found nothing to contribute.
 */
bool AssetManager::scanAndMergeZipLocked(SortedVector<AssetDir::FileInfo>* pMergedInfo,
    const asset_path& ap, const char* rootDir, const char* baseDirName)
{
    ZipFileRO* pZip;
    Vector<String8> dirs;
    AssetDir::FileInfo info;
    SortedVector<AssetDir::FileInfo> contents;
    String8 sourceName, zipName, dirName;

    pZip = mZipSet.getZip(ap.path);
    if (pZip == NULL) {
        ALOGW("Failure opening zip %s\n", ap.path.string());
        return false;
    }

    zipName = ZipSet::getPathName(ap.path.string());

    /* convert "sounds" to "rootDir/sounds" */
    if (rootDir != NULL) dirName = rootDir;
    dirName.appendPath(baseDirName);

    /*
     * Scan through the list of files, looking for a match.  The files in
     * the Zip table of contents are not in sorted order, so we have to
     * process the entire list.  We're looking for a string that begins
     * with the characters in "dirName", is followed by a '/', and has no
     * subsequent '/' in the stuff that follows.
     *
     * What makes this especially fun is that directories are not stored
     * explicitly in Zip archives, so we have to infer them from context.
     * When we see "sounds/foo.wav" we have to leave a note to ourselves
     * to insert a directory called "sounds" into the list.  We store
     * these in temporary vector so that we only return each one once.
     *
     * Name comparisons are case-sensitive to match UNIX filesystem
     * semantics.
     */
    int dirNameLen = dirName.length();
    void *iterationCookie;
    if (!pZip->startIteration(&iterationCookie, dirName.string(), NULL)) {
        ALOGW("ZipFileRO::startIteration returned false");
        return false;
    }

    ZipEntryRO entry;
    while ((entry = pZip->nextEntry(iterationCookie)) != NULL) {
        char nameBuf[256];

        if (pZip->getEntryFileName(entry, nameBuf, sizeof(nameBuf)) != 0) {
            // TODO: fix this if we expect to have long names
            ALOGE("ARGH: name too long?\n");
            continue;
        }
        //printf("Comparing %s in %s?\n", nameBuf, dirName.string());
        if (dirNameLen == 0 || nameBuf[dirNameLen] == '/')
        {
            const char* cp;
            const char* nextSlash;

            cp = nameBuf + dirNameLen;
            if (dirNameLen != 0)
                cp++;       // advance past the '/'

            nextSlash = strchr(cp, '/');
//xxx this may break if there are bare directory entries
            if (nextSlash == NULL) {
                /* this is a file in the requested directory */

                info.set(String8(nameBuf).getPathLeaf(), kFileTypeRegular);

                info.setSourceName(
                    createZipSourceNameLocked(zipName, dirName, info.getFileName()));

                contents.add(info);
                //printf("FOUND: file '%s'\n", info.getFileName().string());
            } else {
                /* this is a subdir; add it if we don't already have it*/
                String8 subdirName(cp, nextSlash - cp);
                size_t j;
                size_t N = dirs.size();

                for (j = 0; j < N; j++) {
                    if (subdirName == dirs[j]) {
                        break;
                    }
                }
                if (j == N) {
                    dirs.add(subdirName);
                }

                //printf("FOUND: dir '%s'\n", subdirName.string());
            }
        }
    }

    pZip->endIteration(iterationCookie);

    /*
     * Add the set of unique directories.
     */
    for (int i = 0; i < (int) dirs.size(); i++) {
        info.set(dirs[i], kFileTypeDirectory);
        info.setSourceName(
            createZipSourceNameLocked(zipName, dirName, info.getFileName()));
        contents.add(info);
    }

    mergeInfoLocked(pMergedInfo, &contents);

    return true;
}


/*
 * Merge two vectors of FileInfo.
 *
 * The merged contents will be stuffed into *pMergedInfo.
 *
 * If an entry for a file exists in both "pMergedInfo" and "pContents",
 * we use the newer "pContents" entry.
 */
void AssetManager::mergeInfoLocked(SortedVector<AssetDir::FileInfo>* pMergedInfo,
    const SortedVector<AssetDir::FileInfo>* pContents)
{
    /*
     * Merge what we found in this directory with what we found in
     * other places.
     *
     * Two basic approaches:
     * (1) Create a new array that holds the unique values of the two
     *     arrays.
     * (2) Take the elements from pContents and shove them into pMergedInfo.
     *
     * Because these are vectors of complex objects, moving elements around
     * inside the vector requires constructing new objects and allocating
     * storage for members.  With approach #1, we're always adding to the
     * end, whereas with #2 we could be inserting multiple elements at the
     * front of the vector.  Approach #1 requires a full copy of the
     * contents of pMergedInfo, but approach #2 requires the same copy for
     * every insertion at the front of pMergedInfo.
     *
     * (We should probably use a SortedVector interface that allows us to
     * just stuff items in, trusting us to maintain the sort order.)
     */
    SortedVector<AssetDir::FileInfo>* pNewSorted;
    int mergeMax, contMax;
    int mergeIdx, contIdx;

    pNewSorted = new SortedVector<AssetDir::FileInfo>;
    mergeMax = pMergedInfo->size();
    contMax = pContents->size();
    mergeIdx = contIdx = 0;

    while (mergeIdx < mergeMax || contIdx < contMax) {
        if (mergeIdx == mergeMax) {
            /* hit end of "merge" list, copy rest of "contents" */
            pNewSorted->add(pContents->itemAt(contIdx));
            contIdx++;
        } else if (contIdx == contMax) {
            /* hit end of "cont" list, copy rest of "merge" */
            pNewSorted->add(pMergedInfo->itemAt(mergeIdx));
            mergeIdx++;
        } else if (pMergedInfo->itemAt(mergeIdx) == pContents->itemAt(contIdx))
        {
            /* items are identical, add newer and advance both indices */
            pNewSorted->add(pContents->itemAt(contIdx));
            mergeIdx++;
            contIdx++;
        } else if (pMergedInfo->itemAt(mergeIdx) < pContents->itemAt(contIdx))
        {
            /* "merge" is lower, add that one */
            pNewSorted->add(pMergedInfo->itemAt(mergeIdx));
            mergeIdx++;
        } else {
            /* "cont" is lower, add that one */
            assert(pContents->itemAt(contIdx) < pMergedInfo->itemAt(mergeIdx));
            pNewSorted->add(pContents->itemAt(contIdx));
            contIdx++;
        }
    }

    /*
     * Overwrite the "merged" list with the new stuff.
     */
    *pMergedInfo = *pNewSorted;
    delete pNewSorted;

#if 0       // for Vector, rather than SortedVector
    int i, j;
    for (i = pContents->size() -1; i >= 0; i--) {
        bool add = true;

        for (j = pMergedInfo->size() -1; j >= 0; j--) {
            /* case-sensitive comparisons, to behave like UNIX fs */
            if (strcmp(pContents->itemAt(i).mFileName,
                       pMergedInfo->itemAt(j).mFileName) == 0)
            {
                /* match, don't add this entry */
                add = false;
                break;
            }
        }

        if (add)
            pMergedInfo->add(pContents->itemAt(i));
    }
#endif
}


/*
 * Load all files into the file name cache.  We want to do this across
 * all combinations of { appname, locale, vendor }, performing a recursive
 * directory traversal.
 *
 * This is not the most efficient data structure.  Also, gathering the
 * information as we needed it (file-by-file or directory-by-directory)
 * would be faster.  However, on the actual device, 99% of the files will
 * live in Zip archives, so this list will be very small.  The trouble
 * is that we have to check the "loose" files first, so it's important
 * that we don't beat the filesystem silly looking for files that aren't
 * there.
 *
 * Note on thread safety: this is the only function that causes updates
 * to mCache, and anybody who tries to use it will call here if !mCacheValid,
 * so we need to employ a mutex here.
 */
void AssetManager::loadFileNameCacheLocked(void)
{
    assert(!mCacheValid);
    assert(mCache.size() == 0);

#ifdef DO_TIMINGS   // need to link against -lrt for this now
    DurationTimer timer;
    timer.start();
#endif

    fncScanLocked(&mCache, "");

#ifdef DO_TIMINGS
    timer.stop();
    ALOGD("Cache scan took %.3fms\n",
        timer.durationUsecs() / 1000.0);
#endif

#if 0
    int i;
    printf("CACHED FILE LIST (%d entries):\n", mCache.size());
    for (i = 0; i < (int) mCache.size(); i++) {
        printf(" %d: (%d) '%s'\n", i,
            mCache.itemAt(i).getFileType(),
            (const char*) mCache.itemAt(i).getFileName());
    }
#endif

    mCacheValid = true;
}

/*
 * Scan up to 8 versions of the specified directory.
 */
void AssetManager::fncScanLocked(SortedVector<AssetDir::FileInfo>* pMergedInfo,
    const char* dirName)
{
    size_t i = mAssetPaths.size();
    while (i > 0) {
        i--;
        const asset_path& ap = mAssetPaths.itemAt(i);
        fncScanAndMergeDirLocked(pMergedInfo, ap, NULL, NULL, dirName);
        if (mLocale != NULL)
            fncScanAndMergeDirLocked(pMergedInfo, ap, mLocale, NULL, dirName);
        if (mVendor != NULL)
            fncScanAndMergeDirLocked(pMergedInfo, ap, NULL, mVendor, dirName);
        if (mLocale != NULL && mVendor != NULL)
            fncScanAndMergeDirLocked(pMergedInfo, ap, mLocale, mVendor, dirName);
    }
}

/*
 * Recursively scan this directory and all subdirs.
 *
 * This is similar to scanAndMergeDir, but we don't remove the .EXCLUDE
 * files, and we prepend the extended partial path to the filenames.
 */
bool AssetManager::fncScanAndMergeDirLocked(
    SortedVector<AssetDir::FileInfo>* pMergedInfo,
    const asset_path& ap, const char* locale, const char* vendor,
    const char* dirName)
{
    SortedVector<AssetDir::FileInfo>* pContents;
    String8 partialPath;
    String8 fullPath;

    // XXX This is broken -- the filename cache needs to hold the base
    // asset path separately from its filename.
    
    partialPath = createPathNameLocked(ap, locale, vendor);
    if (dirName[0] != '\0') {
        partialPath.appendPath(dirName);
    }

    fullPath = partialPath;
    pContents = scanDirLocked(fullPath);
    if (pContents == NULL) {
        return false;       // directory did not exist
    }

    /*
     * Scan all subdirectories of the current dir, merging what we find
     * into "pMergedInfo".
     */
    for (int i = 0; i < (int) pContents->size(); i++) {
        if (pContents->itemAt(i).getFileType() == kFileTypeDirectory) {
            String8 subdir(dirName);
            subdir.appendPath(pContents->itemAt(i).getFileName());

            fncScanAndMergeDirLocked(pMergedInfo, ap, locale, vendor, subdir.string());
        }
    }

    /*
     * To be consistent, we want entries for the root directory.  If
     * we're the root, add one now.
     */
    if (dirName[0] == '\0') {
        AssetDir::FileInfo tmpInfo;

        tmpInfo.set(String8(""), kFileTypeDirectory);
        tmpInfo.setSourceName(createPathNameLocked(ap, locale, vendor));
        pContents->add(tmpInfo);
    }

    /*
     * We want to prepend the extended partial path to every entry in
     * "pContents".  It's the same value for each entry, so this will
     * not change the sorting order of the vector contents.
     */
    for (int i = 0; i < (int) pContents->size(); i++) {
        const AssetDir::FileInfo& info = pContents->itemAt(i);
        pContents->editItemAt(i).setFileName(partialPath.appendPathCopy(info.getFileName()));
    }

    mergeInfoLocked(pMergedInfo, pContents);
    delete pContents;
    return true;
}

/*
 * Trash the cache.
 */
void AssetManager::purgeFileNameCacheLocked(void)
{
    mCacheValid = false;
    mCache.clear();
}

/*
 * ===========================================================================
 *      AssetManager::SharedZip
 * ===========================================================================
 */


Mutex AssetManager::SharedZip::gLock;
DefaultKeyedVector<String8, wp<AssetManager::SharedZip> > AssetManager::SharedZip::gOpen;

AssetManager::SharedZip::SharedZip(const String8& path, time_t modWhen)
    : mPath(path), mZipFile(NULL), mModWhen(modWhen),
      mResourceTableAsset(NULL), mResourceTable(NULL)
{
    if (kIsDebug) {
        ALOGI("Creating SharedZip %p %s\n", this, (const char*)mPath);
    }
    ALOGV("+++ opening zip '%s'\n", mPath.string());
    mZipFile = ZipFileRO::open(mPath.string());
    if (mZipFile == NULL) {
        ALOGD("failed to open Zip archive '%s'\n", mPath.string());
    }
}

sp<AssetManager::SharedZip> AssetManager::SharedZip::get(const String8& path,
        bool createIfNotPresent)
{
    AutoMutex _l(gLock);
    time_t modWhen = getFileModDate(path);
    sp<SharedZip> zip = gOpen.valueFor(path).promote();
    if (zip != NULL && zip->mModWhen == modWhen) {
        return zip;
    }
    if (zip == NULL && !createIfNotPresent) {
        return NULL;
    }
    zip = new SharedZip(path, modWhen);
    gOpen.add(path, zip);
    return zip;

}

ZipFileRO* AssetManager::SharedZip::getZip()
{
    return mZipFile;
}

Asset* AssetManager::SharedZip::getResourceTableAsset()
{
    AutoMutex _l(gLock);
    ALOGV("Getting from SharedZip %p resource asset %p\n", this, mResourceTableAsset);
    return mResourceTableAsset;
}

Asset* AssetManager::SharedZip::setResourceTableAsset(Asset* asset)
{
    {
        AutoMutex _l(gLock);
        if (mResourceTableAsset == NULL) {
            // This is not thread safe the first time it is called, so
            // do it here with the global lock held.
            asset->getBuffer(true);
            mResourceTableAsset = asset;
            return asset;
        }
    }
    delete asset;
    return mResourceTableAsset;
}

ResTable* AssetManager::SharedZip::getResourceTable()
{
    ALOGV("Getting from SharedZip %p resource table %p\n", this, mResourceTable);
    return mResourceTable;
}

ResTable* AssetManager::SharedZip::setResourceTable(ResTable* res)
{
    {
        AutoMutex _l(gLock);
        if (mResourceTable == NULL) {
            mResourceTable = res;
            return res;
        }
    }
    delete res;
    return mResourceTable;
}

bool AssetManager::SharedZip::isUpToDate()
{
    time_t modWhen = getFileModDate(mPath.string());
    return mModWhen == modWhen;
}

void AssetManager::SharedZip::addOverlay(const asset_path& ap)
{
    mOverlays.add(ap);
}

bool AssetManager::SharedZip::getOverlay(size_t idx, asset_path* out) const
{
    if (idx >= mOverlays.size()) {
        return false;
    }
    *out = mOverlays[idx];
    return true;
}

AssetManager::SharedZip::~SharedZip()
{
    if (kIsDebug) {
        ALOGI("Destroying SharedZip %p %s\n", this, (const char*)mPath);
    }
    if (mResourceTable != NULL) {
        delete mResourceTable;
    }
    if (mResourceTableAsset != NULL) {
        delete mResourceTableAsset;
    }
    if (mZipFile != NULL) {
        delete mZipFile;
        ALOGV("Closed '%s'\n", mPath.string());
    }
}

/*
 * ===========================================================================
 *      AssetManager::ZipSet
 * ===========================================================================
 */

/*
 * Constructor.
 */
AssetManager::ZipSet::ZipSet(void)
{
}

/*
 * Destructor.  Close any open archives.
 */
AssetManager::ZipSet::~ZipSet(void)
{
    size_t N = mZipFile.size();
    for (size_t i = 0; i < N; i++)
        closeZip(i);
}

/*
 * Close a Zip file from path and reset the entry
 */
void AssetManager::ZipSet::closeZipFromPath(const String8& zip)
{
    //close zip fd
    int fd = getZip(zip)->getFileDescriptor();

    if (fd > 0) {
        close(fd);
        //reset zip object and entry
        int idx = getIndex(zip);
        mZipFile.editItemAt(idx) = NULL;
    }
}

/*
 * Close a Zip file and reset the entry.
 */
void AssetManager::ZipSet::closeZip(int idx)
{
    mZipFile.editItemAt(idx) = NULL;
}


/*
 * Retrieve the appropriate Zip file from the set.
 */
ZipFileRO* AssetManager::ZipSet::getZip(const String8& path)
{
    int idx = getIndex(path);
    sp<SharedZip> zip = mZipFile[idx];
    if (zip == NULL) {
        zip = SharedZip::get(path);
        mZipFile.editItemAt(idx) = zip;
    }
    return zip->getZip();
}

Asset* AssetManager::ZipSet::getZipResourceTableAsset(const String8& path)
{
    int idx = getIndex(path);
    sp<SharedZip> zip = mZipFile[idx];
    if (zip == NULL) {
        zip = SharedZip::get(path);
        mZipFile.editItemAt(idx) = zip;
    }
    return zip->getResourceTableAsset();
}

Asset* AssetManager::ZipSet::setZipResourceTableAsset(const String8& path,
                                                 Asset* asset)
{
    int idx = getIndex(path);
    sp<SharedZip> zip = mZipFile[idx];
    // doesn't make sense to call before previously accessing.
    return zip->setResourceTableAsset(asset);
}

ResTable* AssetManager::ZipSet::getZipResourceTable(const String8& path)
{
    int idx = getIndex(path);
    sp<SharedZip> zip = mZipFile[idx];
    if (zip == NULL) {
        zip = SharedZip::get(path);
        mZipFile.editItemAt(idx) = zip;
    }
    return zip->getResourceTable();
}

ResTable* AssetManager::ZipSet::setZipResourceTable(const String8& path,
                                                    ResTable* res)
{
    int idx = getIndex(path);
    sp<SharedZip> zip = mZipFile[idx];
    // doesn't make sense to call before previously accessing.
    return zip->setResourceTable(res);
}

/*
 * Generate the partial pathname for the specified archive.  The caller
 * gets to prepend the asset root directory.
 *
 * Returns something like "common/en-US-noogle.jar".
 */
/*static*/ String8 AssetManager::ZipSet::getPathName(const char* zipPath)
{
    return String8(zipPath);
}

bool AssetManager::ZipSet::isUpToDate()
{
    const size_t N = mZipFile.size();
    for (size_t i=0; i<N; i++) {
        if (mZipFile[i] != NULL && !mZipFile[i]->isUpToDate()) {
            return false;
        }
    }
    return true;
}

void AssetManager::ZipSet::addOverlay(const String8& path, const asset_path& overlay)
{
    int idx = getIndex(path);
    sp<SharedZip> zip = mZipFile[idx];
    zip->addOverlay(overlay);
}

bool AssetManager::ZipSet::getOverlay(const String8& path, size_t idx, asset_path* out) const
{
    sp<SharedZip> zip = SharedZip::get(path, false);
    if (zip == NULL) {
        return false;
    }
    return zip->getOverlay(idx, out);
}

/*
 * Compute the zip file's index.
 *
 * "appName", "locale", and "vendor" should be set to NULL to indicate the
 * default directory.
 */
int AssetManager::ZipSet::getIndex(const String8& zip) const
{
    const size_t N = mZipPath.size();
    for (size_t i=0; i<N; i++) {
        if (mZipPath[i] == zip) {
            return i;
        }
    }

    mZipPath.add(zip);
    mZipFile.add(NULL);

    return mZipPath.size()-1;
}<|MERGE_RESOLUTION|>--- conflicted
+++ resolved
@@ -815,7 +815,6 @@
             sharedRes->add(oass, oidmap, offset + 1, false);
             const_cast<AssetManager*>(this)->mAssetPaths.add(oap);
             const_cast<AssetManager*>(this)->mZipSet.addOverlay(targetPackagePath, oap);
-<<<<<<< HEAD
 
             oidmap->close();
             delete oidmap;
@@ -825,13 +824,8 @@
         if (oap.path.find(OVERLAY_DIR) != -1) {
            const_cast<AssetManager*>(this)->mZipSet.closeZipFromPath(oap.path);
            ALOGD("close: %s and reset entry\n", oap.path.string());
-      }
-  }
-=======
-            delete oidmap;
-        }
-    }
->>>>>>> 6422e8fb
+        }
+    }
 
 #ifndef _WIN32
     TEMP_FAILURE_RETRY(flock(fileno(fin), LOCK_UN));
