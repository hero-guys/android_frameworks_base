/*
 * Copyright (C) 2006 The Android Open Source Project
 *
 * Licensed under the Apache License, Version 2.0 (the "License");
 * you may not use this file except in compliance with the License.
 * You may obtain a copy of the License at
 *
 *      http://www.apache.org/licenses/LICENSE-2.0
 *
 * Unless required by applicable law or agreed to in writing, software
 * distributed under the License is distributed on an "AS IS" BASIS,
 * WITHOUT WARRANTIES OR CONDITIONS OF ANY KIND, either express or implied.
 * See the License for the specific language governing permissions and
 * limitations under the License.
 */

//
// Provide access to read-only assets.
//

#define LOG_TAG "asset"
#define ATRACE_TAG ATRACE_TAG_RESOURCES
//#define LOG_NDEBUG 0

#include <androidfw/Asset.h>
#include <androidfw/AssetDir.h>
#include <androidfw/AssetManager.h>
#include <androidfw/misc.h>
#include <androidfw/ResourceTypes.h>
#include <androidfw/ZipFileRO.h>
#include <utils/Atomic.h>
#include <utils/Log.h>
#include <utils/String8.h>
#include <utils/String8.h>
#include <utils/threads.h>
#include <utils/Timers.h>
#include <utils/Trace.h>
#ifndef _WIN32
#include <sys/file.h>
#endif

#include <assert.h>
#include <dirent.h>
#include <errno.h>
#include <string.h> // strerror
#include <strings.h>

#ifndef TEMP_FAILURE_RETRY
/* Used to retry syscalls that can return EINTR. */
#define TEMP_FAILURE_RETRY(exp) ({         \
    typeof (exp) _rc;                      \
    do {                                   \
        _rc = (exp);                       \
    } while (_rc == -1 && errno == EINTR); \
    _rc; })
#endif

using namespace android;

static const bool kIsDebug = false;

/*
 * Names for default app, locale, and vendor.  We might want to change
 * these to be an actual locale, e.g. always use en-US as the default.
 */
static const char* kDefaultLocale = "default";
static const char* kDefaultVendor = "default";
static const char* kAssetsRoot = "assets";
static const char* kAppZipName = NULL; //"classes.jar";
static const char* kSystemAssets = "framework/framework-res.apk";
static const char* kCMSDKAssets = "framework/org.cyanogenmod.platform-res.apk";
static const char* kResourceCache = "resource-cache";

static const char* kExcludeExtension = ".EXCLUDE";

static Asset* const kExcludedAsset = (Asset*) 0xd000000d;

static volatile int32_t gCount = 0;

const char* AssetManager::RESOURCES_FILENAME = "resources.arsc";
const char* AssetManager::IDMAP_BIN = "/system/bin/idmap";
const char* AssetManager::OVERLAY_DIR = "/vendor/overlay";
const char* AssetManager::TARGET_PACKAGE_NAME = "android";
const char* AssetManager::TARGET_APK_PATH = "/system/framework/framework-res.apk";
const char* AssetManager::IDMAP_DIR = "/data/resource-cache";

namespace {
    String8 idmapPathForPackagePath(const String8& pkgPath)
    {
        const char* root = getenv("ANDROID_DATA");
        LOG_ALWAYS_FATAL_IF(root == NULL, "ANDROID_DATA not set");
        String8 path(root);
        path.appendPath(kResourceCache);

        char buf[256]; // 256 chars should be enough for anyone...
        strncpy(buf, pkgPath.string(), 255);
        buf[255] = '\0';
        char* filename = buf;
        while (*filename && *filename == '/') {
            ++filename;
        }
        char* p = filename;
        while (*p) {
            if (*p == '/') {
                *p = '@';
            }
            ++p;
        }
        path.appendPath(filename);
        path.append("@idmap");

        return path;
    }

    /*
     * Like strdup(), but uses C++ "new" operator instead of malloc.
     */
    static char* strdupNew(const char* str)
    {
        char* newStr;
        int len;

        if (str == NULL)
            return NULL;

        len = strlen(str);
        newStr = new char[len+1];
        memcpy(newStr, str, len+1);

        return newStr;
    }
}

/*
 * ===========================================================================
 *      AssetManager
 * ===========================================================================
 */

int32_t AssetManager::getGlobalCount()
{
    return gCount;
}

AssetManager::AssetManager(CacheMode cacheMode)
    : mLocale(NULL), mVendor(NULL),
      mResources(NULL), mConfig(new ResTable_config),
      mCacheMode(cacheMode), mCacheValid(false)
{
    int count = android_atomic_inc(&gCount) + 1;
    if (kIsDebug) {
        ALOGI("Creating AssetManager %p #%d\n", this, count);
    }
    memset(mConfig, 0, sizeof(ResTable_config));
}

AssetManager::~AssetManager(void)
{
    int count = android_atomic_dec(&gCount);
    if (kIsDebug) {
        ALOGI("Destroying AssetManager in %p #%d\n", this, count);
    }

    delete mConfig;
    delete mResources;

    // don't have a String class yet, so make sure we clean up
    delete[] mLocale;
    delete[] mVendor;
}

bool AssetManager::addAssetPath(
        const String8& path, int32_t* cookie, bool appAsLib, bool isSystemAsset)
{
    AutoMutex _l(mLock);

    asset_path ap;

    String8 realPath(path);
    if (kAppZipName) {
        realPath.appendPath(kAppZipName);
    }
    ap.type = ::getFileType(realPath.string());
    if (ap.type == kFileTypeRegular) {
        ap.path = realPath;
    } else {
        ap.path = path;
        ap.type = ::getFileType(path.string());
        if (ap.type != kFileTypeDirectory && ap.type != kFileTypeRegular) {
            ALOGW("Asset path %s is neither a directory nor file (type=%d).",
                 path.string(), (int)ap.type);
            return false;
        }
    }

    // Skip if we have it already.
    for (size_t i=0; i<mAssetPaths.size(); i++) {
        if (mAssetPaths[i].path == ap.path) {
            if (cookie) {
                *cookie = static_cast<int32_t>(i+1);
            }
            return true;
        }
    }

    ALOGV("In %p Asset %s path: %s", this,
         ap.type == kFileTypeDirectory ? "dir" : "zip", ap.path.string());

    ap.isSystemAsset = isSystemAsset;
    mAssetPaths.add(ap);

    // new paths are always added at the end
    if (cookie) {
        *cookie = static_cast<int32_t>(mAssetPaths.size());
    }

#ifdef __ANDROID__
    // Load overlays, if any
    asset_path oap;
    for (size_t idx = 0; mZipSet.getOverlay(ap.path, idx, &oap); idx++) {
        oap.isSystemAsset = isSystemAsset;
        mAssetPaths.add(oap);
    }
#endif

    if (mResources != NULL) {
        appendPathToResTable(ap, appAsLib);
    }

    return true;
}

bool AssetManager::addOverlayPath(const String8& packagePath, int32_t* cookie)
{
    const String8 idmapPath = idmapPathForPackagePath(packagePath);

    AutoMutex _l(mLock);

    for (size_t i = 0; i < mAssetPaths.size(); ++i) {
        if (mAssetPaths[i].idmap == idmapPath) {
           *cookie = static_cast<int32_t>(i + 1);
            return true;
         }
     }

    Asset* idmap = NULL;
    if ((idmap = openAssetFromFileLocked(idmapPath, Asset::ACCESS_BUFFER)) == NULL) {
        ALOGW("failed to open idmap file %s\n", idmapPath.string());
        return false;
    }

    String8 targetPath;
    String8 overlayPath;
    if (!ResTable::getIdmapInfo(idmap->getBuffer(false), idmap->getLength(),
                NULL, NULL, NULL, &targetPath, &overlayPath)) {
        ALOGW("failed to read idmap file %s\n", idmapPath.string());
        delete idmap;
        return false;
    }
    delete idmap;

    if (overlayPath != packagePath) {
        ALOGW("idmap file %s inconcistent: expected path %s does not match actual path %s\n",
                idmapPath.string(), packagePath.string(), overlayPath.string());
        return false;
    }
    if (access(targetPath.string(), R_OK) != 0) {
        ALOGW("failed to access file %s: %s\n", targetPath.string(), strerror(errno));
        return false;
    }
    if (access(idmapPath.string(), R_OK) != 0) {
        ALOGW("failed to access file %s: %s\n", idmapPath.string(), strerror(errno));
        return false;
    }
    if (access(overlayPath.string(), R_OK) != 0) {
        ALOGW("failed to access file %s: %s\n", overlayPath.string(), strerror(errno));
        return false;
    }

    asset_path oap;
    oap.path = overlayPath;
    oap.type = ::getFileType(overlayPath.string());
    oap.idmap = idmapPath;
#if 0
    ALOGD("Overlay added: targetPath=%s overlayPath=%s idmapPath=%s\n",
            targetPath.string(), overlayPath.string(), idmapPath.string());
#endif
    mAssetPaths.add(oap);
    *cookie = static_cast<int32_t>(mAssetPaths.size());

    if (mResources != NULL) {
        appendPathToResTable(oap);
    }

    return true;
 }

bool AssetManager::createIdmap(const char* targetApkPath, const char* overlayApkPath,
        uint32_t targetCrc, uint32_t overlayCrc, uint32_t** outData, size_t* outSize)
{
    AutoMutex _l(mLock);
    const String8 paths[2] = { String8(targetApkPath), String8(overlayApkPath) };
    ResTable tables[2];

    for (int i = 0; i < 2; ++i) {
        asset_path ap;
        ap.type = kFileTypeRegular;
        ap.path = paths[i];
        Asset* ass = openNonAssetInPathLocked("resources.arsc", Asset::ACCESS_BUFFER, ap);
        if (ass == NULL) {
            ALOGW("failed to find resources.arsc in %s\n", ap.path.string());
            return false;
        }
        tables[i].add(ass);
    }

    return tables[0].createIdmap(tables[1], targetCrc, overlayCrc,
            targetApkPath, overlayApkPath, (void**)outData, outSize) == NO_ERROR;
}

bool AssetManager::addDefaultAssets()
{
    const char* root = getenv("ANDROID_ROOT");
    LOG_ALWAYS_FATAL_IF(root == NULL, "ANDROID_ROOT not set");

    String8 path(root);
    path.appendPath(kSystemAssets);

    bool ret = addAssetPath(path, NULL, false /* appAsLib */, true /* isSystemAsset */);
    if (ret) {
        String8 pathCM(root);
        pathCM.appendPath(kCMSDKAssets);

        if (!addAssetPath(pathCM, NULL, false /* appAsLib */, false /* isSystemAsset */)) {
            ALOGE("Failed to load CMSDK resources!");
        }
    }
    return ret;
}

int32_t AssetManager::nextAssetPath(const int32_t cookie) const
{
    AutoMutex _l(mLock);
    const size_t next = static_cast<size_t>(cookie) + 1;
    return next > mAssetPaths.size() ? -1 : next;
}

String8 AssetManager::getAssetPath(const int32_t cookie) const
{
    AutoMutex _l(mLock);
    const size_t which = static_cast<size_t>(cookie) - 1;
    if (which < mAssetPaths.size()) {
        return mAssetPaths[which].path;
    }
    return String8();
}

/*
 * Set the current locale.  Use NULL to indicate no locale.
 *
 * Close and reopen Zip archives as appropriate, and reset cached
 * information in the locale-specific sections of the tree.
 */
void AssetManager::setLocale(const char* locale)
{
    AutoMutex _l(mLock);
    setLocaleLocked(locale);
}


static const char kFilPrefix[] = "fil";
static const char kTlPrefix[] = "tl";

// The sizes of the prefixes, excluding the 0 suffix.
// char.
static const int kFilPrefixLen = sizeof(kFilPrefix) - 1;
static const int kTlPrefixLen = sizeof(kTlPrefix) - 1;

void AssetManager::setLocaleLocked(const char* locale)
{
    if (mLocale != NULL) {
        /* previously set, purge cached data */
        purgeFileNameCacheLocked();
        //mZipSet.purgeLocale();
        delete[] mLocale;
    }

    // If we're attempting to set a locale that starts with "fil",
    // we should convert it to "tl" for backwards compatibility since
    // we've been using "tl" instead of "fil" prior to L.
    //
    // If the resource table already has entries for "fil", we use that
    // instead of attempting a fallback.
    if (strncmp(locale, kFilPrefix, kFilPrefixLen) == 0) {
        Vector<String8> locales;
        ResTable* res = mResources;
        if (res != NULL) {
            res->getLocales(&locales);
        }
        const size_t localesSize = locales.size();
        bool hasFil = false;
        for (size_t i = 0; i < localesSize; ++i) {
            if (locales[i].find(kFilPrefix) == 0) {
                hasFil = true;
                break;
            }
        }


        if (!hasFil) {
            const size_t newLocaleLen = strlen(locale);
            // This isn't a bug. We really do want mLocale to be 1 byte
            // shorter than locale, because we're replacing "fil-" with
            // "tl-".
            mLocale = new char[newLocaleLen];
            // Copy over "tl".
            memcpy(mLocale, kTlPrefix, kTlPrefixLen);
            // Copy the rest of |locale|, including the terminating '\0'.
            memcpy(mLocale + kTlPrefixLen, locale + kFilPrefixLen,
                   newLocaleLen - kFilPrefixLen + 1);
            updateResourceParamsLocked();
            return;
        }
    }

    mLocale = strdupNew(locale);
    updateResourceParamsLocked();
}

/*
 * Set the current vendor.  Use NULL to indicate no vendor.
 *
 * Close and reopen Zip archives as appropriate, and reset cached
 * information in the vendor-specific sections of the tree.
 */
void AssetManager::setVendor(const char* vendor)
{
    AutoMutex _l(mLock);

    if (mVendor != NULL) {
        /* previously set, purge cached data */
        purgeFileNameCacheLocked();
        //mZipSet.purgeVendor();
        delete[] mVendor;
    }
    mVendor = strdupNew(vendor);
}

void AssetManager::setConfiguration(const ResTable_config& config, const char* locale)
{
    AutoMutex _l(mLock);
    *mConfig = config;
    if (locale) {
        setLocaleLocked(locale);
    } else if (config.language[0] != 0) {
        char spec[RESTABLE_MAX_LOCALE_LEN];
        config.getBcp47Locale(spec);
        setLocaleLocked(spec);
    } else {
        updateResourceParamsLocked();
    }
}

void AssetManager::getConfiguration(ResTable_config* outConfig) const
{
    AutoMutex _l(mLock);
    *outConfig = *mConfig;
}

/*
 * Open an asset.
 *
 * The data could be;
 *  - In a file on disk (assetBase + fileName).
 *  - In a compressed file on disk (assetBase + fileName.gz).
 *  - In a Zip archive, uncompressed or compressed.
 *
 * It can be in a number of different directories and Zip archives.
 * The search order is:
 *  - [appname]
 *    - locale + vendor
 *    - "default" + vendor
 *    - locale + "default"
 *    - "default + "default"
 *  - "common"
 *    - (same as above)
 *
 * To find a particular file, we have to try up to eight paths with
 * all three forms of data.
 *
 * We should probably reject requests for "illegal" filenames, e.g. those
 * with illegal characters or "../" backward relative paths.
 */
Asset* AssetManager::open(const char* fileName, AccessMode mode)
{
    AutoMutex _l(mLock);

    LOG_FATAL_IF(mAssetPaths.size() == 0, "No assets added to AssetManager");


    if (mCacheMode != CACHE_OFF && !mCacheValid)
        loadFileNameCacheLocked();

    String8 assetName(kAssetsRoot);
    assetName.appendPath(fileName);

    /*
     * For each top-level asset path, search for the asset.
     */

    size_t i = mAssetPaths.size();
    while (i > 0) {
        i--;
        ALOGV("Looking for asset '%s' in '%s'\n",
                assetName.string(), mAssetPaths.itemAt(i).path.string());
        Asset* pAsset = openNonAssetInPathLocked(assetName.string(), mode, mAssetPaths.itemAt(i));
        if (pAsset != NULL) {
            return pAsset != kExcludedAsset ? pAsset : NULL;
        }
    }

    return NULL;
}

/*
 * Open a non-asset file as if it were an asset.
 *
 * The "fileName" is the partial path starting from the application
 * name.
 */
Asset* AssetManager::openNonAsset(const char* fileName, AccessMode mode, int32_t* outCookie)
{
    AutoMutex _l(mLock);

    LOG_FATAL_IF(mAssetPaths.size() == 0, "No assets added to AssetManager");


    if (mCacheMode != CACHE_OFF && !mCacheValid)
        loadFileNameCacheLocked();

    /*
     * For each top-level asset path, search for the asset.
     */

    size_t i = mAssetPaths.size();
    while (i > 0) {
        i--;
        ALOGV("Looking for non-asset '%s' in '%s'\n", fileName, mAssetPaths.itemAt(i).path.string());
        Asset* pAsset = openNonAssetInPathLocked(
            fileName, mode, mAssetPaths.itemAt(i));
        if (pAsset != NULL) {
            if (outCookie != NULL) *outCookie = static_cast<int32_t>(i + 1);
            return pAsset != kExcludedAsset ? pAsset : NULL;
        }
    }

    return NULL;
}

Asset* AssetManager::openNonAsset(const int32_t cookie, const char* fileName, AccessMode mode)
{
    const size_t which = static_cast<size_t>(cookie) - 1;

    AutoMutex _l(mLock);

    LOG_FATAL_IF(mAssetPaths.size() == 0, "No assets added to AssetManager");

    if (mCacheMode != CACHE_OFF && !mCacheValid)
        loadFileNameCacheLocked();

    if (which < mAssetPaths.size()) {
        ALOGV("Looking for non-asset '%s' in '%s'\n", fileName,
                mAssetPaths.itemAt(which).path.string());
        Asset* pAsset = openNonAssetInPathLocked(
            fileName, mode, mAssetPaths.itemAt(which));
        if (pAsset != NULL) {
            return pAsset != kExcludedAsset ? pAsset : NULL;
        }
    }

    return NULL;
}

/*
 * Get the type of a file in the asset namespace.
 *
 * This currently only works for regular files.  All others (including
 * directories) will return kFileTypeNonexistent.
 */
FileType AssetManager::getFileType(const char* fileName)
{
    Asset* pAsset = NULL;

    /*
     * Open the asset.  This is less efficient than simply finding the
     * file, but it's not too bad (we don't uncompress or mmap data until
     * the first read() call).
     */
    pAsset = open(fileName, Asset::ACCESS_STREAMING);
    delete pAsset;

    if (pAsset == NULL)
        return kFileTypeNonexistent;
    else
        return kFileTypeRegular;
}

bool AssetManager::appendPathToResTable(const asset_path& ap, bool appAsLib) const {
    // skip those ap's that correspond to system overlays
    if (ap.isSystemOverlay) {
        return true;
    }

    Asset* ass = NULL;
    ResTable* sharedRes = NULL;
    bool shared = true;
    bool onlyEmptyResources = true;
    ATRACE_NAME(ap.path.string());
    Asset* idmap = openIdmapLocked(ap);
    size_t nextEntryIdx = mResources->getTableCount();
    ALOGV("Looking for resource asset in '%s'\n", ap.path.string());
    if (ap.type != kFileTypeDirectory) {
        if (nextEntryIdx == 0) {
            // The first item is typically the framework resources,
            // which we want to avoid parsing every time.
            sharedRes = const_cast<AssetManager*>(this)->
                mZipSet.getZipResourceTable(ap.path);
            if (sharedRes != NULL) {
                // skip ahead the number of system overlay packages preloaded
                nextEntryIdx = sharedRes->getTableCount();
            }
        }
        if (sharedRes == NULL) {
            ass = const_cast<AssetManager*>(this)->
                mZipSet.getZipResourceTableAsset(ap.path);
            if (ass == NULL) {
                ALOGV("loading resource table %s\n", ap.path.string());
                ass = const_cast<AssetManager*>(this)->
                    openNonAssetInPathLocked("resources.arsc",
                                             Asset::ACCESS_BUFFER,
                                             ap);
                if (ass != NULL && ass != kExcludedAsset) {
                    ass = const_cast<AssetManager*>(this)->
                        mZipSet.setZipResourceTableAsset(ap.path, ass);
                }
            }
            
            if (nextEntryIdx == 0 && ass != NULL) {
                // If this is the first resource table in the asset
                // manager, then we are going to cache it so that we
                // can quickly copy it out for others.
                ALOGV("Creating shared resources for %s", ap.path.string());
                sharedRes = new ResTable();
                sharedRes->add(ass, idmap, nextEntryIdx + 1, false);
#ifdef __ANDROID__
                const char* data = getenv("ANDROID_DATA");
                LOG_ALWAYS_FATAL_IF(data == NULL, "ANDROID_DATA not set");
                String8 overlaysListPath(data);
                overlaysListPath.appendPath(kResourceCache);
                overlaysListPath.appendPath("overlays.list");
                addSystemOverlays(overlaysListPath.string(), ap.path, sharedRes, nextEntryIdx);
#endif
                sharedRes = const_cast<AssetManager*>(this)->
                    mZipSet.setZipResourceTable(ap.path, sharedRes);
            }
        }
    } else {
        ALOGV("loading resource table %s\n", ap.path.string());
        ass = const_cast<AssetManager*>(this)->
            openNonAssetInPathLocked("resources.arsc",
                                     Asset::ACCESS_BUFFER,
                                     ap);
        shared = false;
    }

    if ((ass != NULL || sharedRes != NULL) && ass != kExcludedAsset) {
        ALOGV("Installing resource asset %p in to table %p\n", ass, mResources);
        if (sharedRes != NULL) {
            ALOGV("Copying existing resources for %s", ap.path.string());
            mResources->add(sharedRes, ap.isSystemAsset);
        } else {
            ALOGV("Parsing resources for %s", ap.path.string());
            mResources->add(ass, idmap, nextEntryIdx + 1, !shared, appAsLib, ap.isSystemAsset);
        }
        onlyEmptyResources = false;

        if (!shared) {
            delete ass;
        }
    } else {
        ALOGV("Installing empty resources in to table %p\n", mResources);
        mResources->addEmpty(nextEntryIdx + 1);
    }

    if (idmap != NULL) {
        delete idmap;
    }
    return onlyEmptyResources;
}

const ResTable* AssetManager::getResTable(bool required) const
{
    ResTable* rt = mResources;
    if (rt) {
        return rt;
    }

    // Iterate through all asset packages, collecting resources from each.

    AutoMutex _l(mLock);

    if (mResources != NULL) {
        return mResources;
    }

    if (required) {
        LOG_FATAL_IF(mAssetPaths.size() == 0, "No assets added to AssetManager");
    }

    if (mCacheMode != CACHE_OFF && !mCacheValid) {
        const_cast<AssetManager*>(this)->loadFileNameCacheLocked();
    }

    mResources = new ResTable();
    updateResourceParamsLocked();

    bool onlyEmptyResources = true;
    const size_t N = mAssetPaths.size();
    for (size_t i=0; i<N; i++) {
        bool empty = appendPathToResTable(mAssetPaths.itemAt(i));
        onlyEmptyResources = onlyEmptyResources && empty;
    }

    if (required && onlyEmptyResources) {
        ALOGW("Unable to find resources file resources.arsc");
        delete mResources;
        mResources = NULL;
    }

    return mResources;
}

void AssetManager::updateResourceParamsLocked() const
{
    ATRACE_CALL();
    ResTable* res = mResources;
    if (!res) {
        return;
    }

    if (mLocale) {
        mConfig->setBcp47Locale(mLocale);
    } else {
        mConfig->clearLocale();
    }

    res->setParameters(mConfig);
}

Asset* AssetManager::openIdmapLocked(const struct asset_path& ap) const
{
    Asset* ass = NULL;
    if (ap.idmap.size() != 0) {
        ass = const_cast<AssetManager*>(this)->
            openAssetFromFileLocked(ap.idmap, Asset::ACCESS_BUFFER);
        if (ass) {
            ALOGV("loading idmap %s\n", ap.idmap.string());
        } else {
            ALOGW("failed to load idmap %s\n", ap.idmap.string());
        }
    }
    return ass;
}

void AssetManager::addSystemOverlays(const char* pathOverlaysList,
        const String8& targetPackagePath, ResTable* sharedRes, size_t offset) const
{
    FILE* fin = fopen(pathOverlaysList, "r");
    if (fin == NULL) {
        return;
    }

#ifndef _WIN32
    if (TEMP_FAILURE_RETRY(flock(fileno(fin), LOCK_SH)) != 0) {
        fclose(fin);
        return;
    }
#endif
    char buf[1024];
    while (fgets(buf, sizeof(buf), fin)) {
        // format of each line:
        //   <path to apk><space><path to idmap><newline>
        char* space = strchr(buf, ' ');
        char* newline = strchr(buf, '\n');
        asset_path oap;

        if (space == NULL || newline == NULL || newline < space) {
            continue;
        }

        oap.path = String8(buf, space - buf);
        oap.type = kFileTypeRegular;
        oap.idmap = String8(space + 1, newline - space - 1);
        oap.isSystemOverlay = true;

        Asset* oass = const_cast<AssetManager*>(this)->
            openNonAssetInPathLocked("resources.arsc",
                    Asset::ACCESS_BUFFER,
                    oap);

        if (oass != NULL) {
            Asset* oidmap = openIdmapLocked(oap);
            offset++;
            sharedRes->add(oass, oidmap, offset + 1, false);
            const_cast<AssetManager*>(this)->mAssetPaths.add(oap);
            const_cast<AssetManager*>(this)->mZipSet.addOverlay(targetPackagePath, oap);
<<<<<<< HEAD

            oidmap->close();
            ALOGD("close idmap=%s pid=%d\n", oap.idmap.string(), getpid());
       }

        if (oap.path.find(OVERLAY_DIR) != -1) {
           const_cast<AssetManager*>(this)->mZipSet.closeZipFromPath(oap.path);
           ALOGD("close: %s and reset entry\n", oap.path.string());
      }
  }
=======
            delete oidmap;
        }
    }
>>>>>>> c639cb67

#ifndef _WIN32
    TEMP_FAILURE_RETRY(flock(fileno(fin), LOCK_UN));
#endif
    fclose(fin);
}

const ResTable& AssetManager::getResources(bool required) const
{
    const ResTable* rt = getResTable(required);
    return *rt;
}

bool AssetManager::isUpToDate()
{
    AutoMutex _l(mLock);
    return mZipSet.isUpToDate();
}

void AssetManager::getLocales(Vector<String8>* locales, bool includeSystemLocales) const
{
    ResTable* res = mResources;
    if (res != NULL) {
        res->getLocales(locales, includeSystemLocales);
    }

    const size_t numLocales = locales->size();
    for (size_t i = 0; i < numLocales; ++i) {
        const String8& localeStr = locales->itemAt(i);
        if (localeStr.find(kTlPrefix) == 0) {
            String8 replaced("fil");
            replaced += (localeStr.string() + kTlPrefixLen);
            locales->editItemAt(i) = replaced;
        }
    }
}

/*
 * Open a non-asset file as if it were an asset, searching for it in the
 * specified app.
 *
 * Pass in a NULL values for "appName" if the common app directory should
 * be used.
 */
Asset* AssetManager::openNonAssetInPathLocked(const char* fileName, AccessMode mode,
    const asset_path& ap)
{
    Asset* pAsset = NULL;

    /* look at the filesystem on disk */
    if (ap.type == kFileTypeDirectory) {
        String8 path(ap.path);
        path.appendPath(fileName);

        pAsset = openAssetFromFileLocked(path, mode);

        if (pAsset == NULL) {
            /* try again, this time with ".gz" */
            path.append(".gz");
            pAsset = openAssetFromFileLocked(path, mode);
        }

        if (pAsset != NULL) {
            //printf("FOUND NA '%s' on disk\n", fileName);
            pAsset->setAssetSource(path);
        }

    /* look inside the zip file */
    } else {
        String8 path(fileName);

        /* check the appropriate Zip file */
        ZipFileRO* pZip = getZipFileLocked(ap);
        if (pZip != NULL) {
            //printf("GOT zip, checking NA '%s'\n", (const char*) path);
            ZipEntryRO entry = pZip->findEntryByName(path.string());
            if (entry != NULL) {
                //printf("FOUND NA in Zip file for %s\n", appName ? appName : kAppCommon);
                pAsset = openAssetFromZipLocked(pZip, entry, mode, path);
                pZip->releaseEntry(entry);
            }
        }

        if (pAsset != NULL) {
            /* create a "source" name, for debug/display */
            pAsset->setAssetSource(
                    createZipSourceNameLocked(ZipSet::getPathName(ap.path.string()), String8(""),
                                                String8(fileName)));
        }
    }

    return pAsset;
}

/*
 * Open an asset, searching for it in the directory hierarchy for the
 * specified app.
 *
 * Pass in a NULL values for "appName" if the common app directory should
 * be used.
 */
Asset* AssetManager::openInPathLocked(const char* fileName, AccessMode mode,
    const asset_path& ap)
{
    Asset* pAsset = NULL;

    /*
     * Try various combinations of locale and vendor.
     */
    if (mLocale != NULL && mVendor != NULL)
        pAsset = openInLocaleVendorLocked(fileName, mode, ap, mLocale, mVendor);
    if (pAsset == NULL && mVendor != NULL)
        pAsset = openInLocaleVendorLocked(fileName, mode, ap, NULL, mVendor);
    if (pAsset == NULL && mLocale != NULL)
        pAsset = openInLocaleVendorLocked(fileName, mode, ap, mLocale, NULL);
    if (pAsset == NULL)
        pAsset = openInLocaleVendorLocked(fileName, mode, ap, NULL, NULL);

    return pAsset;
}

/*
 * Open an asset, searching for it in the directory hierarchy for the
 * specified locale and vendor.
 *
 * We also search in "app.jar".
 *
 * Pass in NULL values for "appName", "locale", and "vendor" if the
 * defaults should be used.
 */
Asset* AssetManager::openInLocaleVendorLocked(const char* fileName, AccessMode mode,
    const asset_path& ap, const char* locale, const char* vendor)
{
    Asset* pAsset = NULL;

    if (ap.type == kFileTypeDirectory) {
        if (mCacheMode == CACHE_OFF) {
            /* look at the filesystem on disk */
            String8 path(createPathNameLocked(ap, locale, vendor));
            path.appendPath(fileName);
    
            String8 excludeName(path);
            excludeName.append(kExcludeExtension);
            if (::getFileType(excludeName.string()) != kFileTypeNonexistent) {
                /* say no more */
                //printf("+++ excluding '%s'\n", (const char*) excludeName);
                return kExcludedAsset;
            }
    
            pAsset = openAssetFromFileLocked(path, mode);
    
            if (pAsset == NULL) {
                /* try again, this time with ".gz" */
                path.append(".gz");
                pAsset = openAssetFromFileLocked(path, mode);
            }
    
            if (pAsset != NULL)
                pAsset->setAssetSource(path);
        } else {
            /* find in cache */
            String8 path(createPathNameLocked(ap, locale, vendor));
            path.appendPath(fileName);
    
            AssetDir::FileInfo tmpInfo;
            bool found = false;
    
            String8 excludeName(path);
            excludeName.append(kExcludeExtension);
    
            if (mCache.indexOf(excludeName) != NAME_NOT_FOUND) {
                /* go no farther */
                //printf("+++ Excluding '%s'\n", (const char*) excludeName);
                return kExcludedAsset;
            }

            /*
             * File compression extensions (".gz") don't get stored in the
             * name cache, so we have to try both here.
             */
            if (mCache.indexOf(path) != NAME_NOT_FOUND) {
                found = true;
                pAsset = openAssetFromFileLocked(path, mode);
                if (pAsset == NULL) {
                    /* try again, this time with ".gz" */
                    path.append(".gz");
                    pAsset = openAssetFromFileLocked(path, mode);
                }
            }

            if (pAsset != NULL)
                pAsset->setAssetSource(path);

            /*
             * Don't continue the search into the Zip files.  Our cached info
             * said it was a file on disk; to be consistent with openDir()
             * we want to return the loose asset.  If the cached file gets
             * removed, we fail.
             *
             * The alternative is to update our cache when files get deleted,
             * or make some sort of "best effort" promise, but for now I'm
             * taking the hard line.
             */
            if (found) {
                if (pAsset == NULL)
                    ALOGD("Expected file not found: '%s'\n", path.string());
                return pAsset;
            }
        }
    }

    /*
     * Either it wasn't found on disk or on the cached view of the disk.
     * Dig through the currently-opened set of Zip files.  If caching
     * is disabled, the Zip file may get reopened.
     */
    if (pAsset == NULL && ap.type == kFileTypeRegular) {
        String8 path;

        path.appendPath((locale != NULL) ? locale : kDefaultLocale);
        path.appendPath((vendor != NULL) ? vendor : kDefaultVendor);
        path.appendPath(fileName);

        /* check the appropriate Zip file */
        ZipFileRO* pZip = getZipFileLocked(ap);
        if (pZip != NULL) {
            //printf("GOT zip, checking '%s'\n", (const char*) path);
            ZipEntryRO entry = pZip->findEntryByName(path.string());
            if (entry != NULL) {
                //printf("FOUND in Zip file for %s/%s-%s\n",
                //    appName, locale, vendor);
                pAsset = openAssetFromZipLocked(pZip, entry, mode, path);
                pZip->releaseEntry(entry);
            }
        }

        if (pAsset != NULL) {
            /* create a "source" name, for debug/display */
            pAsset->setAssetSource(createZipSourceNameLocked(ZipSet::getPathName(ap.path.string()),
                                                             String8(""), String8(fileName)));
        }
    }

    return pAsset;
}

/*
 * Create a "source name" for a file from a Zip archive.
 */
String8 AssetManager::createZipSourceNameLocked(const String8& zipFileName,
    const String8& dirName, const String8& fileName)
{
    String8 sourceName("zip:");
    sourceName.append(zipFileName);
    sourceName.append(":");
    if (dirName.length() > 0) {
        sourceName.appendPath(dirName);
    }
    sourceName.appendPath(fileName);
    return sourceName;
}

/*
 * Create a path to a loose asset (asset-base/app/locale/vendor).
 */
String8 AssetManager::createPathNameLocked(const asset_path& ap, const char* locale,
    const char* vendor)
{
    String8 path(ap.path);
    path.appendPath((locale != NULL) ? locale : kDefaultLocale);
    path.appendPath((vendor != NULL) ? vendor : kDefaultVendor);
    return path;
}

/*
 * Create a path to a loose asset (asset-base/app/rootDir).
 */
String8 AssetManager::createPathNameLocked(const asset_path& ap, const char* rootDir)
{
    String8 path(ap.path);
    if (rootDir != NULL) path.appendPath(rootDir);
    return path;
}

/*
 * Return a pointer to one of our open Zip archives.  Returns NULL if no
 * matching Zip file exists.
 *
 * Right now we have 2 possible Zip files (1 each in app/"common").
 *
 * If caching is set to CACHE_OFF, to get the expected behavior we
 * need to reopen the Zip file on every request.  That would be silly
 * and expensive, so instead we just check the file modification date.
 *
 * Pass in NULL values for "appName", "locale", and "vendor" if the
 * generics should be used.
 */
ZipFileRO* AssetManager::getZipFileLocked(const asset_path& ap)
{
    ALOGV("getZipFileLocked() in %p\n", this);

    return mZipSet.getZip(ap.path);
}

/*
 * Try to open an asset from a file on disk.
 *
 * If the file is compressed with gzip, we seek to the start of the
 * deflated data and pass that in (just like we would for a Zip archive).
 *
 * For uncompressed data, we may already have an mmap()ed version sitting
 * around.  If so, we want to hand that to the Asset instead.
 *
 * This returns NULL if the file doesn't exist, couldn't be opened, or
 * claims to be a ".gz" but isn't.
 */
Asset* AssetManager::openAssetFromFileLocked(const String8& pathName,
    AccessMode mode)
{
    Asset* pAsset = NULL;

    if (strcasecmp(pathName.getPathExtension().string(), ".gz") == 0) {
        //printf("TRYING '%s'\n", (const char*) pathName);
        pAsset = Asset::createFromCompressedFile(pathName.string(), mode);
    } else {
        //printf("TRYING '%s'\n", (const char*) pathName);
        pAsset = Asset::createFromFile(pathName.string(), mode);
    }

    return pAsset;
}

/*
 * Given an entry in a Zip archive, create a new Asset object.
 *
 * If the entry is uncompressed, we may want to create or share a
 * slice of shared memory.
 */
Asset* AssetManager::openAssetFromZipLocked(const ZipFileRO* pZipFile,
    const ZipEntryRO entry, AccessMode mode, const String8& entryName)
{
    Asset* pAsset = NULL;

    // TODO: look for previously-created shared memory slice?
    uint16_t method;
    uint32_t uncompressedLen;

    //printf("USING Zip '%s'\n", pEntry->getFileName());

    if (!pZipFile->getEntryInfo(entry, &method, &uncompressedLen, NULL, NULL,
            NULL, NULL))
    {
        ALOGW("getEntryInfo failed\n");
        return NULL;
    }

    FileMap* dataMap = pZipFile->createEntryFileMap(entry);
    if (dataMap == NULL) {
        ALOGW("create map from entry failed\n");
        return NULL;
    }

    if (method == ZipFileRO::kCompressStored) {
        pAsset = Asset::createFromUncompressedMap(dataMap, mode);
        ALOGV("Opened uncompressed entry %s in zip %s mode %d: %p", entryName.string(),
                dataMap->getFileName(), mode, pAsset);
    } else {
        pAsset = Asset::createFromCompressedMap(dataMap,
            static_cast<size_t>(uncompressedLen), mode);
        ALOGV("Opened compressed entry %s in zip %s mode %d: %p", entryName.string(),
                dataMap->getFileName(), mode, pAsset);
    }
    if (pAsset == NULL) {
        /* unexpected */
        ALOGW("create from segment failed\n");
    }

    return pAsset;
}



/*
 * Open a directory in the asset namespace.
 *
 * An "asset directory" is simply the combination of all files in all
 * locations, with ".gz" stripped for loose files.  With app, locale, and
 * vendor defined, we have 8 directories and 2 Zip archives to scan.
 *
 * Pass in "" for the root dir.
 */
AssetDir* AssetManager::openDir(const char* dirName)
{
    AutoMutex _l(mLock);

    AssetDir* pDir = NULL;
    SortedVector<AssetDir::FileInfo>* pMergedInfo = NULL;

    LOG_FATAL_IF(mAssetPaths.size() == 0, "No assets added to AssetManager");
    assert(dirName != NULL);

    //printf("+++ openDir(%s) in '%s'\n", dirName, (const char*) mAssetBase);

    if (mCacheMode != CACHE_OFF && !mCacheValid)
        loadFileNameCacheLocked();

    pDir = new AssetDir;

    /*
     * Scan the various directories, merging what we find into a single
     * vector.  We want to scan them in reverse priority order so that
     * the ".EXCLUDE" processing works correctly.  Also, if we decide we
     * want to remember where the file is coming from, we'll get the right
     * version.
     *
     * We start with Zip archives, then do loose files.
     */
    pMergedInfo = new SortedVector<AssetDir::FileInfo>;

    size_t i = mAssetPaths.size();
    while (i > 0) {
        i--;
        const asset_path& ap = mAssetPaths.itemAt(i);
        if (ap.type == kFileTypeRegular) {
            ALOGV("Adding directory %s from zip %s", dirName, ap.path.string());
            scanAndMergeZipLocked(pMergedInfo, ap, kAssetsRoot, dirName);
        } else {
            ALOGV("Adding directory %s from dir %s", dirName, ap.path.string());
            scanAndMergeDirLocked(pMergedInfo, ap, kAssetsRoot, dirName);
        }
    }

#if 0
    printf("FILE LIST:\n");
    for (i = 0; i < (size_t) pMergedInfo->size(); i++) {
        printf(" %d: (%d) '%s'\n", i,
            pMergedInfo->itemAt(i).getFileType(),
            (const char*) pMergedInfo->itemAt(i).getFileName());
    }
#endif

    pDir->setFileList(pMergedInfo);
    return pDir;
}

/*
 * Open a directory in the non-asset namespace.
 *
 * An "asset directory" is simply the combination of all files in all
 * locations, with ".gz" stripped for loose files.  With app, locale, and
 * vendor defined, we have 8 directories and 2 Zip archives to scan.
 *
 * Pass in "" for the root dir.
 */
AssetDir* AssetManager::openNonAssetDir(const int32_t cookie, const char* dirName)
{
    AutoMutex _l(mLock);

    AssetDir* pDir = NULL;
    SortedVector<AssetDir::FileInfo>* pMergedInfo = NULL;

    LOG_FATAL_IF(mAssetPaths.size() == 0, "No assets added to AssetManager");
    assert(dirName != NULL);

    //printf("+++ openDir(%s) in '%s'\n", dirName, (const char*) mAssetBase);

    if (mCacheMode != CACHE_OFF && !mCacheValid)
        loadFileNameCacheLocked();

    pDir = new AssetDir;

    pMergedInfo = new SortedVector<AssetDir::FileInfo>;

    const size_t which = static_cast<size_t>(cookie) - 1;

    if (which < mAssetPaths.size()) {
        const asset_path& ap = mAssetPaths.itemAt(which);
        if (ap.type == kFileTypeRegular) {
            ALOGV("Adding directory %s from zip %s", dirName, ap.path.string());
            scanAndMergeZipLocked(pMergedInfo, ap, NULL, dirName);
        } else {
            ALOGV("Adding directory %s from dir %s", dirName, ap.path.string());
            scanAndMergeDirLocked(pMergedInfo, ap, NULL, dirName);
        }
    }

#if 0
    printf("FILE LIST:\n");
    for (i = 0; i < (size_t) pMergedInfo->size(); i++) {
        printf(" %d: (%d) '%s'\n", i,
            pMergedInfo->itemAt(i).getFileType(),
            (const char*) pMergedInfo->itemAt(i).getFileName());
    }
#endif

    pDir->setFileList(pMergedInfo);
    return pDir;
}

/*
 * Scan the contents of the specified directory and merge them into the
 * "pMergedInfo" vector, removing previous entries if we find "exclude"
 * directives.
 *
 * Returns "false" if we found nothing to contribute.
 */
bool AssetManager::scanAndMergeDirLocked(SortedVector<AssetDir::FileInfo>* pMergedInfo,
    const asset_path& ap, const char* rootDir, const char* dirName)
{
    SortedVector<AssetDir::FileInfo>* pContents;
    String8 path;

    assert(pMergedInfo != NULL);

    //printf("scanAndMergeDir: %s %s %s %s\n", appName, locale, vendor,dirName);

    if (mCacheValid) {
        int i, start, count;

        pContents = new SortedVector<AssetDir::FileInfo>;

        /*
         * Get the basic partial path and find it in the cache.  That's
         * the start point for the search.
         */
        path = createPathNameLocked(ap, rootDir);
        if (dirName[0] != '\0')
            path.appendPath(dirName);

        start = mCache.indexOf(path);
        if (start == NAME_NOT_FOUND) {
            //printf("+++ not found in cache: dir '%s'\n", (const char*) path);
            delete pContents;
            return false;
        }

        /*
         * The match string looks like "common/default/default/foo/bar/".
         * The '/' on the end ensures that we don't match on the directory
         * itself or on ".../foo/barfy/".
         */
        path.append("/");

        count = mCache.size();

        /*
         * Pick out the stuff in the current dir by examining the pathname.
         * It needs to match the partial pathname prefix, and not have a '/'
         * (fssep) anywhere after the prefix.
         */
        for (i = start+1; i < count; i++) {
            if (mCache[i].getFileName().length() > path.length() &&
                strncmp(mCache[i].getFileName().string(), path.string(), path.length()) == 0)
            {
                const char* name = mCache[i].getFileName().string();
                // XXX THIS IS BROKEN!  Looks like we need to store the full
                // path prefix separately from the file path.
                if (strchr(name + path.length(), '/') == NULL) {
                    /* grab it, reducing path to just the filename component */
                    AssetDir::FileInfo tmp = mCache[i];
                    tmp.setFileName(tmp.getFileName().getPathLeaf());
                    pContents->add(tmp);
                }
            } else {
                /* no longer in the dir or its subdirs */
                break;
            }

        }
    } else {
        path = createPathNameLocked(ap, rootDir);
        if (dirName[0] != '\0')
            path.appendPath(dirName);
        pContents = scanDirLocked(path);
        if (pContents == NULL)
            return false;
    }

    // if we wanted to do an incremental cache fill, we would do it here

    /*
     * Process "exclude" directives.  If we find a filename that ends with
     * ".EXCLUDE", we look for a matching entry in the "merged" set, and
     * remove it if we find it.  We also delete the "exclude" entry.
     */
    int i, count, exclExtLen;

    count = pContents->size();
    exclExtLen = strlen(kExcludeExtension);
    for (i = 0; i < count; i++) {
        const char* name;
        int nameLen;

        name = pContents->itemAt(i).getFileName().string();
        nameLen = strlen(name);
        if (nameLen > exclExtLen &&
            strcmp(name + (nameLen - exclExtLen), kExcludeExtension) == 0)
        {
            String8 match(name, nameLen - exclExtLen);
            int matchIdx;

            matchIdx = AssetDir::FileInfo::findEntry(pMergedInfo, match);
            if (matchIdx > 0) {
                ALOGV("Excluding '%s' [%s]\n",
                    pMergedInfo->itemAt(matchIdx).getFileName().string(),
                    pMergedInfo->itemAt(matchIdx).getSourceName().string());
                pMergedInfo->removeAt(matchIdx);
            } else {
                //printf("+++ no match on '%s'\n", (const char*) match);
            }

            ALOGD("HEY: size=%d removing %d\n", (int)pContents->size(), i);
            pContents->removeAt(i);
            i--;        // adjust "for" loop
            count--;    //  and loop limit
        }
    }

    mergeInfoLocked(pMergedInfo, pContents);

    delete pContents;

    return true;
}

/*
 * Scan the contents of the specified directory, and stuff what we find
 * into a newly-allocated vector.
 *
 * Files ending in ".gz" will have their extensions removed.
 *
 * We should probably think about skipping files with "illegal" names,
 * e.g. illegal characters (/\:) or excessive length.
 *
 * Returns NULL if the specified directory doesn't exist.
 */
SortedVector<AssetDir::FileInfo>* AssetManager::scanDirLocked(const String8& path)
{
    SortedVector<AssetDir::FileInfo>* pContents = NULL;
    DIR* dir;
    struct dirent* entry;
    FileType fileType;

    ALOGV("Scanning dir '%s'\n", path.string());

    dir = opendir(path.string());
    if (dir == NULL)
        return NULL;

    pContents = new SortedVector<AssetDir::FileInfo>;

    while (1) {
        entry = readdir(dir);
        if (entry == NULL)
            break;

        if (strcmp(entry->d_name, ".") == 0 ||
            strcmp(entry->d_name, "..") == 0)
            continue;

#ifdef _DIRENT_HAVE_D_TYPE
        if (entry->d_type == DT_REG)
            fileType = kFileTypeRegular;
        else if (entry->d_type == DT_DIR)
            fileType = kFileTypeDirectory;
        else
            fileType = kFileTypeUnknown;
#else
        // stat the file
        fileType = ::getFileType(path.appendPathCopy(entry->d_name).string());
#endif

        if (fileType != kFileTypeRegular && fileType != kFileTypeDirectory)
            continue;

        AssetDir::FileInfo info;
        info.set(String8(entry->d_name), fileType);
        if (strcasecmp(info.getFileName().getPathExtension().string(), ".gz") == 0)
            info.setFileName(info.getFileName().getBasePath());
        info.setSourceName(path.appendPathCopy(info.getFileName()));
        pContents->add(info);
    }

    closedir(dir);
    return pContents;
}

/*
 * Scan the contents out of the specified Zip archive, and merge what we
 * find into "pMergedInfo".  If the Zip archive in question doesn't exist,
 * we return immediately.
 *
 * Returns "false" if we found nothing to contribute.
 */
bool AssetManager::scanAndMergeZipLocked(SortedVector<AssetDir::FileInfo>* pMergedInfo,
    const asset_path& ap, const char* rootDir, const char* baseDirName)
{
    ZipFileRO* pZip;
    Vector<String8> dirs;
    AssetDir::FileInfo info;
    SortedVector<AssetDir::FileInfo> contents;
    String8 sourceName, zipName, dirName;

    pZip = mZipSet.getZip(ap.path);
    if (pZip == NULL) {
        ALOGW("Failure opening zip %s\n", ap.path.string());
        return false;
    }

    zipName = ZipSet::getPathName(ap.path.string());

    /* convert "sounds" to "rootDir/sounds" */
    if (rootDir != NULL) dirName = rootDir;
    dirName.appendPath(baseDirName);

    /*
     * Scan through the list of files, looking for a match.  The files in
     * the Zip table of contents are not in sorted order, so we have to
     * process the entire list.  We're looking for a string that begins
     * with the characters in "dirName", is followed by a '/', and has no
     * subsequent '/' in the stuff that follows.
     *
     * What makes this especially fun is that directories are not stored
     * explicitly in Zip archives, so we have to infer them from context.
     * When we see "sounds/foo.wav" we have to leave a note to ourselves
     * to insert a directory called "sounds" into the list.  We store
     * these in temporary vector so that we only return each one once.
     *
     * Name comparisons are case-sensitive to match UNIX filesystem
     * semantics.
     */
    int dirNameLen = dirName.length();
    void *iterationCookie;
    if (!pZip->startIteration(&iterationCookie, dirName.string(), NULL)) {
        ALOGW("ZipFileRO::startIteration returned false");
        return false;
    }

    ZipEntryRO entry;
    while ((entry = pZip->nextEntry(iterationCookie)) != NULL) {
        char nameBuf[256];

        if (pZip->getEntryFileName(entry, nameBuf, sizeof(nameBuf)) != 0) {
            // TODO: fix this if we expect to have long names
            ALOGE("ARGH: name too long?\n");
            continue;
        }
        //printf("Comparing %s in %s?\n", nameBuf, dirName.string());
        if (dirNameLen == 0 || nameBuf[dirNameLen] == '/')
        {
            const char* cp;
            const char* nextSlash;

            cp = nameBuf + dirNameLen;
            if (dirNameLen != 0)
                cp++;       // advance past the '/'

            nextSlash = strchr(cp, '/');
//xxx this may break if there are bare directory entries
            if (nextSlash == NULL) {
                /* this is a file in the requested directory */

                info.set(String8(nameBuf).getPathLeaf(), kFileTypeRegular);

                info.setSourceName(
                    createZipSourceNameLocked(zipName, dirName, info.getFileName()));

                contents.add(info);
                //printf("FOUND: file '%s'\n", info.getFileName().string());
            } else {
                /* this is a subdir; add it if we don't already have it*/
                String8 subdirName(cp, nextSlash - cp);
                size_t j;
                size_t N = dirs.size();

                for (j = 0; j < N; j++) {
                    if (subdirName == dirs[j]) {
                        break;
                    }
                }
                if (j == N) {
                    dirs.add(subdirName);
                }

                //printf("FOUND: dir '%s'\n", subdirName.string());
            }
        }
    }

    pZip->endIteration(iterationCookie);

    /*
     * Add the set of unique directories.
     */
    for (int i = 0; i < (int) dirs.size(); i++) {
        info.set(dirs[i], kFileTypeDirectory);
        info.setSourceName(
            createZipSourceNameLocked(zipName, dirName, info.getFileName()));
        contents.add(info);
    }

    mergeInfoLocked(pMergedInfo, &contents);

    return true;
}


/*
 * Merge two vectors of FileInfo.
 *
 * The merged contents will be stuffed into *pMergedInfo.
 *
 * If an entry for a file exists in both "pMergedInfo" and "pContents",
 * we use the newer "pContents" entry.
 */
void AssetManager::mergeInfoLocked(SortedVector<AssetDir::FileInfo>* pMergedInfo,
    const SortedVector<AssetDir::FileInfo>* pContents)
{
    /*
     * Merge what we found in this directory with what we found in
     * other places.
     *
     * Two basic approaches:
     * (1) Create a new array that holds the unique values of the two
     *     arrays.
     * (2) Take the elements from pContents and shove them into pMergedInfo.
     *
     * Because these are vectors of complex objects, moving elements around
     * inside the vector requires constructing new objects and allocating
     * storage for members.  With approach #1, we're always adding to the
     * end, whereas with #2 we could be inserting multiple elements at the
     * front of the vector.  Approach #1 requires a full copy of the
     * contents of pMergedInfo, but approach #2 requires the same copy for
     * every insertion at the front of pMergedInfo.
     *
     * (We should probably use a SortedVector interface that allows us to
     * just stuff items in, trusting us to maintain the sort order.)
     */
    SortedVector<AssetDir::FileInfo>* pNewSorted;
    int mergeMax, contMax;
    int mergeIdx, contIdx;

    pNewSorted = new SortedVector<AssetDir::FileInfo>;
    mergeMax = pMergedInfo->size();
    contMax = pContents->size();
    mergeIdx = contIdx = 0;

    while (mergeIdx < mergeMax || contIdx < contMax) {
        if (mergeIdx == mergeMax) {
            /* hit end of "merge" list, copy rest of "contents" */
            pNewSorted->add(pContents->itemAt(contIdx));
            contIdx++;
        } else if (contIdx == contMax) {
            /* hit end of "cont" list, copy rest of "merge" */
            pNewSorted->add(pMergedInfo->itemAt(mergeIdx));
            mergeIdx++;
        } else if (pMergedInfo->itemAt(mergeIdx) == pContents->itemAt(contIdx))
        {
            /* items are identical, add newer and advance both indices */
            pNewSorted->add(pContents->itemAt(contIdx));
            mergeIdx++;
            contIdx++;
        } else if (pMergedInfo->itemAt(mergeIdx) < pContents->itemAt(contIdx))
        {
            /* "merge" is lower, add that one */
            pNewSorted->add(pMergedInfo->itemAt(mergeIdx));
            mergeIdx++;
        } else {
            /* "cont" is lower, add that one */
            assert(pContents->itemAt(contIdx) < pMergedInfo->itemAt(mergeIdx));
            pNewSorted->add(pContents->itemAt(contIdx));
            contIdx++;
        }
    }

    /*
     * Overwrite the "merged" list with the new stuff.
     */
    *pMergedInfo = *pNewSorted;
    delete pNewSorted;

#if 0       // for Vector, rather than SortedVector
    int i, j;
    for (i = pContents->size() -1; i >= 0; i--) {
        bool add = true;

        for (j = pMergedInfo->size() -1; j >= 0; j--) {
            /* case-sensitive comparisons, to behave like UNIX fs */
            if (strcmp(pContents->itemAt(i).mFileName,
                       pMergedInfo->itemAt(j).mFileName) == 0)
            {
                /* match, don't add this entry */
                add = false;
                break;
            }
        }

        if (add)
            pMergedInfo->add(pContents->itemAt(i));
    }
#endif
}


/*
 * Load all files into the file name cache.  We want to do this across
 * all combinations of { appname, locale, vendor }, performing a recursive
 * directory traversal.
 *
 * This is not the most efficient data structure.  Also, gathering the
 * information as we needed it (file-by-file or directory-by-directory)
 * would be faster.  However, on the actual device, 99% of the files will
 * live in Zip archives, so this list will be very small.  The trouble
 * is that we have to check the "loose" files first, so it's important
 * that we don't beat the filesystem silly looking for files that aren't
 * there.
 *
 * Note on thread safety: this is the only function that causes updates
 * to mCache, and anybody who tries to use it will call here if !mCacheValid,
 * so we need to employ a mutex here.
 */
void AssetManager::loadFileNameCacheLocked(void)
{
    assert(!mCacheValid);
    assert(mCache.size() == 0);

#ifdef DO_TIMINGS   // need to link against -lrt for this now
    DurationTimer timer;
    timer.start();
#endif

    fncScanLocked(&mCache, "");

#ifdef DO_TIMINGS
    timer.stop();
    ALOGD("Cache scan took %.3fms\n",
        timer.durationUsecs() / 1000.0);
#endif

#if 0
    int i;
    printf("CACHED FILE LIST (%d entries):\n", mCache.size());
    for (i = 0; i < (int) mCache.size(); i++) {
        printf(" %d: (%d) '%s'\n", i,
            mCache.itemAt(i).getFileType(),
            (const char*) mCache.itemAt(i).getFileName());
    }
#endif

    mCacheValid = true;
}

/*
 * Scan up to 8 versions of the specified directory.
 */
void AssetManager::fncScanLocked(SortedVector<AssetDir::FileInfo>* pMergedInfo,
    const char* dirName)
{
    size_t i = mAssetPaths.size();
    while (i > 0) {
        i--;
        const asset_path& ap = mAssetPaths.itemAt(i);
        fncScanAndMergeDirLocked(pMergedInfo, ap, NULL, NULL, dirName);
        if (mLocale != NULL)
            fncScanAndMergeDirLocked(pMergedInfo, ap, mLocale, NULL, dirName);
        if (mVendor != NULL)
            fncScanAndMergeDirLocked(pMergedInfo, ap, NULL, mVendor, dirName);
        if (mLocale != NULL && mVendor != NULL)
            fncScanAndMergeDirLocked(pMergedInfo, ap, mLocale, mVendor, dirName);
    }
}

/*
 * Recursively scan this directory and all subdirs.
 *
 * This is similar to scanAndMergeDir, but we don't remove the .EXCLUDE
 * files, and we prepend the extended partial path to the filenames.
 */
bool AssetManager::fncScanAndMergeDirLocked(
    SortedVector<AssetDir::FileInfo>* pMergedInfo,
    const asset_path& ap, const char* locale, const char* vendor,
    const char* dirName)
{
    SortedVector<AssetDir::FileInfo>* pContents;
    String8 partialPath;
    String8 fullPath;

    // XXX This is broken -- the filename cache needs to hold the base
    // asset path separately from its filename.
    
    partialPath = createPathNameLocked(ap, locale, vendor);
    if (dirName[0] != '\0') {
        partialPath.appendPath(dirName);
    }

    fullPath = partialPath;
    pContents = scanDirLocked(fullPath);
    if (pContents == NULL) {
        return false;       // directory did not exist
    }

    /*
     * Scan all subdirectories of the current dir, merging what we find
     * into "pMergedInfo".
     */
    for (int i = 0; i < (int) pContents->size(); i++) {
        if (pContents->itemAt(i).getFileType() == kFileTypeDirectory) {
            String8 subdir(dirName);
            subdir.appendPath(pContents->itemAt(i).getFileName());

            fncScanAndMergeDirLocked(pMergedInfo, ap, locale, vendor, subdir.string());
        }
    }

    /*
     * To be consistent, we want entries for the root directory.  If
     * we're the root, add one now.
     */
    if (dirName[0] == '\0') {
        AssetDir::FileInfo tmpInfo;

        tmpInfo.set(String8(""), kFileTypeDirectory);
        tmpInfo.setSourceName(createPathNameLocked(ap, locale, vendor));
        pContents->add(tmpInfo);
    }

    /*
     * We want to prepend the extended partial path to every entry in
     * "pContents".  It's the same value for each entry, so this will
     * not change the sorting order of the vector contents.
     */
    for (int i = 0; i < (int) pContents->size(); i++) {
        const AssetDir::FileInfo& info = pContents->itemAt(i);
        pContents->editItemAt(i).setFileName(partialPath.appendPathCopy(info.getFileName()));
    }

    mergeInfoLocked(pMergedInfo, pContents);
    delete pContents;
    return true;
}

/*
 * Trash the cache.
 */
void AssetManager::purgeFileNameCacheLocked(void)
{
    mCacheValid = false;
    mCache.clear();
}

/*
 * ===========================================================================
 *      AssetManager::SharedZip
 * ===========================================================================
 */


Mutex AssetManager::SharedZip::gLock;
DefaultKeyedVector<String8, wp<AssetManager::SharedZip> > AssetManager::SharedZip::gOpen;

AssetManager::SharedZip::SharedZip(const String8& path, time_t modWhen)
    : mPath(path), mZipFile(NULL), mModWhen(modWhen),
      mResourceTableAsset(NULL), mResourceTable(NULL)
{
    if (kIsDebug) {
        ALOGI("Creating SharedZip %p %s\n", this, (const char*)mPath);
    }
    ALOGV("+++ opening zip '%s'\n", mPath.string());
    mZipFile = ZipFileRO::open(mPath.string());
    if (mZipFile == NULL) {
        ALOGD("failed to open Zip archive '%s'\n", mPath.string());
    }
}

sp<AssetManager::SharedZip> AssetManager::SharedZip::get(const String8& path,
        bool createIfNotPresent)
{
    AutoMutex _l(gLock);
    time_t modWhen = getFileModDate(path);
    sp<SharedZip> zip = gOpen.valueFor(path).promote();
    if (zip != NULL && zip->mModWhen == modWhen) {
        return zip;
    }
    if (zip == NULL && !createIfNotPresent) {
        return NULL;
    }
    zip = new SharedZip(path, modWhen);
    gOpen.add(path, zip);
    return zip;

}

ZipFileRO* AssetManager::SharedZip::getZip()
{
    return mZipFile;
}

Asset* AssetManager::SharedZip::getResourceTableAsset()
{
    AutoMutex _l(gLock);
    ALOGV("Getting from SharedZip %p resource asset %p\n", this, mResourceTableAsset);
    return mResourceTableAsset;
}

Asset* AssetManager::SharedZip::setResourceTableAsset(Asset* asset)
{
    {
        AutoMutex _l(gLock);
        if (mResourceTableAsset == NULL) {
            // This is not thread safe the first time it is called, so
            // do it here with the global lock held.
            asset->getBuffer(true);
            mResourceTableAsset = asset;
            return asset;
        }
    }
    delete asset;
    return mResourceTableAsset;
}

ResTable* AssetManager::SharedZip::getResourceTable()
{
    ALOGV("Getting from SharedZip %p resource table %p\n", this, mResourceTable);
    return mResourceTable;
}

ResTable* AssetManager::SharedZip::setResourceTable(ResTable* res)
{
    {
        AutoMutex _l(gLock);
        if (mResourceTable == NULL) {
            mResourceTable = res;
            return res;
        }
    }
    delete res;
    return mResourceTable;
}

bool AssetManager::SharedZip::isUpToDate()
{
    time_t modWhen = getFileModDate(mPath.string());
    return mModWhen == modWhen;
}

void AssetManager::SharedZip::addOverlay(const asset_path& ap)
{
    mOverlays.add(ap);
}

bool AssetManager::SharedZip::getOverlay(size_t idx, asset_path* out) const
{
    if (idx >= mOverlays.size()) {
        return false;
    }
    *out = mOverlays[idx];
    return true;
}

AssetManager::SharedZip::~SharedZip()
{
    if (kIsDebug) {
        ALOGI("Destroying SharedZip %p %s\n", this, (const char*)mPath);
    }
    if (mResourceTable != NULL) {
        delete mResourceTable;
    }
    if (mResourceTableAsset != NULL) {
        delete mResourceTableAsset;
    }
    if (mZipFile != NULL) {
        delete mZipFile;
        ALOGV("Closed '%s'\n", mPath.string());
    }
}

/*
 * ===========================================================================
 *      AssetManager::ZipSet
 * ===========================================================================
 */

/*
 * Constructor.
 */
AssetManager::ZipSet::ZipSet(void)
{
}

/*
 * Destructor.  Close any open archives.
 */
AssetManager::ZipSet::~ZipSet(void)
{
    size_t N = mZipFile.size();
    for (size_t i = 0; i < N; i++)
        closeZip(i);
}

/*
 * Close a Zip file from path and reset the entry
 */
void AssetManager::ZipSet::closeZipFromPath(const String8& zip)
{
    //close zip fd
    int fd = getZip(zip)->getFileDescriptor();

    if (fd > 0) {
        close(fd);
        //reset zip object and entry
        int idx = getIndex(zip);
        mZipFile.editItemAt(idx) = NULL;
    }
}

/*
 * Close a Zip file and reset the entry.
 */
void AssetManager::ZipSet::closeZip(int idx)
{
    mZipFile.editItemAt(idx) = NULL;
}


/*
 * Retrieve the appropriate Zip file from the set.
 */
ZipFileRO* AssetManager::ZipSet::getZip(const String8& path)
{
    int idx = getIndex(path);
    sp<SharedZip> zip = mZipFile[idx];
    if (zip == NULL) {
        zip = SharedZip::get(path);
        mZipFile.editItemAt(idx) = zip;
    }
    return zip->getZip();
}

Asset* AssetManager::ZipSet::getZipResourceTableAsset(const String8& path)
{
    int idx = getIndex(path);
    sp<SharedZip> zip = mZipFile[idx];
    if (zip == NULL) {
        zip = SharedZip::get(path);
        mZipFile.editItemAt(idx) = zip;
    }
    return zip->getResourceTableAsset();
}

Asset* AssetManager::ZipSet::setZipResourceTableAsset(const String8& path,
                                                 Asset* asset)
{
    int idx = getIndex(path);
    sp<SharedZip> zip = mZipFile[idx];
    // doesn't make sense to call before previously accessing.
    return zip->setResourceTableAsset(asset);
}

ResTable* AssetManager::ZipSet::getZipResourceTable(const String8& path)
{
    int idx = getIndex(path);
    sp<SharedZip> zip = mZipFile[idx];
    if (zip == NULL) {
        zip = SharedZip::get(path);
        mZipFile.editItemAt(idx) = zip;
    }
    return zip->getResourceTable();
}

ResTable* AssetManager::ZipSet::setZipResourceTable(const String8& path,
                                                    ResTable* res)
{
    int idx = getIndex(path);
    sp<SharedZip> zip = mZipFile[idx];
    // doesn't make sense to call before previously accessing.
    return zip->setResourceTable(res);
}

/*
 * Generate the partial pathname for the specified archive.  The caller
 * gets to prepend the asset root directory.
 *
 * Returns something like "common/en-US-noogle.jar".
 */
/*static*/ String8 AssetManager::ZipSet::getPathName(const char* zipPath)
{
    return String8(zipPath);
}

bool AssetManager::ZipSet::isUpToDate()
{
    const size_t N = mZipFile.size();
    for (size_t i=0; i<N; i++) {
        if (mZipFile[i] != NULL && !mZipFile[i]->isUpToDate()) {
            return false;
        }
    }
    return true;
}

void AssetManager::ZipSet::addOverlay(const String8& path, const asset_path& overlay)
{
    int idx = getIndex(path);
    sp<SharedZip> zip = mZipFile[idx];
    zip->addOverlay(overlay);
}

bool AssetManager::ZipSet::getOverlay(const String8& path, size_t idx, asset_path* out) const
{
    sp<SharedZip> zip = SharedZip::get(path, false);
    if (zip == NULL) {
        return false;
    }
    return zip->getOverlay(idx, out);
}

/*
 * Compute the zip file's index.
 *
 * "appName", "locale", and "vendor" should be set to NULL to indicate the
 * default directory.
 */
int AssetManager::ZipSet::getIndex(const String8& zip) const
{
    const size_t N = mZipPath.size();
    for (size_t i=0; i<N; i++) {
        if (mZipPath[i] == zip) {
            return i;
        }
    }

    mZipPath.add(zip);
    mZipFile.add(NULL);

    return mZipPath.size()-1;
}<|MERGE_RESOLUTION|>--- conflicted
+++ resolved
@@ -814,9 +814,9 @@
             sharedRes->add(oass, oidmap, offset + 1, false);
             const_cast<AssetManager*>(this)->mAssetPaths.add(oap);
             const_cast<AssetManager*>(this)->mZipSet.addOverlay(targetPackagePath, oap);
-<<<<<<< HEAD
 
             oidmap->close();
+            delete oidmap;
             ALOGD("close idmap=%s pid=%d\n", oap.idmap.string(), getpid());
        }
 
@@ -825,11 +825,6 @@
            ALOGD("close: %s and reset entry\n", oap.path.string());
       }
   }
-=======
-            delete oidmap;
-        }
-    }
->>>>>>> c639cb67
 
 #ifndef _WIN32
     TEMP_FAILURE_RETRY(flock(fileno(fin), LOCK_UN));
