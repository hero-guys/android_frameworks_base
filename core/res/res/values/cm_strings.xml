--- conflicted
+++ resolved
@@ -30,7 +30,6 @@
     <!-- ADB notification message-->
     <string name="adb_active_generic_notification_message">Touch to disable debugging.</string>
 
-<<<<<<< HEAD
     <!-- Extended Restart -->
     <!-- Defined in res/res/values/strings.xml -
     <string name="global_action_restart">Restart</string>-->
@@ -45,11 +44,10 @@
     <string name="global_restart_recovery_message">Restarting to recovery\u2026</string><!-- Can be used in SysUIReboot -->
     <string name="global_restart_bootloader">Bootloader</string>
     <string name="global_restart_bootloader_message">Restarting to bootloader\u2026</string><!-- Can be used in SysUIReboot -->
-=======
+
     <!-- Message to show the user when their vendor image doesn't match the build's fingerprint. -->
     <string name="lineage_system_error_manufacturer">A vendor image mismatch has been detected. Typically this means your vendor image is out of date. Please ensure your vendor image matches <xliff:g id="fingerprint">%1$s</xliff:g>.</string>
 
     <!-- Notify user that they are in Lock-to-app (for devices without navbar) -->
     <string name="lock_to_app_toast_no_navbar">To unpin this screen, touch and hold the Back button.</string>
->>>>>>> 37c34cf2
 </resources>