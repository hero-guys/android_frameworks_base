<?xml version="1.0" encoding="utf-8"?>
<!--
/*
** Copyright 2009, The Android Open Source Project
**
** Licensed under the Apache License, Version 2.0 (the "License");
** you may not use this file except in compliance with the License.
** You may obtain a copy of the License at
**
**     http://www.apache.org/licenses/LICENSE-2.0
**
** Unless required by applicable law or agreed to in writing, software
** distributed under the License is distributed on an "AS IS" BASIS,
** WITHOUT WARRANTIES OR CONDITIONS OF ANY KIND, either express or implied.
** See the License for the specific language governing permissions and
** limitations under the License.
*/
-->

<!-- These resources are around just to allow their values to be customized
     for different hardware and product builds.  Do not translate. -->
<resources xmlns:xliff="urn:oasis:names:tc:xliff:document:1.2">
    <!-- Do not translate. Defines the slots for the right-hand side icons.  That is to say, the
         icons in the status bar that are not notifications. -->
    <string-array name="config_statusBarIcons">
       <item><xliff:g id="id">managed_profile</xliff:g></item>
       <item><xliff:g id="id">ime</xliff:g></item>
       <item><xliff:g id="id">sync_failing</xliff:g></item>
       <item><xliff:g id="id">sync_active</xliff:g></item>
       <item><xliff:g id="id">cast</xliff:g></item>
       <item><xliff:g id="id">hotspot</xliff:g></item>
       <item><xliff:g id="id">location</xliff:g></item>
       <item><xliff:g id="id">su</xliff:g></item>
       <item><xliff:g id="id">bluetooth</xliff:g></item>
       <item><xliff:g id="id">nfc</xliff:g></item>
       <item><xliff:g id="id">tty</xliff:g></item>
       <item><xliff:g id="id">speakerphone</xliff:g></item>
       <item><xliff:g id="id">zen</xliff:g></item>
       <item><xliff:g id="id">mute</xliff:g></item>
       <item><xliff:g id="id">volume</xliff:g></item>
       <item><xliff:g id="id">wifi</xliff:g></item>
       <item><xliff:g id="id">cdma_eri</xliff:g></item>
       <item><xliff:g id="id">data_connection</xliff:g></item>
       <item><xliff:g id="id">phone_evdo_signal</xliff:g></item>
       <item><xliff:g id="id">phone_signal</xliff:g></item>
       <item><xliff:g id="id">battery</xliff:g></item>
       <item><xliff:g id="id">alarm_clock</xliff:g></item>
       <item><xliff:g id="id">secure</xliff:g></item>
       <item><xliff:g id="id">clock</xliff:g></item>
    </string-array>

    <!-- Flag indicating whether the surface flinger has limited
         alpha compositing functionality in hardware.  If set, the window
         manager will disable alpha trasformation in animations where not
         strictly needed. -->
    <bool name="config_sf_limitedAlpha">false</bool>

    <!-- Default value used to block data calls if ims is not
         connected.  If you use the ims apn DCT will block
         any other apn from connecting until ims apn is connected-->
    <bool name="ImsConnectedDefaultValue">false</bool>

    <!-- Flag indicating whether the surface flinger is inefficient
         at performing a blur.  Used by parts of the UI to turn off
         the blur effect where it isn't worth the performance hit.
         As of Honeycomb, blurring is not supported anymore. -->
    <bool name="config_sf_slowBlur">true</bool>

    <!-- Flag indicating that the media framework should support playing of sounds on volume
         key usage.  This adds noticeable additional overhead to volume key processing, so
         is disableable for products for which it is irrelevant. -->
    <bool name="config_useVolumeKeySounds">true</bool>

    <!-- The attenuation in dB applied to the sound effects played
         through AudioManager.playSoundEffect() when no volume is specified. -->
    <integer name="config_soundEffectVolumeDb">-6</integer>

    <!-- The attenuation in dB applied to the lock/unlock sounds. -->
    <integer name="config_lockSoundVolumeDb">-6</integer>

    <!-- Flag indicating whether the AUDIO_BECOMING_NOISY notification should
         be sent during a change to the audio output device. -->
    <bool name="config_sendAudioBecomingNoisy">true</bool>

    <!-- The duration (in milliseconds) of a short animation. -->
    <integer name="config_shortAnimTime">200</integer>

    <!-- The duration (in milliseconds) of a medium-length animation. -->
    <integer name="config_mediumAnimTime">400</integer>

    <!-- The duration (in milliseconds) of a long animation. -->
    <integer name="config_longAnimTime">500</integer>

    <!-- The duration (in milliseconds) of the activity open/close and fragment open/close animations. -->
    <integer name="config_activityShortDur">150</integer>
    <integer name="config_activityDefaultDur">220</integer>

    <!-- Duration for the dim animation behind a dialog.  This may be either
         a percentage, which is relative to the duration of the enter/open
         animation of the window being shown that is dimming behind, or it may
         be an integer for a constant duration. -->
    <fraction name="config_dimBehindFadeDuration">100%</fraction>

    <!-- The maximum width we would prefer dialogs to be.  0 if there is no
         maximum (let them grow as large as the screen).  Actual values are
         specified for -large and -xlarge configurations. -->
    <dimen name="config_prefDialogWidth">320dp</dimen>

    <!-- Enables or disables fading edges when marquee is enabled in TextView.
         Off by default, since the framebuffer readback used to implement the
         fading edges is prohibitively expensive on most GPUs. -->
    <bool name="config_ui_enableFadingMarquee">false</bool>

    <!-- Whether dialogs should close automatically when the user touches outside
         of them.  This should not normally be modified. -->
    <bool name="config_closeDialogWhenTouchOutside">true</bool>

    <!-- Device configuration indicating whether we should avoid using accelerated graphics
         in certain places to reduce RAM footprint.  This is ignored if ro.config.low_ram
         is true (in that case this is assumed true as well).  It can allow you to tune down
         your device's memory use without going to the point of causing applications to turn
         off features. -->
    <bool name="config_avoidGfxAccel">false</bool>

    <!-- Device configuration setting the minfree tunable in the lowmemorykiller in the kernel.
         A high value will cause the lowmemorykiller to fire earlier, keeping more memory
         in the file cache and preventing I/O thrashing, but allowing fewer processes to
         stay in memory.  A low value will keep more processes in memory but may cause
         thrashing if set too low.  Overrides the default value chosen by ActivityManager
         based on screen size and total memory for the largest lowmemorykiller bucket, and
         scaled proportionally to the smaller buckets.  -1 keeps the default. -->
    <integer name="config_lowMemoryKillerMinFreeKbytesAbsolute">-1</integer>

    <!-- Device configuration adjusting the minfree tunable in the lowmemorykiller in the
         kernel.  A high value will cause the lowmemorykiller to fire earlier, keeping more
         memory in the file cache and preventing I/O thrashing, but allowing fewer processes
         to stay in memory.  A low value will keep more processes in memory but may cause
         thrashing if set too low.  Directly added to the default value chosen by
         ActivityManager based on screen size and total memory for the largest lowmemorykiller
         bucket, and scaled proportionally to the smaller buckets. 0 keeps the default. -->
    <integer name="config_lowMemoryKillerMinFreeKbytesAdjust">0</integer>

    <!-- Device configuration setting the /proc/sys/vm/extra_free_kbytes tunable in the kernel
         (if it exists).  A high value will increase the amount of memory that the kernel
         tries to keep free, reducing allocation time and causing the lowmemorykiller to kill
         earlier.  A low value allows more memory to be used by processes but may cause more
         allocations to block waiting on disk I/O or lowmemorykiller.  Overrides the default
         value chosen by ActivityManager based on screen size.  0 prevents keeping any extra
         memory over what the kernel keeps by default.  -1 keeps the default. -->
    <integer name="config_extraFreeKbytesAbsolute">-1</integer>

    <!-- Device configuration adjusting the /proc/sys/vm/extra_free_kbytes tunable in the kernel
         (if it exists).  0 uses the default value chosen by ActivityManager.  A positive value
         will increase the amount of memory that the kernel tries to keep free, reducing
         allocation time and causing the lowmemorykiller to kill earlier.  A negative value
         allows more memory to be used by processes but may cause more allocations to block
         waiting on disk I/O or lowmemorykiller.  Directly added to the default value chosen by
         ActivityManager based on screen size. -->
    <integer name="config_extraFreeKbytesAdjust">0</integer>

    <!-- Set this to true to enable the platform's auto-power-save modes like doze and
         app standby.  These are not enabled by default because they require a standard
         cloud-to-device messaging service for apps to interact correctly with the modes
         (such as to be able to deliver an instant message to the device even when it is
         dozing).  This should be enabled if you have such services and expect apps to
         correctly use them when installed on your device.  Otherwise, keep this disabled
         so that applications can still use their own mechanisms. -->
    <bool name="config_enableAutoPowerModes">false</bool>

    <!-- The threshold angle for any motion detection in auto-power save modes.
         In hundreths of a degree. -->
    <integer name="config_autoPowerModeThresholdAngle">200</integer>

    <!-- The sensor id of an "any motion" sensor used in auto-power save modes.
         0 indicates this sensor is not available. -->
    <integer name="config_autoPowerModeAnyMotionSensor">0</integer>

    <!-- If an any motion sensor is not available, prefer the wrist tilt detector over the
         SMD. -->
    <bool name="config_autoPowerModePreferWristTilt">false</bool>

    <!-- If a location should be pre-fetched when going into device idle. -->
    <bool name="config_autoPowerModePrefetchLocation">true</bool>

    <!-- The duration (in milliseconds) that the radio will scan for a signal
         when there's no network connection. If the scan doesn't timeout, use zero -->
    <integer name="config_radioScanningTimeout">0</integer>

    <!-- XXXXX NOTE THE FOLLOWING RESOURCES USE THE WRONG NAMING CONVENTION.
         Please don't copy them, copy anything else. -->

    <!-- This string array should be overridden by the device to present a list of network
         attributes.  This is used by the connectivity manager to decide which networks can coexist
         based on the hardware -->
    <!-- An Array of "[Connection name],[ConnectivityManager.TYPE_xxxx],
         [associated radio-type],[priority],[restoral-timer(ms)],[dependencyMet]  -->
    <!-- the 5th element "resore-time" indicates the number of milliseconds to delay
         before automatically restore the default connection.  Set -1 if the connection
         does not require auto-restore. -->
    <!-- the 6th element indicates boot-time dependency-met value. -->
    <string-array translatable="false" name="networkAttributes">
        <item>"wifi,1,1,1,-1,true"</item>
        <item>"mobile,0,0,0,-1,true"</item>
        <item>"mobile_mms,2,0,2,60000,true"</item>
        <item>"mobile_supl,3,0,2,60000,true"</item>
        <item>"mobile_hipri,5,0,3,60000,true"</item>
        <item>"mobile_fota,10,0,2,60000,true"</item>
        <item>"mobile_ims,11,0,2,60000,true"</item>
        <item>"mobile_cbs,12,0,2,60000,true"</item>
        <item>"wifi_p2p,13,1,0,-1,true"</item>
        <item>"mobile_ia,14,0,2,-1,true"</item>
        <item>"mobile_emergency,15,0,2,-1,true"</item>
    </string-array>

    <!-- Array of ConnectivityManager.TYPE_xxxx constants for networks that may only
         be controlled by systemOrSignature apps.  -->
    <integer-array translatable="false" name="config_protectedNetworks">
        <item>10</item>
        <item>11</item>
        <item>12</item>
        <item>14</item>
        <item>15</item>
    </integer-array>

    <!-- This string array should be overridden by the device to present a list of radio
         attributes.  This is used by the connectivity manager to decide which networks can coexist
         based on the hardware -->
    <!-- An Array of "[ConnectivityManager connectionType],
                      [# simultaneous connection types]"  -->
    <string-array translatable="false" name="radioAttributes">
        <item>"1,1"</item>
        <item>"0,1"</item>
    </string-array>

    <!-- Set of NetworkInfo.getType() that reflect data usage. -->
    <integer-array translatable="false" name="config_data_usage_network_types">
        <item>0</item> <!-- TYPE_MOBILE -->
        <item>2</item> <!-- TYPE_MOBILE_MMS -->
        <item>3</item> <!-- TYPE_MOBILE_SUPL -->
        <item>4</item> <!-- TYPE_MOBILE_DUN -->
        <item>5</item> <!-- TYPE_MOBILE_HIPRI -->
        <item>10</item> <!-- TYPE_MOBILE_FOTA -->
        <item>11</item> <!-- TYPE_MOBILE_IMS -->
        <item>12</item> <!-- TYPE_MOBILE_CBS -->
        <item>14</item> <!-- TYPE_MOBILE_IA -->
    </integer-array>

    <!-- The maximum duration (in milliseconds) we expect a network transition to take -->
    <integer name="config_networkTransitionTimeout">60000</integer>

    <!-- List of regexpressions describing the interface (if any) that represent tetherable
         USB interfaces.  If the device doesn't want to support tethering over USB this should
         be empty.  An example would be "usb.*" -->
    <string-array translatable="false" name="config_tether_usb_regexs">
    </string-array>

    <!-- List of regexpressions describing the interface (if any) that represent tetherable
         Wifi interfaces.  If the device doesn't want to support tethering over Wifi this
         should be empty.  An example would be "softap.*" -->
    <string-array translatable="false" name="config_tether_wifi_regexs">
    </string-array>

    <!-- List of regexpressions describing the interface (if any) that represent tetherable
         WiMAX interfaces.  If the device doesn't want to support tethering over Wifi this
         should be empty.  An example would be "softap.*" -->
    <string-array translatable="false" name="config_tether_wimax_regexs">
    </string-array>

    <!-- List of regexpressions describing the interface (if any) that represent tetherable
         bluetooth interfaces.  If the device doesn't want to support tethering over bluetooth this
         should be empty. -->
    <string-array translatable="false" name="config_tether_bluetooth_regexs">
    </string-array>

    <!-- Max number of Bluetooth tethering connections allowed. If this is
         updated config_tether_dhcp_range has to be updated appropriately. -->
    <integer translateable="false" name="config_max_pan_devices">5</integer>

    <!-- Dhcp range (min, max) to use for tethering purposes -->
    <string-array translatable="false" name="config_tether_dhcp_range">
    </string-array>

    <!-- Regex of wired ethernet ifaces -->
    <string translatable="false" name="config_ethernet_iface_regex">eth\\d</string>

    <!-- If the mobile hotspot feature requires provisioning, a package name and class name
        can be provided to launch a supported application that provisions the devices.

        Example Usage:

        String[] appDetails = getStringArray(R.array.config_mobile_hotspot_provision_app);
        Intent intent = new Intent(Intent.ACTION_MAIN);
        intent.setClassName(appDetails[0], appDetails[1]);
        startActivityForResult(intent, 0);

        public void onActivityResult(int requestCode, int resultCode, Intent intent) {
            super.onActivityResult(requestCode, resultCode, intent);
            if (requestCode == 0) {
                if (resultCode == Activity.RESULT_OK) {
                    //Mobile hotspot provisioning successful
                } else {
                    //Mobile hotspot provisioning failed
                }
            }

        See src/com/android/settings/TetherSettings.java for more details.
        For ui-less/periodic recheck support see config_mobile_hotspot_provision_app_no_ui
        -->
    <!-- The first element is the package name and the second element is the class name
         of the provisioning app -->
    <string-array translatable="false" name="config_mobile_hotspot_provision_app">
    <!--
        <item>com.example.provisioning</item>
        <item>com.example.provisioning.Activity</item>
    -->
    </string-array>

    <!-- If the mobile hotspot feature requires provisioning, an action can be provided
         that will be broadcast in non-ui cases for checking the provisioning status.

         A second broadcast, action defined by config_mobile_hotspot_provision_response,
         will be sent back to notify if provisioning succeeded or not.  The response will
         match that of the activity in config_mobile_hotspot_provision_app, but instead
         contained within the int extra "EntitlementResult".

         Example Usage:
         String provisionAction = getString(R.string.config_mobile_hotspot_provision_check);
         sendBroadcast(new Intent(provisionAction));

         public void onReceive(Context context, Intent intent) {
             String provisionResponse =
                    getString(R.string.config_mobile_hotspot_provision_response);
             if (provisionResponse.equals(intent.getAction())
                    && intent.getIntExtra("EntitlementResult") == Activity.RESULT_OK) {
                 //Mobile hotspot provisioning successful
             } else {
                 //Mobile hotspot provisioning failed
             }
         }
        -->
    <string translatable="false" name="config_mobile_hotspot_provision_app_no_ui"></string>
    <!-- Sent in response to a provisioning check. The caller must hold the
         permission android.permission.CONNECTIVITY_INTERNAL for Settings to
         receive this response.

         See config_mobile_hotspot_provision_response
         -->
    <string translatable="false" name="config_mobile_hotspot_provision_response"></string>
    <!-- Number of hours between each background provisioning call -->
    <integer translatable="false" name="config_mobile_hotspot_provision_check_period">24</integer>

    <!-- Activity name to enable wifi tethering after provisioning app succeeds -->
    <string translatable="false" name="config_wifi_tether_enable">com.android.settings/.TetherService</string>

    <!-- Array of ConnectivityManager.TYPE_xxxx values allowable for tethering -->
    <!-- Common options are [1, 4] for TYPE_WIFI and TYPE_MOBILE_DUN or
    <!== [0,1,5,7] for TYPE_MOBILE, TYPE_WIFI, TYPE_MOBILE_HIPRI and TYPE_BLUETOOTH -->
    <integer-array translatable="false" name="config_tether_upstream_types">
        <item>0</item>
        <item>1</item>
        <item>5</item>
        <item>7</item>
        <item>9</item>
    </integer-array>

    <!-- If the DUN connection for this CDMA device supports more than just DUN -->
    <!-- traffic you should list them here. -->
    <!-- If this device is not CDMA this is ignored.  If this list is empty on -->
    <!-- a DUN-requiring CDMA device, the DUN APN will just support just DUN. -->
    <string-array translatable="false" name="config_cdma_dun_supported_types">
    </string-array>

    <!-- String containing the apn value for tethering.  May be overriden by secure settings
         TETHER_DUN_APN.  Value is a comma separated series of strings:
         "name,apn,proxy,port,username,password,server,mmsc,mmsproxy,mmsport,mcc,mnc,auth,type",
         Or string format of ApnSettingV3.
         note that empty fields can be ommitted: "name,apn,,,,,,,,,310,260,,DUN"
         Multiple entries are separated by using string-array:
         "<item>[ApnSettingV3]Name,apn,,,,,,,,,123,45,,mms|*,IPV6,IP,true,14,,,,,,,spn,testspn</item>
          <item>[ApnSettingV3]Name1,apn2,,,,,,,,,123,46,,mms|*,IPV6,IP,true,12,,,,,,,,</item>" -->
    <string-array translatable="false" name="config_tether_apndata">
    </string-array>

    <!-- Boolean indicating whether the wifi chipset has dual frequency band support -->
    <bool translatable="false" name="config_wifi_dual_band_support">false</bool>

    <!-- Boolean indicating whether Hotspot 2.0/Passpoint and ANQP queries is enabled -->
    <bool translatable="false" name="config_wifi_hotspot2_enabled">false</bool>

    <!-- Device type information conforming to Annex B format in WiFi Direct specification.
         The default represents a dual-mode smartphone -->
    <string translatable="false" name="config_wifi_p2p_device_type">10-0050F204-5</string>

    <!-- Boolean indicating whether the wifi chipset supports background scanning mechanism.
         This mechanism allows the host to remain in suspend state and the dongle to actively
         scan and wake the host when a configured SSID is detected by the dongle. This chipset
         capability can provide power savings when wifi needs to be always kept on. -->
    <bool translatable="false" name="config_wifi_background_scan_support">false</bool>

    <!-- Boolean indicating we re-try re-associating once upon disconnection and RSSI is high failure  -->
    <bool translatable="true" name="config_wifi_enable_disconnection_debounce">true</bool>

    <!-- Boolean indicating autojoin will prefer 5GHz and choose 5GHz BSSIDs -->
    <bool translatable="true" name="config_wifi_enable_5GHz_preference">true</bool>

    <!-- Boolean indicating whether or not to revert to default country code when cellular
         radio is unable to find any MCC information to infer wifi country code from -->
    <bool translatable="false" name="config_wifi_revert_country_code_on_cellular_loss">false</bool>

    <!-- Boolean indicating whether or not wifi firmware debugging is enabled -->
    <bool translatable="false" name="config_wifi_enable_wifi_firmware_debugging">false</bool>

    <!-- Boolean indicating whether or not wifi should turn off when emergency call is made -->
    <bool translatable="false" name="config_wifi_turn_off_during_emergency_call">false</bool>

    <!-- Integer specifying the basic autojoin parameters -->
    <integer translatable="false" name="config_wifi_framework_5GHz_preference_boost_threshold">-65</integer>
    <integer translatable="false" name="config_wifi_framework_5GHz_preference_boost_factor">5</integer>
    <integer translatable="false" name="config_wifi_framework_current_association_hysteresis_high">16</integer>
    <integer translatable="false" name="config_wifi_framework_current_association_hysteresis_low">10</integer>
    <integer translatable="false" name="config_wifi_framework_5GHz_preference_penalty_threshold">-75</integer>
    <integer translatable="false" name="config_wifi_framework_5GHz_preference_penalty_factor">2</integer>

    <!-- Integer parameters of the wifi to cellular handover feature
         wifi should not stick to bad networks -->
    <integer translatable="false" name="config_wifi_framework_wifi_score_bad_rssi_threshold_5GHz">-82</integer>
    <integer translatable="false" name="config_wifi_framework_wifi_score_low_rssi_threshold_5GHz">-72</integer>
    <integer translatable="false" name="config_wifi_framework_wifi_score_good_rssi_threshold_5GHz">-60</integer>
    <integer translatable="false" name="config_wifi_framework_wifi_score_bad_rssi_threshold_24GHz">-87</integer>
    <integer translatable="false" name="config_wifi_framework_wifi_score_low_rssi_threshold_24GHz">-77</integer>
    <integer translatable="false" name="config_wifi_framework_wifi_score_good_rssi_threshold_24GHz">-65</integer>
    <integer translatable="false" name="config_wifi_framework_wifi_score_bad_link_speed_24">6</integer>
    <integer translatable="false" name="config_wifi_framework_wifi_score_bad_link_speed_5">12</integer>
    <integer translatable="false" name="config_wifi_framework_wifi_score_good_link_speed_24">24</integer>
    <integer translatable="false" name="config_wifi_framework_wifi_score_good_link_speed_5">36</integer>
    <string  translatable="false" name="config_wifi_random_mac_oui">DA-A1-19</string>
    <string  translatable="false" name="config_wifi_framework_sap_2G_channel_list">1,6,11</string>

    <bool translatable="false" name="config_wifi_framework_cellular_handover_enable_user_triggered_adjustment">true</bool>

    <!-- Integer packet threshold used to allow scan while associated -->
    <integer translatable="false" name="config_wifi_framework_associated_full_scan_tx_packet_threshold">5</integer>
    <integer translatable="false" name="config_wifi_framework_associated_full_scan_rx_packet_threshold">10</integer>
    <integer translatable="false" name="config_wifi_framework_associated_partial_scan_tx_packet_threshold">40</integer>
    <integer translatable="false" name="config_wifi_framework_associated_partial_scan_rx_packet_threshold">80</integer>
    <integer translatable="false" name="config_wifi_framework_network_switch_tx_packet_threshold">2</integer>
    <integer translatable="false" name="config_wifi_framework_network_switch_rx_packet_threshold">20</integer>

    <!-- Integer indicating wpa_supplicant scan interval in milliseconds -->
    <integer translatable="false" name="config_wifi_supplicant_scan_interval">15000</integer>

    <!-- Integer indicating amount of time failed networks areblacklisted for the purpose
         of network switching in milliseconds -->
    <integer translatable="false" name="config_wifi_network_switching_blacklist_time">172800000</integer>

    <!-- Integer indicating wpa_supplicant scan interval when p2p is connected in milliseconds -->
    <integer translatable="false" name="config_wifi_scan_interval_p2p_connected">60000</integer>

    <!-- Integer indicating the framework scan interval in milliseconds. This is used in the scenario
         where the chipset does not support background scanning (config_wifi_background_scan_suport
         is false) to set up a periodic wake up scan so that the device can connect to a new access
         point on the move. A value of 0 means no periodic scans will be used in the framework. -->
    <integer translatable="false" name="config_wifi_framework_scan_interval">300000</integer>

    <!-- Integer indicating the framework no networks periodic scan interval in milliseconds. -->
    <integer translatable="false" name="config_wifi_no_network_periodic_scan_interval">300000</integer>

    <!-- Integer indicating disconnect mode short scan interval in milliseconds -->
    <integer translatable="false" name="config_wifi_disconnected_short_scan_interval">15000</integer>

    <!-- Integer indicating disconnect mode long scan interval in milliseconds -->
    <integer translatable="false" name="config_wifi_disconnected_long_scan_interval">120000</integer>

    <!-- Integer indicating associated partial scan short interval in milliseconds -->
    <integer translatable="false" name="config_wifi_associated_short_scan_interval">20000</integer>

    <!-- Integer indicating associated partial scan long interval in milliseconds -->
    <integer translatable="false" name="config_wifi_associated_long_scan_interval">180000</integer>

    <!-- Integer indicating associated full scan backoff, representing a fraction: xx/8 -->
    <integer translatable="false" name="config_wifi_framework_associated_full_scan_backoff">12</integer>

    <!-- Integer indicating associated full scan max interval in milliseconds -->
    <integer translatable="false" name="config_wifi_framework_associated_full_scan_max_interval">300000</integer>

    <!-- Integer indicating associated full scan max total dwell time in milliseconds -->
    <integer translatable="false" name="config_wifi_framework_associated_full_scan_max_total_dwell_time">500</integer>

    <!-- Integer indicating associated full scan max num active channels -->
    <integer translatable="false" name="config_wifi_framework_associated_partial_scan_max_num_active_channels">6</integer>

    <!-- Integer indicating associated full scan max num passive channels -->
    <integer translatable="false" name="config_wifi_framework_associated_partial_scan_max_num_passive_channels">3</integer>

    <!-- Integer indicating number of association errors leading to blacklisting of the network -->
    <integer translatable="false" name="config_wifi_framework_max_connection_errors_to_blacklist">4</integer>

    <!-- Integer indicating number of authentication errors leading to blacklisting of the network -->
    <integer translatable="false" name="config_wifi_framework_max_auth_errors_to_blacklist">4</integer>

    <!-- Integer indicating minimum blacklisting delay of a wofo configuration due to connectin or auth errors -->
    <integer translatable="false" name="config_wifi_framework_network_black_list_min_time_milli">120000</integer>

    <!-- Integer indicating RSSI boost given to current network -->
    <integer translatable="false" name="config_wifi_framework_current_network_boost">25</integer>

    <!-- Integer indicating how to handle beacons with uninitialized RSSI value of 0 -->
    <integer translatable="false" name="config_wifi_framework_scan_result_rssi_level_patchup_value">-85</integer>

    <!-- Boolean indicating associated network selection is allowed -->
    <bool translatable="false" name="config_wifi_framework_enable_associated_network_selection">true</bool>

    <!-- Boolean indicating that wifi only link configuratios that have exact same credentials (i.e PSK) -->
    <bool translatable="false" name="config_wifi_only_link_same_credential_configurations">true</bool>

    <!-- Wifi driver stop delay, in milliseconds.
         Default value is 2 minutes. -->
    <integer translatable="false" name="config_wifi_driver_stop_delay">120000</integer>

    <!-- Wifi driver supports batched scan -->
    <bool translatable="false" name="config_wifi_batched_scan_supported">false</bool>

    <!-- Wifi HAL supported PNO -->
    <bool translatable="false" name="config_wifi_hal_pno_enable">false</bool>

    <!-- Wifi SSID white list (can't be enabled if config_wifi_hal_pno_enable is not) -->
    <bool translatable="false" name="config_wifi_ssid_white_list_enable">true</bool>

    <!-- Idle Receive current for wifi radio. 0 by default-->
    <integer translatable="false" name="config_wifi_idle_receive_cur_ma">0</integer>

    <!-- Rx current for wifi radio. 0 by default-->
    <integer translatable="false" name="config_wifi_active_rx_cur_ma">0</integer>

    <!-- Tx current for wifi radio. 0 by default-->
    <integer translatable="false" name="config_wifi_tx_cur_ma">0</integer>

    <!-- Operating volatage for wifi radio. 0 by default-->
    <integer translatable="false" name="config_wifi_operating_voltage_mv">0</integer>

    <!-- Wifi framework supports ECBM mode  -->
    <bool translatable="false" name="config_wifi_ecbm_mode_change">true</bool>

    <!-- Flag indicating whether the we should enable the automatic brightness in Settings.
         Software implementation will be used if config_hardware_auto_brightness_available is not set -->
    <bool name="config_automatic_brightness_available">false</bool>

    <!-- Don't name config resources like this.  It should look like config_annoyDianne -->
    <bool name="config_annoy_dianne">true</bool>

    <!-- XXXXXX END OF RESOURCES USING WRONG NAMING CONVENTION -->

    <!-- If this is true, the screen will come on when you unplug usb/power/whatever. -->
    <bool name="config_unplugTurnsOnScreen">false</bool>

    <!-- If this is true, the message that USB is only being used for charging will be shown. -->
    <bool name="config_usbChargingMessage">true</bool>

    <!-- Set this true only if the device has separate attention and notification lights. -->
    <bool name="config_useAttentionLight">false</bool>

    <!-- If this is true, the screen will fade off. -->
    <bool name="config_animateScreenLights">false</bool>

    <!-- If this is true, key chords can be used to take a screenshot on the device. -->
    <bool name="config_enableScreenshotChord">true</bool>

    <!-- If this is true, allow wake from theater mode when plugged in or unplugged. -->
    <bool name="config_allowTheaterModeWakeFromUnplug">false</bool>
    <!-- If this is true, allow wake from theater mode from gesture. -->
    <bool name="config_allowTheaterModeWakeFromGesture">false</bool>
    <!-- If this is true, allow wake from theater mode from camera lens cover is switched. -->
    <bool name="config_allowTheaterModeWakeFromCameraLens">false</bool>
    <!-- If this is true, allow wake from theater mode from power key press. -->
    <bool name="config_allowTheaterModeWakeFromPowerKey">true</bool>
    <!-- If this is true, allow wake from theater mode from regular key press. Setting this value to
         true implies config_allowTheaterModeWakeFromPowerKey is also true-->
    <bool name="config_allowTheaterModeWakeFromKey">false</bool>
    <!-- If this is true, allow wake from theater mode from motion. -->
    <bool name="config_allowTheaterModeWakeFromMotion">false</bool>
    <!-- If this is true, allow wake from theater mode from motion. -->
    <bool name="config_allowTheaterModeWakeFromMotionWhenNotDreaming">false</bool>
    <!-- If this is true, allow wake from theater mode from lid switch. -->
    <bool name="config_allowTheaterModeWakeFromLidSwitch">false</bool>
    <!-- If this is true, allow wake from theater mode when docked. -->
    <bool name="config_allowTheaterModeWakeFromDock">false</bool>
    <!-- If this is true, allow wake from theater mode from window layout flag. -->
    <bool name="config_allowTheaterModeWakeFromWindowLayout">false</bool>
    <!-- If this is true, go to sleep when theater mode is enabled from button press -->
    <bool name="config_goToSleepOnButtonPressTheaterMode">true</bool>
    <!-- If this is true, long press on power button will be available from the non-interactive state -->
    <bool name="config_supportLongPressPowerWhenNonInteractive">false</bool>

    <!-- Auto-rotation behavior -->

    <!-- If true, enables auto-rotation features using the accelerometer.
         Otherwise, auto-rotation is disabled.  Applications may still request
         to use specific orientations but the sensor is ignored and sensor-based
         orientations are not available.  Furthermore, all auto-rotation related
         settings are omitted from the system UI.  In certain situations we may
         still use the accelerometer to determine the orientation, such as when
         docked if the dock is configured to enable the accelerometer. -->
    <bool name="config_supportAutoRotation">true</bool>

    <!-- If true, the screen can be rotated via the accelerometer in all 4
         rotations as the default behavior. -->
    <bool name="config_allowAllRotations">false</bool>

    <!-- If true, the direction rotation is applied to get to an application's requested
         orientation is reversed.  Normally, the model is that landscape is
         clockwise from portrait; thus on a portrait device an app requesting
         landscape will cause a clockwise rotation, and on a landscape device an
         app requesting portrait will cause a counter-clockwise rotation.  Setting
         true here reverses that logic. -->
    <bool name="config_reverseDefaultRotation">false</bool>

    <!-- Sets the minimum and maximum tilt tolerance for each possible rotation.
         This array consists of 4 pairs of values which specify the minimum and maximum
         tilt angle at which the device will transition into each rotation.

         The tilt angle represents the direction in which the plane of the screen is facing;
         it is also known as the angle of elevation.

           -90 degree tilt means that the screen is facing straight down
                           (the device is being held overhead upside-down)
             0 degree tilt means that the screen is facing outwards
                           (the device is being held vertically)
            90 degree tilt means that the screen is facing straight up
                           (the device is resting on a flat table)

        The default tolerances are set conservatively such that the device is more
        likely to remain in its natural orientation than rotate into a counterclockwise,
        clockwise, or reversed posture (with an especially strong bias against the latter)
        to prevent accidental rotation while carrying the device in hand.

        These thresholds may need to be tuned when the device is intended to be
        mounted into a dock with a particularly shallow profile wherein rotation
        would ordinarily have been suppressed.

        It is helpful to consider the desired behavior both when the device is being
        held at a positive tilt (typical case) vs. a negative tilt (reading overhead in
        bed) since they are quite different.  In the overhead case, we typically want
        the device to more strongly prefer to retain its current configuration (in absence
        of a clear indication that a rotation is desired) since the user's head and neck may
        be held at an unusual angle.
    -->
    <integer-array name="config_autoRotationTiltTolerance">
        <!-- rotation:   0 (natural)    --> <item>-25</item> <item>70</item>
        <!-- rotation:  90 (rotate CCW) --> <item>-25</item> <item>65</item>
        <!-- rotation: 180 (reverse)    --> <item>-25</item> <item>60</item>
        <!-- rotation: 270 (rotate CW)  --> <item>-25</item> <item>65</item>
    </integer-array>

    <!-- Indicate the name of the window orientation sensor type if present. A
         window orientation sensor produces values to be used in lieu of the
         typical, accelerometer based sensor. It must only produce integral
         values between 0 and 3, inclusive, with each one corresponding to a
         given rotation:
            0: 0 degrees of rotation (natural)
            1: 90 degrees of rotation (rotate CCW)
            2: 180 degrees of rotation (reverse)
            3: 270 degrees of rotation (rotate CW) -->
    <string name="config_orientationSensorType" translatable="false">@null</string>

    <!-- Lid switch behavior -->

    <!-- The number of degrees to rotate the display when the keyboard is open.
         A value of -1 means no change in orientation by default. -->
    <integer name="config_lidOpenRotation">-1</integer>

    <!-- Indicate whether the lid state impacts the accessibility of
         the physical keyboard.  0 means it doesn't, 1 means it is accessible
         when the lid is open, 2 means it is accessible when the lid is
         closed.  The default is 0. -->
    <integer name="config_lidKeyboardAccessibility">0</integer>

    <!-- Indicate whether the lid state impacts the accessibility of
         the navigation buttons.  0 means it doesn't, 1 means it is accessible
         when the lid is open, 2 means it is accessible when the lid is
         closed.  The default is 0. -->
    <integer name="config_lidNavigationAccessibility">0</integer>

    <!-- Indicate whether closing the lid causes the device to go to sleep and opening
         it causes the device to wake up.
         The default is false. -->
    <bool name="config_lidControlsSleep">false</bool>

    <!-- Desk dock behavior -->

    <!-- The number of degrees to rotate the display when the device is in a desk dock.
         A value of -1 means no change in orientation by default. -->
    <integer name="config_deskDockRotation">-1</integer>

    <!-- Control whether being in the desk dock (and powered) always
         keeps the screen on.  By default it stays on when plugged in to
         AC.  0 will not keep it on; or together 1 to stay on when plugged
         in to AC and 2 to stay on when plugged in to USB.  (So 3 for both.) -->
    <integer name="config_deskDockKeepsScreenOn">1</integer>

    <!-- Control whether being in the desk dock should enable accelerometer
         based screen orientation.  This defaults to true because it is
         common for desk docks to be sold in a variety of form factors
         with different orientations.  Since we cannot always tell these docks
         apart and the docks cannot report their true orientation on their own,
         we rely on gravity to determine the effective orientation. -->
    <bool name="config_deskDockEnablesAccelerometer">true</bool>

    <!-- Control whether a desk dock event should override the default bluetooth
         audio routing, FORCE_BT_DESK_DOCK, with an analog dock, FORCE_ANALOG_DOCK. -->
    <bool name="config_forceAnalogDeskDock">false</bool>

    <!-- Car dock behavior -->

    <!-- The number of degrees to rotate the display when the device is in a car dock.
         A value of -1 means no change in orientation by default. -->
    <integer name="config_carDockRotation">-1</integer>

    <!-- Control whether being in the car dock (and powered) always
         keeps the screen on.  By default it stays on when plugged in to
         AC.  0 will not keep it on; or together 1 to stay on when plugged
         in to AC and 2 to stay on when plugged in to USB.  (So 3 for both.) -->
    <integer name="config_carDockKeepsScreenOn">1</integer>

    <!-- Control whether being in the car dock should enable accelerometer based
         screen orientation.  This defaults to true because putting a device in
         a car dock make the accelerometer more a physical input (like a lid). -->

    <bool name="config_carDockEnablesAccelerometer">true</bool>

    <!-- Control whether a car dock event should override the default bluetooth
         audio routing, FORCE_BT_CAR_DOCK, with an analog dock, FORCE_ANALOG_DOCK. -->
    <bool name="config_forceAnalogCarDock">false</bool>

    <!-- HDMI behavior -->

    <!-- The number of degrees to rotate the display when the device has HDMI connected
         but is not in a dock.  A value of -1 means no change in orientation by default.
         Use -1 except on older devices whose Hardware Composer HAL does not
         provide full support for multiple displays.  -->
    <integer name="config_undockedHdmiRotation">-1</integer>

    <!-- Control the default UI mode type to use when there is no other type override
         happening.  One of the following values (See Configuration.java):
             1  UI_MODE_TYPE_NORMAL
             4  UI_MODE_TYPE_TELEVISION
             5  UI_MODE_TYPE_APPLIANCE
             6  UI_MODE_TYPE_WATCH
         Any other values will have surprising consequences. -->
    <integer name="config_defaultUiModeType">1</integer>

    <!-- Control the default night mode to use when there is no other mode override set.
         One of the following values (see UiModeManager.java):
             0 - MODE_NIGHT_AUTO
             1 - MODE_NIGHT_NO
             2 - MODE_NIGHT_YES
    -->
    <integer name="config_defaultNightMode">1</integer>

    <!-- Indicate whether to allow the device to suspend when the screen is off
         due to the proximity sensor.  This resource should only be set to true
         if the sensor HAL correctly handles the proximity sensor as a wake-up source.
         Otherwise, the device may fail to wake out of suspend reliably.
         The default is false. -->
    <bool name="config_suspendWhenScreenOffDueToProximity">false</bool>

    <!-- Control the behavior when the user long presses the power button.
            0 - Nothing
            1 - Global actions menu
            2 - Power off (with confirmation)
            3 - Power off (without confirmation)
    -->
    <integer name="config_longPressOnPowerBehavior">1</integer>

    <!-- Control the behavior when the user short presses the power button.
            0 - Nothing
            1 - Go to sleep (doze)
            2 - Really go to sleep (don't doze)
            3 - Really go to sleep and go home (don't doze)
    -->
    <integer name="config_shortPressOnPowerBehavior">1</integer>

    <!-- Control the behavior when the user double presses the power button.
            0 - Nothing
            1 - Toggle theater mode setting
            2 - Brightness boost
    -->
    <integer name="config_doublePressOnPowerBehavior">0</integer>

    <!-- Control the behavior when the user triple presses the power button.
            0 - Nothing
            1 - Toggle theater mode setting
            2 - Brightness boost
    -->
    <integer name="config_triplePressOnPowerBehavior">0</integer>

    <!-- Control the behavior when the user presses the sleep button.
            0 - Go to sleep (doze)
            1 - Go to sleep (doze) and go home
    -->
    <integer name="config_shortPressOnSleepBehavior">0</integer>

    <!-- Package name for default keyguard appwidget [DO NOT TRANSLATE] -->
    <string name="widget_default_package_name" translatable="false"></string>

    <!-- Class name for default keyguard appwidget [DO NOT TRANSLATE] -->
    <string name="widget_default_class_name" translatable="false"></string>

    <!-- Indicate whether the SD card is accessible without removing the battery. -->
    <bool name="config_batterySdCardAccessibility">false</bool>

    <!-- List of file paths for USB host busses to exclude from USB host support.
         For example, if the first USB bus on the device is used to communicate
         with the modem or some other restricted hardware, add "/dev/bus/usb/001/"
         to this list.  If this is empty, no parts of the host USB bus will be excluded.
    -->
    <string-array name="config_usbHostBlacklist" translatable="false">
    </string-array>

    <!-- List of paths to serial ports that are available to the serial manager.
         for example, /dev/ttyUSB0
    -->
    <string-array translatable="false" name="config_serialPorts">
    </string-array>

    <!-- Vibrator pattern for feedback about a long screen/key press -->
    <integer-array name="config_longPressVibePattern">
        <item>0</item>
        <item>1</item>
        <item>20</item>
        <item>21</item>
    </integer-array>

    <!-- Vibrator pattern for feedback about touching a virtual key -->
    <integer-array name="config_virtualKeyVibePattern">
        <item>0</item>
        <item>10</item>
        <item>20</item>
        <item>30</item>
    </integer-array>

    <!-- Vibrator pattern for a very short but reliable vibration for soft keyboard tap -->
    <integer-array name="config_keyboardTapVibePattern">
        <item>40</item>
    </integer-array>

    <!-- Vibrator pattern for feedback when selecting an hour/minute tick of a Clock -->
    <integer-array name="config_clockTickVibePattern">
        <item>125</item>
        <item>30</item>
    </integer-array>

    <!-- Vibrator pattern for feedback when selecting a day/month/year date of a Calendar -->
    <integer-array name="config_calendarDateVibePattern">
        <item>125</item>
        <item>30</item>
    </integer-array>

    <!-- Vibrator pattern for feedback about booting with safe mode disabled -->
    <integer-array name="config_safeModeDisabledVibePattern">
        <item>0</item>
        <item>1</item>
        <item>20</item>
        <item>21</item>
    </integer-array>

    <!-- Vibrator pattern for feedback about booting with safe mode disabled -->
    <integer-array name="config_safeModeEnabledVibePattern">
        <item>0</item>
        <item>1</item>
        <item>20</item>
        <item>21</item>
        <item>500</item>
        <item>600</item>
    </integer-array>

    <!-- Vibrator pattern for feedback about hitting a scroll barrier -->
    <integer-array name="config_scrollBarrierVibePattern">
        <item>0</item>
        <item>15</item>
        <item>10</item>
        <item>10</item>
    </integer-array>

    <!-- Vibrator pattern for feedback about a context click -->
    <integer-array name="config_contextClickVibePattern">
        <item>0</item>
        <item>1</item>
        <item>20</item>
        <item>21</item>
    </integer-array>

    <bool name="config_use_strict_phone_number_comparation">false</bool>

    <!-- Display low battery warning when battery level dips to this value.
         Also, the battery stats are flushed to disk when we hit this level.  -->
    <integer name="config_criticalBatteryWarningLevel">5</integer>

    <!-- Shutdown if the battery temperature exceeds (this value * 0.1) Celsius. -->
    <integer name="config_shutdownBatteryTemperature">680</integer>

    <!-- Display low battery warning when battery level dips to this value -->
    <integer name="config_lowBatteryWarningLevel">15</integer>

    <!-- Close low battery warning when battery level reaches the lowBatteryWarningLevel
         plus this -->
    <integer name="config_lowBatteryCloseWarningBump">5</integer>

    <!-- Default color for notification LED. -->
    <color name="config_defaultNotificationColor">#ffffffff</color>

    <!-- Default LED on time for notification LED in milliseconds. -->
    <integer name="config_defaultNotificationLedOn">500</integer>

    <!-- Default LED off time for notification LED in milliseconds. -->
    <integer name="config_defaultNotificationLedOff">2000</integer>

    <!-- Default value for led color when battery is low on charge -->
    <integer name="config_notificationsBatteryLowARGB">0xFFFF0000</integer>

    <!-- Default value for led color when battery is medium charged -->
    <integer name="config_notificationsBatteryMediumARGB">0xFFFFFF00</integer>

    <!-- Default value for led color when battery is fully charged -->
    <integer name="config_notificationsBatteryFullARGB">0xFF00FF00</integer>

    <!-- Default value for LED on time when the battery is low on charge in miliseconds -->
    <integer name="config_notificationsBatteryLedOn">125</integer>

    <!-- Is the notification LED intrusive? Used to decide if there should be a disable option -->
    <bool name="config_intrusiveNotificationLed">false</bool>

    <!-- Does the notification LED support multiple colors?
         Used to decide if the user can change the colors -->
    <bool name="config_multiColorNotificationLed">false</bool>

    <!-- Is the battery LED intrusive? Used to decide if there should be a disable option -->
    <bool name="config_intrusiveBatteryLed">false</bool>

    <!-- Does the battery LED support multiple colors?
         Used to decide if the user can change the colors -->
    <bool name="config_multiColorBatteryLed">false</bool>

    <!-- Do the battery/notification LEDs support pulsing?
         Used to decide if we show pulse settings -->
    <bool name="config_ledCanPulse">true</bool>

    <!-- Default value for LED off time when the battery is low on charge in miliseconds -->
    <integer name="config_notificationsBatteryLedOff">2875</integer>

    <!-- Number of notifications to keep in the notification service historical archive -->
    <integer name="config_notificationServiceArchiveSize">100</integer>

    <!-- Allow the menu hard key to be disabled in LockScreen on some devices -->
    <bool name="config_disableMenuKeyInLockScreen">false</bool>

    <!-- Don't show lock screen before unlock screen (PIN/pattern/password) -->
    <bool name="config_enableLockBeforeUnlockScreen">false</bool>

    <!-- Disable lockscreen rotation by default -->
    <bool name="config_enableLockScreenRotation">false</bool>

    <!-- Enable lockscreen translucent decor by default -->
    <bool name="config_enableLockScreenTranslucentDecor">true</bool>

    <!-- Enable translucent decor by default -->
    <bool name="config_enableTranslucentDecor">true</bool>

    <!-- Is the device capable of hot swapping an UICC Card -->
    <bool name="config_hotswapCapable">false</bool>

    <!-- Component name of the ICC hotswap prompt for restart dialog -->
    <string name="config_iccHotswapPromptForRestartDialogComponent" translateable="false">@null</string>

    <!-- Enable puk unlockscreen by default.
         If unlock screen is disabled, the puk should be unlocked through Emergency Dialer -->
    <bool name="config_enable_puk_unlock_screen">true</bool>

    <!-- Enable emergency call when sim is locked or puk locked. Some countries/carriers do not
         allow emergency calls to be placed without the IMSI, which is locked in the SIM.
         If so, this should be set to 'false' in an overlay. -->
    <bool name="config_enable_emergency_call_while_sim_locked">true</bool>

    <!-- Control the behavior when the user long presses the home button.
            0 - Nothing
            1 - Menu key
            2 - Recent apps view in SystemUI
            3 - Launch assist intent
            4 - Voice Search
            5 - In-app Search
         This needs to match the constants in
         policy/src/com/android/internal/policy/impl/PhoneWindowManager.java
    -->
    <integer name="config_longPressOnHomeBehavior">2</integer>

    <!-- Control the behavior when the user double-taps the home button.
            0 - Nothing
            1 - Menu key
            2 - Recent apps view in SystemUI
            3 - Launch assist intent
            4 - Voice Search
            5 - In-app Search
         This needs to match the constants in
         policy/src/com/android/internal/policy/impl/PhoneWindowManager.java
    -->
    <integer name="config_doubleTapOnHomeBehavior">0</integer>

    <!-- Control the behavior when the user long presses the menu button.
            0 - Nothing
            1 - Menu key
            2 - Recent apps view in SystemUI
            3 - Launch assist intent
            4 - Voice Search
            5 - In-app Search
         This needs to match the constants in
         policy/src/com/android/internal/policy/impl/PhoneWindowManager.java
    -->
    <integer name="config_longPressOnMenuBehavior">3</integer>

    <!-- Control the behavior when the user long presses the app switch button.
            0 - Nothing
            1 - Menu key
            2 - Recent apps view in SystemUI
            3 - Launch assist intent
            4 - Voice Search
            5 - In-app Search
         This needs to match the constants in
         services/core/java/com/android/server/policy/policy/impl/PhoneWindowManager.java
    -->
    <integer name="config_longPressOnAppSwitchBehavior">0</integer>

    <!-- Hardware keys present on the device, stored as a bit field.
         This integer should equal the sum of the corresponding value for each
         of the following keys present:
             1 - Home
             2 - Back
             4 - Menu
             8 - Assistant (search)
            16 - App switch
            32 - Camera
            64 - Volume rocker
         For example, a device with Home, Back and Menu keys would set this
         config to 7. -->
    <integer name="config_deviceHardwareKeys">79</integer>

    <!-- Hardware keys present on the device with the ability to wake, stored as a bit field.
         This integer should equal the sum of the corresponding value for each
         of the following keys present:
             1 - Home
             2 - Back
             4 - Menu
             8 - Assistant (search)
            16 - App switch
            32 - Camera
            64 - Volume rocker
         For example, a device with Home, Back and Menu keys would set this
         config to 7. -->
    <integer name="config_deviceHardwareWakeKeys">79</integer>

    <!-- Indicates that the device has Single-stage Camera key
         (without "Focus" state) instead of Dual-stage. -->
    <bool name="config_singleStageCameraKey">false</bool>

    <!-- Minimum screen brightness setting allowed by the power manager.
         The user is forbidden from setting the brightness below this level. -->
    <integer name="config_screenBrightnessSettingMinimum">10</integer>

    <!-- Maximum screen brightness allowed by the power manager.
         The user is forbidden from setting the brightness above this level. -->
    <integer name="config_screenBrightnessSettingMaximum">255</integer>

    <!-- Default screen brightness setting.
         Must be in the range specified by minimum and maximum. -->
    <integer name="config_screenBrightnessSettingDefault">102</integer>

    <!-- Screen brightness used to dim the screen while dozing in a very low power state.
         May be less than the minimum allowed brightness setting
         that can be set by the user. -->
    <integer name="config_screenBrightnessDoze">1</integer>

    <!-- Allow automatic adjusting of the screen brightness while dozing in low power state. -->
    <bool name="config_allowAutoBrightnessWhileDozing">false</bool>

    <!-- Stability requirements in milliseconds for accepting a new brightness level.  This is used
         for debouncing the light sensor.  Different constants are used to debounce the light sensor
         when adapting to brighter or darker environments.  This parameter controls how quickly
         brightness changes occur in response to an observed change in light level that exceeds the
         hysteresis threshold. -->
    <integer name="config_autoBrightnessBrighteningLightFastDebounce">500</integer>
    <integer name="config_autoBrightnessBrighteningLightDebounce">4000</integer>
    <integer name="config_autoBrightnessDarkeningLightDebounce">8000</integer>

    <!-- Light sensor event rate in milliseconds for automatic brightness control. -->
    <integer name="config_autoBrightnessLightSensorRate">250</integer>

    <!-- If we allow automatic adjustment of screen brightness while dozing, how many times we want
         to reduce it to preserve the battery. Value of 100% means no scaling. -->
    <fraction name="config_screenAutoBrightnessDozeScaleFactor">100%</fraction>

    <!-- Period of time in which to consider light samples in milliseconds. -->
    <integer name="config_autoBrightnessAmbientLightHorizon">10000</integer>

    <!-- When the screen is turned on, the previous estimate of the ambient light level at the time
         the screen was turned off is restored and is used to determine the initial screen
         brightness.

         If this flag is true, then the ambient light level estimate will be promptly recomputed
         after the warm-up interface and the screen brightness will be adjusted immediately.

         If this flag is false, then the ambient light level estimate will be adjusted more
         gradually in the same manner that normally happens when the screen is on according to the
         brightening or dimming debounce thresholds.  As a result, it may take somewhat longer to
         adapt to the environment.  This mode may be better suited for watches. -->
    <bool name="config_autoBrightnessResetAmbientLuxAfterWarmUp">true</bool>

    <!-- Screen brightness used to dim the screen when the user activity
         timeout expires.  May be less than the minimum allowed brightness setting
         that can be set by the user. -->
    <integer name="config_screenBrightnessDim">10</integer>

    <!-- Minimum allowable screen brightness to use in a very dark room.
         This value sets the floor for the darkest possible auto-brightness
         adjustment.  It is expected to be somewhat less than the first entry in
         config_autoBrightnessLcdBacklightValues so as to allow the user to have
         some range of adjustment to dim the screen further than usual in very
         dark rooms. The contents of the screen must still be clearly visible
         in darkness (although they may not be visible in a bright room). -->
    <integer name="config_screenBrightnessDark">1</integer>

    <!-- Array of light sensor LUX values to define our levels for auto backlight brightness support.
         The N entries of this array define N + 1 control points as follows:
         (1-based arrays)

         Point 1:            (0, value[1]):             lux <= 0
         Point 2:     (level[1], value[2]):  0        < lux <= level[1]
         Point 3:     (level[2], value[3]):  level[2] < lux <= level[3]
         ...
         Point N+1: (level[N], value[N+1]):  level[N] < lux

         The control points must be strictly increasing.  Each control point
         corresponds to an entry in the brightness backlight values arrays.
         For example, if LUX == level[1] (first element of the levels array)
         then the brightness will be determined by value[2] (second element
         of the brightness values array).

         Spline interpolation is used to determine the auto-brightness
         backlight values for LUX levels between these control points.

         Must be overridden in platform specific overlays -->
    <integer-array name="config_autoBrightnessLevels">
    </integer-array>

    <!-- Array of output values for LCD backlight corresponding to the LUX values
         in the config_autoBrightnessLevels array.  This array should have size one greater
         than the size of the config_autoBrightnessLevels array.
         The brightness values must be between 0 and 255 and be non-decreasing.
         This must be overridden in platform specific overlays -->
    <integer-array name="config_autoBrightnessLcdBacklightValues">
    </integer-array>

    <!-- Array of output values for button backlight corresponding to the LUX values
         in the config_autoBrightnessLevels array.  This array should have size one greater
         than the size of the config_autoBrightnessLevels array.
         The brightness values must be between 0 and 255 and be non-decreasing.
         This must be overridden in platform specific overlays -->
    <integer-array name="config_autoBrightnessButtonBacklightValues">
    </integer-array>

    <!-- Array of output values for keyboard backlight corresponding to the LUX values
         in the config_autoBrightnessLevels array.  This array should have size one greater
         than the size of the config_autoBrightnessLevels array.
         The brightness values must be between 0 and 255 and be non-decreasing.
         This must be overridden in platform specific overlays -->
    <integer-array name="config_autoBrightnessKeyboardBacklightValues">
    </integer-array>

    <integer name="config_buttonBrightnessSettingDefault">255</integer>
    <integer name="config_keyboardBrightnessSettingDefault">0</integer>
    <bool name="config_deviceHasVariableButtonBrightness">false</bool>

    <!-- Amount of time it takes for the light sensor to warm up in milliseconds.
         For this time after the screen turns on, the Power Manager
         will not debounce light sensor readings -->
    <integer name="config_lightSensorWarmupTime">0</integer>

    <!-- Enables swipe versus poly-finger touch disambiguation in the KeyboardView -->
    <bool name="config_swipeDisambiguation">true</bool>

    <!-- Specifies the amount of time to disable virtual keys after the screen is touched
         in order to filter out accidental virtual key presses due to swiping gestures
         or taps near the edge of the display.  May be 0 to disable the feature.
         It is recommended that this value be no more than 250 ms.
         This feature should be disabled for most devices. -->
    <integer name="config_virtualKeyQuietTimeMillis">0</integer>

    <!-- Component name of the default wallpaper. This will be ImageWallpaper if not
         specified -->
    <string name="default_wallpaper_component" translatable="false">@null</string>

    <!-- Component name of the built in wallpaper used to display bitmap wallpapers. This must not be null. -->
    <string name="image_wallpaper_component" translatable="false">com.android.systemui/com.android.systemui.ImageWallpaper</string>

    <!-- True if WallpaperService is enabled -->
    <bool name="config_enableWallpaperService">true</bool>

    <!-- Whether to enable network location overlay which allows network
         location provider to be replaced by an app at run-time. When disabled,
         only the config_networkLocationProviderPackageName package will be
         searched for network location provider, otherwise packages whose
         signature matches the signatures of config_locationProviderPackageNames
         will be searched, and the service with the highest version number will
         be picked. Anyone who wants to disable the overlay mechanism can set it
         to false.
         -->
    <bool name="config_enableNetworkLocationOverlay" translatable="false">true</bool>
    <!-- Package name providing network location support. Used only when
         config_enableNetworkLocationOverlay is false. -->
    <string name="config_networkLocationProviderPackageName" translatable="false">@null</string>

    <!-- Whether to enable fused location provider overlay which allows fused
         location provider to be replaced by an app at run-time. When disabled,
         only the config_fusedLocationProviderPackageName package will be
         searched for fused location provider, otherwise packages whose
         signature matches the signatures of config_locationProviderPackageNames
         will be searched, and the service with the highest version number will
         be picked. Anyone who wants to disable the overlay mechanism can set it
         to false.
         -->
    <bool name="config_enableFusedLocationOverlay" translatable="false">true</bool>
    <!-- Package name providing fused location support. Used only when
         config_enableFusedLocationOverlay is false. -->
    <string name="config_fusedLocationProviderPackageName" translatable="false">com.android.location.fused</string>

    <!-- Whether to enable Hardware FLP overlay which allows Hardware FLP to be
         replaced by an app at run-time. When disabled, only the
         config_hardwareFlpPackageName package will be searched for Hardware Flp,
         otherwise packages whose signature matches the signatures of
         config_locationProviderPackageNames will be searched, and the service
         with the highest version number will be picked. Anyone who wants to
         disable the overlay mechanism can set it to false.
         -->
    <bool name="config_enableHardwareFlpOverlay" translatable="false">true</bool>
    <!-- Package name providing Hardware Flp. Used only when
         config_enableHardwareFlpOverlay is false. -->
    <string name="config_hardwareFlpPackageName" translatable="false">com.android.location.fused</string>

    <!-- Whether to enable geocoder overlay which allows geocoder to be replaced
         by an app at run-time. When disabled, only the
         config_geocoderProviderPackageName package will be searched for
         geocoder, otherwise packages whose signature matches the signatures of
         config_locationProviderPackageNames will be searched, and the service
         with the highest version number will be picked. Anyone who wants to
         disable the overlay mechanism can set it to false.
         -->
    <bool name="config_enableGeocoderOverlay" translatable="false">true</bool>
    <!-- Package name providing geocoder API support. Used only when
         config_enableGeocoderOverlay is false. -->
    <string name="config_geocoderProviderPackageName" translatable="false">@null</string>

    <!-- Whether to enable geofence overlay which allows geofence to be replaced
         by an app at run-time. When disabled, only the
         config_geofenceProviderPackageName package will be searched for
         geofence implementation, otherwise packages whose signature matches the
         signatures of config_locationProviderPackageNames will be searched, and
         the service with the highest version number will be picked. Anyone who
         wants to disable the overlay mechanism can set it to false.
         -->
    <bool name="config_enableGeofenceOverlay" translatable="false">true</bool>
    <!-- Package name providing geofence API support. Used only when
         config_enableGeofenceOverlay is false. -->
    <string name="config_geofenceProviderPackageName" translatable="false">@null</string>

    <!-- Whether to enable Hardware Activity-Recognition overlay which allows Hardware
         Activity-Recognition to be replaced by an app at run-time. When disabled, only the
         config_activityRecognitionHardwarePackageName package will be searched for
         its implementation, otherwise packages whose signature matches the
         signatures of config_locationProviderPackageNames will be searched, and
         the service with the highest version number will be picked. Anyone who
         wants to disable the overlay mechanism can set it to false.
         -->
    <bool name="config_enableActivityRecognitionHardwareOverlay" translatable="false">true</bool>
    <!-- Package name providing Hardware Activity-Recognition API support. Used only when
         config_enableActivityRecognitionHardwareOverlay is false. -->
    <string name="config_activityRecognitionHardwarePackageName" translatable="false">@null</string>

    <!-- Package name(s) containing location provider support.
         These packages can contain services implementing location providers,
         such as the Geocode Provider, Network Location Provider, and
         Fused Location Provider. They will each be searched for
         service components implementing these providers.
         It is strongly recommended that the packages explicitly named
         below are on the system image, so that they will not map to
         a 3rd party application.
         The location framework also has support for installation
         of new location providers at run-time. The new package does not
         have to be explicitly listed here, however it must have a signature
         that matches the signature of at least one package on this list.
         -->
    <string-array name="config_locationProviderPackageNames" translatable="false">
        <!-- The standard AOSP fused location provider -->
        <item>com.android.location.fused</item>
    </string-array>

    <!-- This string array can be overriden to enable test location providers initially. -->
    <!-- Array of "[locationProviderName],[requiresNetwork],
         [requiresSatellite],[requiresCell],[hasMonetaryCost],
         [supportAltitute],[supportsSpeed],[supportsBearing],
         [powerRequirement],[accuracy]" -->
    <!-- powerRequirement is defined in android.location.Criteria
         0 = NO_REQUIREMENT / 1 = POWER_LOW / 2 = POWER_MEDIUM / 3 = POWER_HIGH -->
    <!-- accuracy is defined in anroid.location.Criteria
         1 = ACCURACY_FINE / 2 = ACCURACY_COARSE -->
    <string-array name="config_testLocationProviders" translatable="false">
        <!-- Example test network location provider
        <item>network,false,false,false,false,true,true,true,1,2</item>
        -->
    </string-array>

    <!-- Component name of the combo network location provider. -->
    <string name="config_comboNetworkLocationProvider" translatable="false">@null</string>
    <!-- Component name of the service providing geofence API support. -->
    <string name="config_geofenceProvider" translatable="false">@null</string>

    <!-- Boolean indicating if current platform supports bluetooth SCO for off call
    use cases -->
    <bool name="config_bluetooth_sco_off_call">true</bool>

    <!-- Boolean indicating if current platform supports bluetooth wide band
         speech -->
    <bool name="config_bluetooth_wide_band_speech">true</bool>

    <!-- Boolean indicating if current platform need do one-time bluetooth address
         re-validation -->
    <bool name="config_bluetooth_address_validation">false</bool>

    <!-- Boolean indicating if current platform supports BLE peripheral mode -->
    <bool name="config_bluetooth_le_peripheral_mode_supported">false</bool>

    <!-- Max number of scan filters supported by blutooth controller. 0 if the
         device does not support hardware scan filters-->
    <integer translatable="false" name="config_bluetooth_max_scan_filters">0</integer>

    <!-- Max number of advertisers supported by bluetooth controller. 0 if the
         device does not support multiple advertisement-->
    <integer translatable="false" name="config_bluetooth_max_advertisers">0</integer>

    <!-- Idle current for bluetooth controller. 0 by default-->
    <integer translatable="false" name="config_bluetooth_idle_cur_ma">1</integer>

    <!-- Rx current for bluetooth controller. 0 by default-->
    <integer translatable="false" name="config_bluetooth_rx_cur_ma">2</integer>

    <!-- Tx current for bluetooth controller. 0 by default-->
    <integer translatable="false" name="config_bluetooth_tx_cur_ma">3</integer>

    <!-- Operating volatage for bluetooth controller. 0 by default-->
    <integer translatable="false" name="config_bluetooth_operating_voltage_mv">4</integer>

    <!-- Whether supported profiles should be reloaded upon enabling bluetooth -->
    <bool name="config_bluetooth_reload_supported_profiles_when_enabled">false</bool>

    <!-- The default data-use polling period. -->
    <integer name="config_datause_polling_period_sec">600</integer>

    <!-- The default data-use threshold in bytes. 0 disables-->
    <integer name="config_datause_threshold_bytes">0</integer>

    <!-- The default reduced-datarate value in kilobits per sec -->
    <integer name="config_datause_throttle_kbitsps">300</integer>

    <!-- The default iface on which to monitor data use -->
    <string name="config_datause_iface" translatable="false">rmnet0</string>

    <!-- The default reduced-datarate notification mask -->
    <!-- 2 means give warning -->
    <integer name="config_datause_notification_type">2</integer>

    <!-- If Voice Radio Technology is RIL_RADIO_TECHNOLOGY_LTE:14 or
         RIL_RADIO_TECHNOLOGY_UNKNOWN:0 this is the value that should be used instead.
         A configuration value of RIL_RADIO_TECHNOLOGY_UNKNOWN:0 means
         there is no replacement value and that the default assumption
         for phone type (GSM) should be used. -->
    <integer name="config_volte_replacement_rat">0</integer>

    <!-- Flag indicating whether the current device is "voice capable".
         If true, this means that the device supports circuit-switched
         (i.e. voice) phone calls over the telephony network, and is
         allowed to display the in-call UI while a cellular voice call is
         active.  This can be overridden to false for "data only" devices
         which can't make voice calls and don't support any in-call UI.

         Note: this flag is subtly different from the
         PackageManager.FEATURE_TELEPHONY system feature, which is
         available on *any* device with a telephony radio, even if the
         device is data-only. -->
    <bool name="config_voice_capable">true</bool>

    <!-- Flag indicating that an outbound call must have a call capable phone account
         that has declared it can process the call's handle. -->
    <bool name="config_requireCallCapableAccountForHandle">false</bool>

    <!-- Flag indicating if the user is notified when the mobile network access is restricted -->
    <bool name="config_user_notification_of_restrictied_mobile_access">true</bool>

    <!-- Flag indicating whether the current device allows sms service.
         If true, this means that the device supports both sending and
         receiving sms via the telephony network.
         This can be overridden to false for "data only" devices
         which can't send and receive sms message.

         Note: Disable SMS also disable voicemail waiting sms,
               cell broadcasting sms, and MMS. -->
    <bool name="config_sms_capable">true</bool>

    <!-- Default SMS Application. This will be the default SMS application when
         the phone first boots. The user can then change the default app to one
         of their choosing.
         This can be overridden for devices where a different default SMS
         application is desired.

         If this string is empty or the specified package does not exist, then
         the platform will search for an SMS app and use that (if there is one)-->
    <string name="default_sms_application" translatable="false">com.android.messaging</string>

    <!-- Default web browser.  This is the package name of the application that will
         be the default browser when the device first boots.  Afterwards the user
         can select whatever browser app they wish to use as the default.

         If this string is empty or the specified package does not exist, then
         the behavior will be as though no app was named as an explicit default. -->
    <string name="default_browser" translatable="false"></string>

    <!-- Enable/disable default bluetooth profiles:
        HSP_AG, ObexObjectPush, Audio, NAP -->
    <bool name="config_bluetooth_default_profiles">true</bool>

    <!-- IP address of the dns server to use if nobody else suggests one -->
    <string name="config_default_dns_server" translatable="false">8.8.8.8</string>

    <!-- The default mobile provisioning apn. Empty by default, maybe overridden by
         an mcc/mnc specific config.xml -->
    <string name="mobile_provisioning_apn" translatable="false"></string>

    <!-- The default mobile provisioning url. Empty by default, maybe overridden by
         an mcc/mnc specific config.xml -->
    <string name="mobile_provisioning_url" translatable="false"></string>

    <!-- The default character set for GsmAlphabet -->
    <!-- Empty string means MBCS is not considered -->
    <string name="gsm_alphabet_default_charset" translatable="false"></string>

    <!-- Enables SIP on WIFI only -->
    <bool name="config_sip_wifi_only">false</bool>

    <!-- Enables built-in SIP phone capability -->
    <bool name="config_built_in_sip_phone">true</bool>

    <!-- Boolean indicating if restoring network selection should be skipped -->
    <!-- The restoring is handled by modem if it is true-->
    <bool translatable="false" name="skip_restoring_network_selection">false</bool>

    <!-- Maximum number of database connections opened and managed by framework layer
         to handle queries on each database when using Write-Ahead Logging. -->
    <integer name="db_connection_pool_size">4</integer>

    <!-- The default journal mode to use use when Write-Ahead Logging is not active.
         Choices are: OFF, DELETE, TRUNCATE, PERSIST and MEMORY.
         PERSIST may improve performance by reducing how often journal blocks are
         reallocated (compared to truncation) resulting in better data block locality
         and less churn of the storage media. -->
    <string name="db_default_journal_mode" translatable="false">PERSIST</string>

    <!-- Maximum size of the persistent journal file in bytes.
         If the journal file grows to be larger than this amount then SQLite will
         truncate it after committing the transaction. -->
    <integer name="db_journal_size_limit">524288</integer>

    <!-- The database synchronization mode when using the default journal mode.
         FULL is safest and preserves durability at the cost of extra fsyncs.
         NORMAL also preserves durability in non-WAL modes and uses checksums to ensure
         integrity although there is a small chance that an error might go unnoticed.
         Choices are: FULL, NORMAL, OFF. -->
    <string name="db_default_sync_mode" translatable="false">FULL</string>

    <!-- The database synchronization mode when using Write-Ahead Logging.
         FULL is safest and preserves durability at the cost of extra fsyncs.
         NORMAL sacrifices durability in WAL mode because syncs are only performed before
         and after checkpoint operations.  If checkpoints are infrequent and power loss
         occurs, then committed transactions could be lost and applications might break.
         Choices are: FULL, NORMAL, OFF. -->
    <string name="db_wal_sync_mode" translatable="false">FULL</string>

    <!-- The Write-Ahead Log auto-checkpoint interval in database pages (typically 1 to 4KB).
         The log is checkpointed automatically whenever it exceeds this many pages.
         When a database is reopened, its journal mode is set back to the default
         journal mode, which may cause a checkpoint operation to occur.  Checkpoints
         can also happen at other times when transactions are committed.
         The bigger the WAL file, the longer a checkpoint operation takes, so we try
         to keep the WAL file relatively small to avoid long delays.
         The size of the WAL file is also constrained by 'db_journal_size_limit'. -->
    <integer name="db_wal_autocheckpoint">100</integer>

    <!-- Max space (in MB) allocated to DownloadManager to store the downloaded
         files if they are to be stored in DownloadManager's data dir,
         which typically is /data/data/com.android.providers.downloads/files -->
    <integer name="config_downloadDataDirSize">200</integer>

    <!-- Max number of downloads allowed to proceed concurrently -->
    <integer name="config_MaxConcurrentDownloadsAllowed">5</integer>

    <!-- When the free space available in DownloadManager's data dir falls
         below the percentage value specified by this param, DownloadManager
         starts removing files to try to make percentage of available
         free space above this threshold value. -->
    <integer name="config_downloadDataDirLowSpaceThreshold">10</integer>

    <!-- The URL that should be sent in an x-wap-profile header with an HTTP request,
         as defined in the Open Mobile Alliance User Agent Profile specification
         OMA-TS-UAProf-V2_0-20060206-A Section 8.1.1.1. If the URL contains a '%s'
         format string then that substring will be replaced with the value of
         Build.MODEL. The format string shall not be escaped. -->
    <string name="config_useragentprofile_url" translatable="false"></string>

    <!-- When a database query is executed, the results retuned are paginated
         in pages of size (in KB) indicated by this value -->
    <integer name="config_cursorWindowSize">2048</integer>

    <!-- Sets whether menu shortcuts should be displayed on panel menus when
         a keyboard is present. -->
    <bool name="config_showMenuShortcutsWhenKeyboardPresent">false</bool>

    <!-- Do not translate. Defines the slots is Two Digit Number for dialing normally not USSD -->
    <string-array name="config_twoDigitNumberPattern" translatable="false">
    </string-array>

    <!-- The VoiceMail default value is displayed to my own number if it is true -->
    <bool name="config_telephony_use_own_number_for_voicemail">false</bool>

    <!-- If this value is true, Sms encoded as octet is decoded by utf8 decoder.
         If false, decoded by Latin decoder. -->
    <bool name="config_sms_utf8_support">false</bool>

    <!-- If this value is true, The mms content-disposition field is supported correctly.
         If false, Content-disposition fragments are ignored -->
    <bool name="config_mms_content_disposition_support">true</bool>

    <!-- MMS user agent string -->
    <string name="config_mms_user_agent" translatable="false"></string>

    <!-- MMS user agent prolfile url -->
    <string name="config_mms_user_agent_profile_url" translatable="false"></string>

    <!-- National Language Identifier codes for the following two config items.
         (from 3GPP TS 23.038 V9.1.1 Table 6.2.1.2.4.1):
          0  - reserved
          1  - Turkish
          2  - Spanish (single shift table only)
          3  - Portuguese
          4  - Bengali
          5  - Gujarati
          6  - Hindi
          7  - Kannada
          8  - Malayalam
          9  - Oriya
         10  - Punjabi
         11  - Tamil
         12  - Telugu
         13  - Urdu
         14+ - reserved -->

    <!-- National language single shift tables to enable for SMS encoding.
         Decoding is always enabled. 3GPP TS 23.038 states that this feature
         should not be enabled until a formal request is issued by the relevant
         national regulatory body. Array elements are codes from the table above.
         Example 1: devices sold in Turkey must include table 1 to conform with
           By-Law Number 27230. (http://www.btk.gov.tr/eng/pdf/2009/BY-LAW_SMS.pdf)
         Example 2: devices sold in India should include tables 4 through 13
           to enable use of the new Release 9 tables for Indic languages. -->
    <integer-array name="config_sms_enabled_single_shift_tables"></integer-array>

    <!-- National language locking shift tables to enable for SMS encoding.
         Decoding is always enabled. 3GPP TS 23.038 states that this feature
         should not be enabled until a formal request is issued by the relevant
         national regulatory body. Array elements are codes from the table above.
         Example 1: devices sold in Turkey must include table 1 after the
           Turkish Telecommunication Authority requires locking shift encoding
           to be enabled (est. July 2012). (http://www.btk.gov.tr/eng/pdf/2009/BY-LAW_SMS.pdf)
           See also: http://www.mobitech.com.tr/tr/ersanozturkblog_en/index.php?entry=entry090223-160014
         Example 2: devices sold in India should include tables 4 through 13
         to enable use of the new Release 9 tables for Indic languages. -->
    <integer-array name="config_sms_enabled_locking_shift_tables"></integer-array>

    <!-- Set to true if the RSSI should always display CDMA signal strength even on EVDO -->
    <bool name="config_alwaysUseCdmaRssi">false</bool>


    <!-- If this value is true, duplicate Source/Destination port fields
         in WDP header of some carriers OMADM wap push are supported.
         ex: MSGTYPE-TotalSegments-CurrentSegment
             -SourcePortDestPort-SourcePortDestPort-OMADM PDU
         If false, not supported. -->
    <bool name="config_duplicate_port_omadm_wappush">false</bool>

    <!-- Maximum numerical value that will be shown in a status bar
         notification icon or in the notification itself. Will be replaced
         with @string/status_bar_notification_info_overflow when shown in the
         UI. -->
    <integer name="status_bar_notification_info_maxnum">999</integer>

    <!-- Path to an ISO image to be shared with via USB mass storage.
         This is intended to allow packaging drivers or tools for installation on a PC. -->
    <string translatable="false" name="config_isoImagePath"></string>

    <!-- Whether a software navigation bar should be shown. NOTE: in the future this may be
         autodetected from the Configuration. -->
    <bool name="config_showNavigationBar">false</bool>

    <!-- Whether action menu items should be displayed in ALLCAPS or not.
         Defaults to true. If this is not appropriate for specific locales
         it should be disabled in that locale's resources. -->
    <bool name="config_actionMenuItemAllCaps">true</bool>

    <!-- Whether action menu items should obey the "withText" showAsAction
         flag. This may be set to false for situations where space is
         extremely limited. -->
    <bool name="config_allowActionMenuItemTextWithIcon">false</bool>

    <!-- Remote server that can provide NTP responses. -->
    <string translatable="false" name="config_ntpServer">2.android.pool.ntp.org</string>
    <!-- Normal polling frequency in milliseconds -->
    <integer name="config_ntpPollingInterval">86400000</integer>
    <!-- Try-again polling interval in milliseconds, in case the network request failed -->
    <integer name="config_ntpPollingIntervalShorter">60000</integer>
    <!-- Number of times to try again with the shorter interval, before backing
         off until the normal polling interval. A value < 0 indicates infinite. -->
    <integer name="config_ntpRetry">3</integer>
    <!-- If the time difference is greater than this threshold in milliseconds,
         then update the time. -->
    <integer name="config_ntpThreshold">5000</integer>
    <!-- Timeout to wait for NTP server response. -->
    <integer name="config_ntpTimeout">20000</integer>

    <!-- Default network policy warning threshold, in megabytes. -->
    <integer name="config_networkPolicyDefaultWarning">2048</integer>

    <!-- Set and Unsets WiMAX -->
    <bool name="config_wimaxEnabled">false</bool>
    <!-- Location of the wimax framwork jar location -->
    <string name="config_wimaxServiceJarLocation" translatable="false"></string>
    <!-- Location of the wimax native library locaiton -->
    <string name="config_wimaxNativeLibLocation" translatable="false"></string>
    <!-- Name of the wimax manager class -->
    <string name="config_wimaxManagerClassname" translatable="false"></string>
    <!-- Name of the wimax service class -->
    <string name="config_wimaxServiceClassname" translatable="false"></string>
    <!-- Name of the wimax state tracker clas -->
    <string name="config_wimaxStateTrackerClassname" translatable="false"></string>

    <!-- Specifies whether the dreams feature should be supported.
         When true, the system will allow the user to configure dreams (screensavers)
         to launch when a user activity timeout occurs or the system is told to nap.
         When false, the dreams feature will be disabled (this does not affect dozing).

         Consider setting this resource to false or disabling dreams by default when a
         doze component is specified below since dreaming will supercede dozing and
         will prevent the system from entering a low power state until the dream ends. -->
    <bool name="config_dreamsSupported">true</bool>

    <!-- If supported, are dreams enabled? (by default) -->
    <bool name="config_dreamsEnabledByDefault">true</bool>
    <!-- If supported and enabled, are dreams activated when docked? (by default) -->
    <bool name="config_dreamsActivatedOnDockByDefault">true</bool>
    <!-- If supported and enabled, are dreams activated when asleep and charging? (by default) -->
    <bool name="config_dreamsActivatedOnSleepByDefault">false</bool>
    <!-- ComponentName of the default dream (Settings.Secure.DEFAULT_SCREENSAVER_COMPONENT) -->
    <string name="config_dreamsDefaultComponent" translatable="false">com.google.android.deskclock/com.android.deskclock.Screensaver</string>

    <!-- Are we allowed to dream while not plugged in? -->
    <bool name="config_dreamsEnabledOnBattery">false</bool>
    <!-- Minimum battery level to allow dreaming when powered.
         Use -1 to disable this safety feature. -->
    <integer name="config_dreamsBatteryLevelMinimumWhenPowered">-1</integer>
    <!-- Minimum battery level to allow dreaming when not powered.
         Use -1 to disable this safety feature. -->
    <integer name="config_dreamsBatteryLevelMinimumWhenNotPowered">15</integer>
    <!-- If the battery level drops by this percentage and the user activity timeout
         has expired, then assume the device is receiving insufficient current to charge
         effectively and terminate the dream.  Use -1 to disable this safety feature.  -->
    <integer name="config_dreamsBatteryLevelDrainCutoff">5</integer>

    <!-- ComponentName of a dream to show whenever the system would otherwise have
         gone to sleep.  When the PowerManager is asked to go to sleep, it will instead
         try to start this dream if possible.  The dream should typically call startDozing()
         to put the display into a low power state and allow the application processor
         to be suspended.  When the dream ends, the system will go to sleep as usual.
         Specify the component name or an empty string if none.

         Note that doze dreams are not subject to the same start conditions as ordinary dreams.
         Doze dreams will run whenever the power manager is in a dozing state. -->
    <string name="config_dozeComponent" translatable="false"></string>

    <!-- If true, the doze component is not started until after the screen has been
         turned off and the screen off animation has been performed. -->
    <bool name="config_dozeAfterScreenOff">false</bool>

    <!-- Power Management: Specifies whether to decouple the auto-suspend state of the
         device from the display on/off state.

         When false, autosuspend_disable() will be called before the display is turned on
         and autosuspend_enable() will be called after the display is turned off.
         This mode provides best compatibility for devices using legacy power management
         features such as early suspend / late resume.

         When true, autosuspend_display() and autosuspend_enable() will be called
         independently of whether the display is being turned on or off.  This mode
         enables the power manager to suspend the application processor while the
         display is on.

         This resource should be set to "true" when a doze component has been specified
         to maximize power savings but not all devices support it.

         Refer to autosuspend.h for details.
    -->
    <bool name="config_powerDecoupleAutoSuspendModeFromDisplay">false</bool>

    <!-- Power Management: Specifies whether to decouple the interactive state of the
         device from the display on/off state.

         When false, setInteractive(..., true) will be called before the display is turned on
         and setInteractive(..., false) will be called after the display is turned off.
         This mode provides best compatibility for devices that expect the interactive
         state to be tied to the display state.

         When true, setInteractive(...) will be called independently of whether the display
         is being turned on or off.  This mode enables the power manager to reduce
         clocks and disable the touch controller while the display is on.

         This resource should be set to "true" when a doze component has been specified
         to maximize power savings but not all devices support it.

         Refer to power.h for details.
    -->
    <bool name="config_powerDecoupleInteractiveModeFromDisplay">false</bool>

    <!-- User activity timeout: Minimum screen off timeout in milliseconds.

         Sets a lower bound for the {@link Settings.System#SCREEN_OFF_TIMEOUT} setting
         which determines how soon the device will go to sleep when there is no
         user activity.

         This value must be greater than zero, otherwise the device will immediately
         fall asleep again as soon as it is awoken.
    -->
    <integer name="config_minimumScreenOffTimeout">10000</integer>

    <!-- User activity timeout: Maximum screen dim duration in milliseconds.

         Sets an upper bound for how long the screen will dim before the device goes
         to sleep when there is no user activity.  The dim duration is subtracted from
         the overall screen off timeout to determine the screen dim timeout.
         When the screen dim timeout expires, the screen will dim, shortly thereafter
         the device will go to sleep.

         If the screen off timeout is very short, the dim duration may be reduced
         proportionally.  See config_maximumScreenDimRatio.

         This value may be zero in which case the screen will not dim before the
         device goes to sleep.
    -->
    <integer name="config_maximumScreenDimDuration">7000</integer>

    <!-- User activity timeout: Maximum screen dim duration as a percentage of screen off timeout.

         This resource is similar to config_maximumScreenDimDuration but the maximum
         screen dim duration is defined as a ratio of the overall screen off timeout
         instead of as an absolute value in milliseconds.  This is useful for reducing
         the dim duration when the screen off timeout is very short.

         When computing the screen dim duration, the power manager uses the lesser
         of the effective durations expressed by config_maximumScreenDimDuration and
         config_maximumScreenDimRatio.

         This value must be between 0% and 100%.  If the value is zero, the screen will not
         dim before the device goes to sleep.
    -->
    <fraction name="config_maximumScreenDimRatio">20%</fraction>

    <!-- Base "touch slop" value used by ViewConfiguration as a
         movement threshold where scrolling should begin. -->
    <dimen name="config_viewConfigurationTouchSlop">8dp</dimen>

    <!-- Minimum velocity to initiate a fling, as measured in dips per second. -->
    <dimen name="config_viewMinFlingVelocity">50dp</dimen>

    <!-- Maximum velocity to initiate a fling, as measured in dips per second. -->
    <dimen name="config_viewMaxFlingVelocity">8000dp</dimen>

    <!-- Amount of time in ms the user needs to press the relevant key to bring up the global actions dialog -->
    <integer name="config_globalActionsKeyTimeout">500</integer>

    <!-- Maximum number of grid columns permitted in the ResolverActivity
         used for picking activities to handle an intent. -->
    <integer name="config_maxResolverActivityColumns">3</integer>

    <!-- Array of OEM specific USB mode override config.
         OEM can override a certain USB mode depending on ro.bootmode.
         Specify an array of below items to set override rule.
         [bootmode]:[original USB mode]:[USB mode used]-->
    <integer-array translatable="false" name="config_oemUsbModeOverride">
    </integer-array>

    <!-- Set to true to add links to Cell Broadcast app from Settings and MMS app. -->
    <bool name="config_cellBroadcastAppLinks">false</bool>

    <!-- The default value if the SyncStorageEngine should sync automatically or not -->
    <bool name="config_syncstorageengine_masterSyncAutomatically">true</bool>

    <!--  Maximum number of supported users -->
    <integer name="config_multiuserMaximumUsers">1</integer>
    <!-- Whether UI for multi user should be shown -->
    <bool name="config_enableMultiUserUI">false</bool>

    <!-- If true, then we do not ask user for permission for apps to connect to USB devices.
         Do not set this to true for production devices. Doing so will cause you to fail CTS. -->
    <bool name="config_disableUsbPermissionDialogs">false</bool>

    <!-- Minimum span needed to begin a touch scaling gesture.
         If the span is equal to or greater than this size, a scaling gesture
         will begin, where supported. (See android.view.ScaleGestureDetector)

         This also takes into account the size of any active touch points.
         Devices with screens that deviate too far from their assigned density
         bucket should consider tuning this value in a device-specific overlay.
         For best results, care should be taken such that this value remains
         larger than the minimum reported touchMajor/touchMinor values
         reported by the hardware. -->
    <dimen name="config_minScalingSpan">27mm</dimen>

    <!-- Minimum accepted value for touchMajor while scaling. This may be tuned
         per-device in overlays. -->
    <dimen name="config_minScalingTouchMajor">48dp</dimen>

    <!-- Safe headphone volume index. When music stream volume is below this index
    the SPL on headphone output is compliant to EN 60950 requirements for portable music
    players. -->
    <integer name="config_safe_media_volume_index">10</integer>

    <!-- Configure mobile network MTU. The standard default is set here but each carrier
         may have a specific value set in an overlay config.xml file. -->
    <integer name="config_mobile_mtu">1500</integer>

    <!-- Configure mobile tcp buffer sizes in the form:
         rat-name:rmem_min,rmem_def,rmem_max,wmem_min,wmem_def,wmem_max
         If no value is found for the rat-name in use, the system default will be applied.
    -->
    <string-array name="config_mobile_tcp_buffers">
    </string-array>

    <!-- Configure ethernet tcp buffersizes in the form:
         rmem_min,rmem_def,rmem_max,wmem_min,wmem_def,wmem_max -->
    <string name="config_ethernet_tcp_buffers" translatable="false">524288,1048576,3145728,524288,1048576,2097152</string>

    <!-- Configure wifi tcp buffersizes in the form:
         rmem_min,rmem_def,rmem_max,wmem_min,wmem_def,wmem_max -->
    <string name="config_wifi_tcp_buffers" translatable="false">524288,1048576,2097152,262144,524288,1048576</string>
    <!-- Configuration to send sms on 1x when UE is attached to eHRPD and there is an active
         1xRTT voice call, irrespective of IMS registration state  -->
    <bool name="config_send_sms1x_on_voice_call">true</bool>

    <!-- Whether WiFi display is supported by this device.
         There are many prerequisites for this feature to work correctly.
         Here are a few of them:
         * The WiFi radio must support WiFi P2P.
         * The WiFi radio must support concurrent connections to the WiFi display and
           to an access point.
         * The Audio Flinger audio_policy.conf file must specify a rule for the "r_submix"
           remote submix module.  This module is used to record and stream system
           audio output to the WiFi display encoder in the media server.
         * The remote submix module "audio.r_submix.default" must be installed on the device.
         * The device must be provisioned with HDCP keys (for protected content).
    -->
    <bool name="config_enableWifiDisplay">false</bool>

    <!-- The color transform values that correspond to each respective configuration mode for the
         built-in display, or -1 if the mode is unsupported by the device. The possible
         configuration modes are:
            1. Wide-gamut ("Vibrant")
            2. Adobe RGB ("Natural")
            3. sRGB ("Standard")

        For example, if a device had Wide-gamut as color transform mode 1, sRGB mode as color
        transform mode 7, and did not support Adobe RGB at all this would look like:

            <integer-array name="config_colorTransforms">
                <item>1</item>
                <item>-1</item>
                <item>7</item>
            </integer-array>
    -->
    <integer-array name="config_colorTransforms">
        <item>-1</item>
        <item>-1</item>
        <item>-1</item>
    </integer-array>

    <!-- When true use the linux /dev/input/event subsystem to detect the switch changes
         on the headphone/microphone jack. When false use the older uevent framework. -->
    <bool name="config_useDevInputEventForAudioJack">false</bool>

    <!-- Whether safe headphone volume is enabled or not (country specific). -->
    <bool name="config_safe_media_volume_enabled">true</bool>

    <!-- Set to true if the wifi display supports compositing content stored
         in gralloc protected buffers.  For this to be true, there must exist
         a protected hardware path for surface flinger to composite and send
         protected buffers to the wifi display video encoder.

         If this flag is false, we advise applications not to use protected
         buffers (if possible) when presenting content to a wifi display because
         the content may be blanked.

         This flag controls whether the {@link Display#FLAG_SUPPORTS_PROTECTED_BUFFERS}
         flag is set for wifi displays.
    -->
    <bool name="config_wifiDisplaySupportsProtectedBuffers">false</bool>

    <!-- Whether camera shutter sound is forced or not  (country specific). -->
    <bool name="config_camera_sound_forced">false</bool>

    <!-- Set to true if we need to not prefer an APN.
         This is being added to enable a simple scenario of pre-paid
         provisioning on some carriers, working around a bug (7305641)
         where if the preferred is used we don't try the others. -->
    <bool name="config_dontPreferApn">false</bool>

    <!-- The list of ril radio technologies (see ServiceState.java) which only support
         a single data connection at one time.  This may change by carrier via
         overlays (some don't support multiple pdp on UMTS).  All unlisted radio
         tech types support unlimited types (practically only 2-4 used). -->
    <integer-array name="config_onlySingleDcAllowed">
        <item>4</item>  <!-- IS95A -->
        <item>5</item>  <!-- IS95B -->
        <item>6</item>  <!-- 1xRTT -->
        <item>7</item>  <!-- EVDO_0 -->
        <item>8</item>  <!-- EVDO_A -->
        <item>12</item> <!-- EVDO_B -->
    </integer-array>

    <!-- Set to true if after a provisioning apn the radio should be restarted -->
    <bool name="config_restartRadioAfterProvisioning">false</bool>

    <!-- Boolean indicating if RADIO POWER OFF is required on receiving SIM REFRESH with RESET.
         This will be handled by modem if it is false. -->
    <bool name="config_requireRadioPowerOffOnSimRefreshReset">false</bool>

    <!-- Vibrator pattern to be used as the default for notifications
         that specify DEFAULT_VIBRATE.
     -->
    <integer-array name="config_defaultNotificationVibePattern">
        <item>0</item>
        <item>350</item>
        <item>250</item>
        <item>350</item>
    </integer-array>

    <!-- Vibrator pattern to be used as the default for notifications
         that do not specify vibration but vibrate anyway because the device
         is in vibrate mode.
     -->
    <integer-array name="config_notificationFallbackVibePattern">
        <item>0</item>
        <item>100</item>
        <item>150</item>
        <item>100</item>
    </integer-array>

    <!-- Vibrator pattern to be used as for notifications while alerts
         are disabled (e.g. during phone calls) if enabled by the user.
     -->
    <integer-array name="config_notificationNoAlertsVibePattern">
        <item>0</item>
        <item>50</item>
        <item>100</item>
        <item>50</item>
    </integer-array>

    <!-- Flag indicating if the speed up audio on mt call code should be executed -->
    <bool name="config_speed_up_audio_on_mt_calls">false</bool>

    <!-- Class name of the framework account picker activity.
         Can be customized for other product types -->
    <string name="config_chooseAccountActivity" translatable="false"
            >android/android.accounts.ChooseAccountActivity</string>
    <!-- Class name of the account type and account picker activity.
         Can be customized for other product types -->
    <string name="config_chooseTypeAndAccountActivity" translatable="false"
            >android/android.accounts.ChooseTypeAndAccountActivity</string>

    <!-- Component name of a custom ResolverActivity (Intent resolver) to be used instead of
         the default framework version. If left empty, then the framework version will be used.
         Example: com.google.android.myapp/.resolver.MyResolverActivity  -->
    <string name="config_customResolverActivity" translatable="false"></string>

    <!-- Name of the activity or service that prompts the user to reject, accept, or whitelist
         an adb host's public key, when an unwhitelisted host connects to the local adbd.
         Can be customized for other product types -->
    <string name="config_customAdbPublicKeyConfirmationComponent"
            >com.android.systemui/com.android.systemui.usb.UsbDebuggingActivity</string>

    <!-- Name of the activity that prompts the secondary user to acknowledge she/he needs to
         switch to the primary user to enable USB debugging.
         Can be customized for other product types -->
    <string name="config_customAdbPublicKeyConfirmationSecondaryUserComponent"
            >com.android.systemui/com.android.systemui.usb.UsbDebuggingSecondaryUserActivity</string>

    <!-- Name of the CustomDialog that is used for VPN -->
    <string name="config_customVpnConfirmDialogComponent"
            >com.android.vpndialogs/com.android.vpndialogs.ConfirmDialog</string>

    <!-- Apps that are authorized to access shared accounts, overridden by product overlays -->
    <string name="config_appsAuthorizedForSharedAccounts" translatable="false">;com.android.settings;</string>

    <!-- Flag indicating that the media framework should not allow changes or mute on any
         stream or master volumes. -->
    <bool name="config_useFixedVolume">false</bool>

    <!-- The list of IMEs which should be disabled until used.
         This function suppresses update notifications for these pre-installed apps.
         We need to set this configuration carefully that they should not have functionarities
         other than "IME" or "Spell Checker". In InputMethodManagerService,
         the listed IMEs are disabled until used when all of the following conditions are met.
         1. Not selected as an enabled IME in the Settings
         2. Not selected as a spell checker in the Settings
         3. Installed
         4. A pre-installed IME
         5. Not enabled
         And the disabled_until_used state for an IME is released by InputMethodManagerService
         when the IME is selected as an enabled IME. -->
    <string-array name="config_disabledUntilUsedPreinstalledImes" translatable="false">
        <item>com.android.inputmethod.latin</item>
    </string-array>

    <!-- The list of carrier applications which should be disabled until used.
         This function suppresses update notifications for these pre-installed apps.
         In SubscriptionInfoUpdater, the listed applications are disabled until used when all of the
         following conditions are met.
         1. Not currently carrier-privileged according to the inserted SIM
         2. Pre-installed
         3. In the default state (enabled but not explicitly)
         And SubscriptionInfoUpdater undoes this and marks the app enabled when a SIM is inserted
         that marks the app as carrier privileged. It also grants the app default permissions
         for Phone and Location. As such, apps MUST only ever be added to this list if they
         obtain user consent to access their location through other means. -->
    <string-array name="config_disabledUntilUsedPreinstalledCarrierApps" translatable="false" />

    <!-- The list of classes that should be added to the notification ranking pipline.
     See {@link com.android.server.notification.NotificationSignalExtractor} -->
    <string-array name="config_notificationSignalExtractors">
        <item>com.android.server.notification.ValidateNotificationPeople</item>
        <item>com.android.server.notification.PackagePriorityExtractor</item>
        <item>com.android.server.notification.NotificationIntrusivenessExtractor</item>
        <item>com.android.server.notification.PackageVisibilityExtractor</item>
    </string-array>

    <!-- Flag indicating that this device does not rotate and will always remain in its default
         orientation. Activities that desire to run in a non-compatible orientation will be run
         from an emulated display within the physical display. -->
    <bool name="config_forceDefaultOrientation">false</bool>

    <!-- Default Gravity setting for the system Toast view. Equivalent to: Gravity.CENTER_HORIZONTAL | Gravity.BOTTOM -->
    <integer name="config_toastDefaultGravity">0x00000051</integer>

    <!-- set to false if we need to show user confirmation
         when alpha identifier is not provided by the UICC -->
    <bool name="config_stkNoAlphaUsrCnf">true</bool>

    <!-- Don't use roaming icon for considered operators.
         A match on config_sameNamedOperatorConsideredRoaming supersedes a match on this.
         Can use mcc or mcc+mnc as item. For example, 302 or 21407.
         If operators, 21404 and 21407, make roaming agreements, user of 21404 should not see
         the roaming icon as using 21407 network.
         To do this, add 21407 item to values-mcc214-mnc04/config.xml -->
    <string-array translatable="false" name="config_operatorConsideredNonRoaming">
    </string-array>

    <!-- Threshold (in ms) under which a screen off / screen on will be considered a reset of the
         immersive mode confirmation prompt.-->
    <integer name="config_immersive_mode_confirmation_panic">5000</integer>

    <!-- For some operators, PDU has garbages. To fix it, need to use valid index -->
    <integer name="config_valid_wappush_index">-1</integer>

    <!-- This is NOT just for same named operators unlike the name suggests (will blacklist regardless of name).
         A match on this supersedes a match on config_operatorConsideredNonRoaming.
         Uses "startsWith" so you can use a leading substring like the mcc or
         use the complete mcc+mnc string.
         For a given mcc/mcc-mnc, some operators may want to roam (even if
         config_operatorConsideredNonRoaming has the mcc/mcc-mnc).
         user of 40485 should see the roaming icon as using 40483 network
         though same Reliance network.
         To do this, add 40483 item to values-mcc404-mnc85/config.xml -->
    <string-array translatable="false" name="config_sameNamedOperatorConsideredRoaming">
    </string-array>
    <!-- call barring MMI code from TS 22.030 Annex B -->
    <string-array translatable="false" name="config_callBarringMMI">
        <item>33</item>
        <item>331</item>
        <item>332</item>
        <item>35</item>
        <item>351</item>
        <item>330</item>
        <item>333</item>
        <item>353</item>
    </string-array>

    <!-- Override the default detection behavior for the framework method
         android.view.ViewConfiguration#hasPermanentMenuKey().
         Valid settings are:
         0 - No change. Use the default autodetection behavior.
         1 - The device DOES have a permanent menu key; ignore autodetection.
         2 - The device DOES NOT have a permanent menu key; ignore autodetection. -->
    <integer name="config_overrideHasPermanentMenuKey">0</integer>

    <!-- Override the DPad detection behavior for configuration purposes -->
    <bool name="config_hasPermanentDpad">false</bool>

    <!-- default window inset isRound property -->
    <bool name="config_windowIsRound">false</bool>

    <!-- Override this value if the device has a chin, i.e. area that is not actual part of the
         screen but you would like to be treated as a real display. The value is the height of the
         chin. -->
    <integer name="config_windowOutsetBottom">0</integer>

    <!-- Package name for default network scorer app; overridden by product overlays. -->
    <string name="config_defaultNetworkScorerPackageName"></string>

    <!-- default device has recents property -->
    <bool name="config_hasRecents">true</bool>

    <!-- default window ShowCircularMask property -->
    <bool name="config_windowShowCircularMask">false</bool>

    <!-- default value for whether circular emulators (ro.emulator.circular)
         should show a display overlay on the screen -->
    <bool name="config_windowEnableCircularEmulatorDisplayOverlay">false</bool>

    <!-- Defines the default set of global actions. Actions may still be disabled or hidden based
         on the current state of the device.
         Each item must be one of the following strings:
         "power" = Power off
         "settings" = An action to launch settings
         "airplane" = Airplane mode toggle
         "bugreport" = Take bug report, if available
         "silent" = silent mode
         "users" = list of users
         -->
    <string-array translatable="false" name="config_globalActionsList">
        <item>power</item>
        <item>bugreport</item>
        <item>users</item>
    </string-array>

    <!-- Number of milliseconds to hold a wake lock to ensure that drawing is fully
         flushed to the display while dozing.  This value needs to be large enough
         to account for processing and rendering time plus a frame or two of latency
         in the display pipeline plus some slack just to be sure. -->
    <integer name="config_drawLockTimeoutMillis">120</integer>

    <!-- default telephony hardware configuration for this platform.
    -->
    <!-- this string array should be overridden by the device to present a list
         telephony hardware resource.  this is used by the telephony device controller
         (TDC) to offer the basic capabilities of the hardware to the telephony
         framework
    -->
    <!-- an array of "[hardware type],[hardware-uuid],[state],[[hardware-type specific]]"
         with, [[hardware-type specific]] in:
            - "[[ril-model],[rat],[max-active-voice],[max-active-data],[max-active-standby]]"
              for 'modem' hardware
            - "[[associated-modem-uuid]]"
              for 'sim' hardware.
         refer to HardwareConfig in com.android.internal.telephony for specific details/values
         those elements can carry.
    -->
    <string-array translatable="false" name="config_telephonyHardware">
        <!-- modem -->
        <item>"0,modem,0,0,0,1,1,1"</item>
        <!-- sim -->
        <item>"1,sim,0,modem"</item>
    </string-array>

    <!-- This string array can be overriden to add an additional DRM support for WebView EME. -->
    <!-- Array of "[keySystemName],[UuidOfMediaDrm]" @hide @SystemApi -->
    <string-array name="config_keySystemUuidMapping" translatable="false">
        <!-- Example:
        <item>"x-com.microsoft.playready,9A04F079-9840-4286-AB92-E65BE0885F95"</item>
        -->
    </string-array>

    <!-- Flag indicating which package name can access the persistent data partition -->
    <string name="config_persistentDataPackageName" translatable="false"></string>

    <!-- Flag indicating apps will skip sending hold request before merge. In this case
        IMS service implementation will do both.i.e.hold followed by merge. -->
    <bool name="skipHoldBeforeMerge">true</bool>

    <!-- Flag indicating emergency calls will always use IMS irrespective of the state of
    the IMS connection -->
    <bool name="useImsAlwaysForEmergencyCall">true</bool>

    <!-- Flag indicating whether the IMS service can be turned off. If false then
        the service will not be turned-off completely (the ImsManager.turnOffIms() will
        be disabled) but individual Features can be disabled using ImsConfig.setFeatureValue() -->
    <bool name="imsServiceAllowTurnOff">true</bool>

    <!-- Flag specifying whether VoLTE is available on device -->
    <bool name="config_device_volte_available">false</bool>

    <!-- Flag specifying whether VoLTE should be available for carrier: independent of
         carrier provisioning. If false: hard disabled. If true: then depends on carrier
         provisioning, availability etc -->
    <bool name="config_carrier_volte_available">false</bool>

    <!-- Flag specifying whether VoLTE availability is based on provisioning -->
    <bool name="config_carrier_volte_provisioned">false</bool>

    <!-- Flag specifying whether VoLTE TTY is supported -->
    <bool name="config_carrier_volte_tty_supported">true</bool>

    <!-- Flag specifying whether VT is available on device -->
    <bool name="config_device_vt_available">false</bool>

    <!-- Flag specifying whether VT should be available for carrier: independent of
         carrier provisioning. If false: hard disabled. If true: then depends on carrier
         provisioning, availability etc -->
    <bool name="config_carrier_vt_available">false</bool>

    <!-- Flag specifying whether WFC over IMS is available on device -->
    <bool name="config_device_wfc_ims_available">false</bool>

    <!-- Flag specifying whether WFC over IMS should be available for carrier: independent of
         carrier provisioning. If false: hard disabled. If true: then depends on carrier
         provisioning, availability etc -->
    <bool name="config_carrier_wfc_ims_available">false</bool>

    <bool name="config_networkSamplingWakesDevice">true</bool>

    <!-- Path to the library that contains a device specific key handler -->
    <string name="config_deviceKeyHandlerLib" translatable="false"></string>

    <!-- Name of that key handler class -->
    <string name="config_deviceKeyHandlerClass" translatable="false"></string>

    <string-array translatable="false" name="config_cdma_home_system" />

    <!--From SmsMessage-->
    <!--Support decoding the user data payload as pack GSM 8-bit (a GSM alphabet
        string that's stored in 8-bit unpacked format) characters.-->
    <bool translatable="false" name="config_sms_decode_gsm_8bit_data">false</bool>

    <!-- Package name providing default WebView implementation. -->
    <string name="config_webViewPackageName" translatable="false">com.android.webview</string>

    <!-- Package name providing alternate WebView implementation.
         Fall back to config_webViewPackageName if not available. -->
    <string name="config_alternateWebViewPackageName" translatable="false">com.google.android.webview</string>

    <!-- If EMS is not supported, framework breaks down EMS into single segment SMS
         and adds page info " x/y". This config is used to set which carrier doesn't
         support EMS and whether page info should be added at the beginning or the end.
         We use tag 'prefix' for position beginning and 'suffix' for position end.
         And use gid to distinguish different carriers which using same mcc and mnc.
         Examples: <item>simOperatorNumber;position;gid(optional)</item>>
    -->
    <string-array translatable="false" name="no_ems_support_sim_operators">
        <!-- VZW -->
        <item>20404;suffix;BAE0000000000000</item>
    </string-array>

    <bool name="config_auto_attach_data_on_creation">true</bool>

    <!-- True if the gesture service should be started at system start -->
    <bool name="config_enableGestureService">false</bool>

    <!-- Values for GPS configuration -->
    <string-array translatable="false" name="config_gpsParameters">
        <item>SUPL_HOST=supl.google.com</item>
        <item>SUPL_PORT=7275</item>
        <item>NTP_SERVER=north-america.pool.ntp.org</item>
        <item>SUPL_VER=0x20000</item>
        <item>SUPL_MODE=1</item>
    </string-array>

    <!-- If there is no preload VM number in the sim card, carriers such as
         Verizon require to load a default vm number from the configurantion.
         Define config_default_vm_number for this purpose. And there are two
         optional formats for this configuration as below:
         (1)<item>voicemail number</item>
         (2)<item>voicemail number;gid</item>
         The logic to pick up the correct voicemail number:
         (1) If the config_default_vm_number array has no gid special item, the last one will be
         picked
         (2) If the config_default_vm_number array has gid special item and  it matches the current
         sim's gid, it will be picked.
         (3) If the config_default_vm_number array has gid special item but it doesn't match the
         current sim's gid, the last one without gid will be picked -->
    <string-array translatable="false" name="config_default_vm_number" />

    <!-- Sprint need a 70 ms delay for 3way call -->
    <integer name="config_cdma_3waycall_flash_delay">0</integer>

    <!--SIM does not save, but the voice mail number to be changed. -->
    <bool name="editable_voicemailnumber">false</bool>

    <!-- service number convert map in roaming network. -->
    <!-- [dialstring],[replacement][,optional gid] -->
    <string-array translatable="false" name="dial_string_replace">
    </string-array>

    <!-- Flag indicating whether radio is to be restarted on the error of
         PDP_FAIL_REGULAR_DEACTIVATION/0x24 -->
    <bool name="config_restart_radio_on_pdp_fail_regular_deactivation">false</bool>

    <!-- networks that don't want data deactivate when shutdown the phone
         note this is dependent on the operator of the network we're on,
         not operator on the SIM -->
    <string-array translatable="false" name="networks_not_clear_data">
        <item>71203</item>
        <item>71606</item>
        <item>71610</item>
        <item>732101</item>
    </string-array>

    <!-- Config determines whether to update phone object when voice registration
         state changes. Voice radio tech change will always trigger an update of
         phone object irrespective of this config -->
    <bool name="config_switch_phone_on_voice_reg_state_change">true</bool>

    <bool name="config_sms_force_7bit_encoding">false</bool>

    <!-- Flag indicating whether strict threshold is used, or lenient threshold is used,
          when evaluating RSRP for LTE antenna bar display
           0. Strict threshold
           1. Lenient threshold
           2. Custom threshold
    -->
    <integer name="config_LTE_RSRP_threshold_type">1</integer>

    <!-- Enabled built-in zen mode condition providers -->
    <string-array translatable="false" name="config_system_condition_providers">
        <item>countdown</item>
        <item>schedule</item>
        <item>event</item>
    </string-array>

    <!-- Priority repeat caller threshold, in minutes -->
    <integer name="config_zen_repeat_callers_threshold">15</integer>

    <!-- Flags enabling default window features. See Window.java -->
    <bool name="config_defaultWindowFeatureOptionsPanel">true</bool>
    <bool name="config_defaultWindowFeatureContextMenu">true</bool>

    <!-- If true, the transition for a RemoteViews is read from a resource instead of using the
         default scale-up transition. -->
    <bool name="config_overrideRemoteViewsActivityTransition">false</bool>

    <!-- This config is used to check if the carrier requires converting destination
         number before sending out a SMS.
         Formats for this configuration as below:
         [true or false][;optional gid]
         The logic to pick up the configuration:
         (1) If the "config_sms_convert_destination_number_support" array has no gid
             special item, the last one will be picked
         (2) If the "config_sms_convert_destination_number_support" array has gid special
             item and it matches the current sim's gid, it will be picked.
         (3) If the "config_sms_convert_destination_number_support" array has gid special
             item but it doesn't match the current sim's gid, the last one without gid
             will be picked -->
    <string-array translatable="false" name="config_sms_convert_destination_number_support">
        <item>false</item>
    </string-array>

    <!-- The maximum bitmap size that can be written to a MediaMetadata object. This value
         is the max width/height allowed in dips.-->
    <dimen name="config_mediaMetadataBitmapMaxSize">320dp</dimen>

    <string translatable="false" name="prohibit_manual_network_selection_in_gobal_mode">false</string>

    <!-- An array of CDMA roaming indicators which means international roaming -->
    <integer-array translatable="false" name="config_cdma_international_roaming_indicators" />

    <!-- set the system language as value of EF LI/EF PL -->
    <bool name="config_use_sim_language_file">true</bool>

    <!-- Use ERI text for network name on CDMA LTE -->
    <bool name="config_LTE_eri_for_network_name">true</bool>

    <!-- Whether to start in touch mode -->
    <bool name="config_defaultInTouchMode">true</bool>

    <!-- Time adjustment, in milliseconds, applied to the default double tap threshold
         used for gesture detection by the screen magnifier. -->
    <integer name="config_screen_magnification_multi_tap_adjustment">-50</integer>

    <!-- Scale factor threshold used by the screen magnifier to determine when to switch from
         panning to scaling the magnification viewport. -->
    <item name="config_screen_magnification_scaling_threshold" format="float" type="dimen">0.3</item>

    <!-- If true, the display will be shifted around in ambient mode. -->
    <bool name="config_enableBurnInProtection">false</bool>

    <!-- Specifies the maximum burn-in offset displacement from the center. If -1, no maximum value
         will be used. -->
    <integer name="config_burnInProtectionMaxRadius">-1</integer>

    <!-- Specifies the minimum burn-in offset horizontally. -->
    <integer name="config_burnInProtectionMinHorizontalOffset">0</integer>

    <!-- Specifies the maximum burn-in offset horizontally. -->
    <integer name="config_burnInProtectionMaxHorizontalOffset">0</integer>

    <!-- Specifies the minimum burn-in offset vertically. -->
    <integer name="config_burnInProtectionMinVerticalOffset">0</integer>

    <!-- Specifies the maximum burn-in offset vertically. -->
    <integer name="config_burnInProtectionMaxVerticalOffset">0</integer>

    <!-- Keyguard component -->
    <string name="config_keyguardComponent" translatable="false">com.android.systemui/com.android.systemui.keyguard.KeyguardService</string>

    <!-- Set to true to disallow 3rd party apps access to the fingerprint reader, for older
         hardware compatibility. This also disables fingerprints for secondary users. -->
    <bool name="config_fingerprintRestrictedToSystemAndOwner">false</bool>

    <!-- For performance and storage reasons, limit the number of fingerprints per user -->
    <integer name="config_fingerprintMaxTemplatesPerUser">5</integer>

    <!-- This config is used to force VoiceInteractionService to start on certain low ram devices.
         It declares the package name of VoiceInteractionService that should be started. -->
    <string translatable="false" name="config_forceVoiceInteractionServicePackage"></string>

    <!-- This config is ued to determine whether animations are allowed in low power mode. -->
    <bool name="config_allowAnimationsInLowPowerMode">false</bool>

    <!-- Whether device supports double tap to wake -->
    <bool name="config_supportDoubleTapWake">false</bool>

    <!-- The RadioAccessFamilies supported by the device.
         Empty is viewed as "all".  Only used on devices which
         don't support RIL_REQUEST_GET_RADIO_CAPABILITY
         format is UMTS|LTE|... -->
    <string translatable="false" name="config_radio_access_family"></string>

    <!-- Whether the main built-in display is round. This will affect
         Configuration.screenLayout's SCREENLAYOUT_ROUND_MASK flags for Configurations on the
         main built-in display. Change this in device-specific overlays.
         Defaults to the older, deprecated config_windowIsRound already used in
         some existing device-specific resource overlays. -->
    <bool name="config_mainBuiltInDisplayIsRound">@bool/config_windowIsRound</bool>

    <!-- Ultrasound support for Mic/speaker path -->
    <!-- Whether the default microphone audio source supports near-ultrasound frequencies
         (range of 18 - 21 kHz). -->
    <bool name="config_supportMicNearUltrasound">true</bool>
    <!-- Whether the default speaker audio output path supports near-ultrasound frequencies
         (range of 18 - 21 kHz). -->
    <bool name="config_supportSpeakerNearUltrasound">true</bool>

    <!-- Flag indicating device support for EAP SIM, AKA, AKA' -->
    <bool name="config_eap_sim_based_auth_supported">true</bool>
 
    <!-- How long history of previous vibrations should be kept for the dumpsys. -->
    <integer name="config_previousVibrationsDumpLimit">20</integer>

    <!-- Number of retries Cell Data should attempt for a given error code before
         restarting the modem.
         Error codes not listed will not lead to modem restarts.
         Array of "code#,retry#"  -->
    <string-array name="config_cell_retries_per_error_code">
    </string-array>

   <!-- Configuration to play sms ringtone during MO/MT call -->
   <bool name="config_sms_ringtone_incall">false</bool>
    <!-- IpReachability monitor enable/Disable -->
    <bool translatable="false" name="config_wifi_ipreachability_monitor">false</bool>

    <!-- Configuration that determines if ACTIVATE_REJECT_GGSN is to be treated as
         a permanent error -->
    <bool translatable="false" name="config_reject_ggsn_perm_failure">true</bool>
    <!-- Configuration that determines if PROTOCOL_ERRORS is to be treated as a
         permanent error -->
    <bool translatable="false" name="config_protocol_errors_perm_failure">true</bool>

    <!-- External CM Services list -->
    <string-array name="config_externalCMServices"></string-array>

    <!-- Timeout in MS for how long you have to long-press the back key to
         kill the foreground app. -->
    <integer name="config_backKillTimeout">2000</integer>

    <!-- Setting to false will disable CM's IME switcher implementation for tablets -->
    <bool name="config_show_cmIMESwitcher">true</bool>

    <!-- The list of components which should be automatically disabled. -->
    <string-array name="config_disabledComponents" translatable="false">
    </string-array>

    <!-- The list of components which should be forced to be enabled. -->
    <string-array name="config_forceEnabledComponents" translatable="false">
    </string-array>

    <!-- Boolean to enable stk functionality on Samsung phones -->
    <bool name="config_samsung_stk">false</bool>

    <!-- If a dock provides a lid switch, that lid can be removed. This
         setting is used to determine, whether lidOpenRotation has to be
         applied. -->
    <bool name="config_hasRemovableLid">false</bool>

    <!-- Boolean to enable Stylus gestures -->
    <bool name="config_stylusGestures">false</bool>

    <!-- Config to enable installation of region locked packages -->
    <string-array name="config_region_locked_packages" translatable="false">
    </string-array>

    <!-- Packages in this list should be a union of all packages defined in values-mccxxx (mcc) -->
    <string-array name="config_restrict_to_region_locked_devices" translatable="false">
    </string-array>

    <!-- Set initial MaxRetry value for operators -->
    <integer name="config_mdc_initial_max_retry">1</integer>

    <!-- The OEM specified sensor type for the gesture to launch the camear app. -->
    <integer name="config_cameraLaunchGestureSensorType">-1</integer>
    <!-- The OEM specified sensor string type for the gesture to launch camera app, this value
         must match the value of config_cameraLaunchGestureSensorType in OEM's HAL -->
    <string translatable="false" name="config_cameraLaunchGestureSensorStringType"></string>

    <!-- Allow the gesture to double tap the power button twice to start the camera while the device
         is non-interactive. -->
    <bool name="config_cameraDoubleTapPowerGestureEnabled">true</bool>

<<<<<<< HEAD
    <!-- Support in Surfaceflinger for blur layers.
         NOTE: This requires additional hardware-specific code. -->
    <bool name="config_ui_blur_enabled">false</bool>

    <!-- When config_LTE_RSRP_threshold_type is set to "custom" -->
    <integer-array name="config_LTE_RSRP_custom_levels">
        <item>-140</item>
        <item>-128</item>
        <item>-118</item>
        <item>-108</item>
        <item>-98</item>
        <item>-44</item>
    </integer-array>
=======
    <!-- Name of the component to handle network policy notifications. If present,
         disables NetworkPolicyManagerService's presentation of data-usage notifications. -->
    <string translatable="false" name="config_networkPolicyNotificationComponent"></string>
>>>>>>> e342181a

    <!-- The BT name of the keyboard packaged with the device. If this is defined, SystemUI will
         automatically try to pair with it when the device exits tablet mode. -->
    <string translatable="false" name="config_packagedKeyboardName"></string>
    <integer name="config_dayColorTemperature">6500</integer>

    <!-- Show battery fully charged notification -->
    <bool name="config_showBatteryFullyChargedNotification">false</bool>

    <!-- Older rotation sensors are not setting event.timestamp correctly. Setting to
         true will use SystemClock.elapsedRealtimeNanos() to set timestamp. -->
    <bool name="config_useSystemClockforRotationSensor">false</bool>
</resources><|MERGE_RESOLUTION|>--- conflicted
+++ resolved
@@ -2541,7 +2541,6 @@
          is non-interactive. -->
     <bool name="config_cameraDoubleTapPowerGestureEnabled">true</bool>
 
-<<<<<<< HEAD
     <!-- Support in Surfaceflinger for blur layers.
          NOTE: This requires additional hardware-specific code. -->
     <bool name="config_ui_blur_enabled">false</bool>
@@ -2555,11 +2554,10 @@
         <item>-98</item>
         <item>-44</item>
     </integer-array>
-=======
+
     <!-- Name of the component to handle network policy notifications. If present,
          disables NetworkPolicyManagerService's presentation of data-usage notifications. -->
     <string translatable="false" name="config_networkPolicyNotificationComponent"></string>
->>>>>>> e342181a
 
     <!-- The BT name of the keyboard packaged with the device. If this is defined, SystemUI will
          automatically try to pair with it when the device exits tablet mode. -->
