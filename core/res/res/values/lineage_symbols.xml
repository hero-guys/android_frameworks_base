<!--
     Copyright (C) 2012-2015 The CyanogenMod Project
     Copyright (c) 2013, The Linux Foundation. All rights reserved.
     Copyright (C) 2017 The LineageOS Project

     Licensed under the Apache License, Version 2.0 (the "License");
     you may not use this file except in compliance with the License.
     You may obtain a copy of the License at

          http://www.apache.org/licenses/LICENSE-2.0

     Unless required by applicable law or agreed to in writing, software
     distributed under the License is distributed on an "AS IS" BASIS,
     WITHOUT WARRANTIES OR CONDITIONS OF ANY KIND, either express or implied.
     See the License for the specific language governing permissions and
     limitations under the License.
-->
<resources>
    <java-symbol type="bool" name="config_useSystemClockforRotationSensor" />

    <!-- Package Manager -->
    <java-symbol type="array" name="config_disabledComponents" />
    <java-symbol type="array" name="config_forceEnabledComponents" />

    <!-- Usb drive persistent notification -->
    <java-symbol type="bool" name="config_persistUsbDriveNotification" />

    <!-- ADB notification -->
    <java-symbol type="string" name="adb_net_active_notification_title" />
    <java-symbol type="string" name="adb_both_active_notification_title" />
    <java-symbol type="string" name="adb_active_generic_notification_message" />

<<<<<<< HEAD
    <!-- Extended Power Menu -->
    <java-symbol type="array" name="config_extendedGlobalActionsList" />
    <java-symbol type="drawable" name="ic_restart_quick" />
    <java-symbol type="drawable" name="ic_restart_recovery" />
    <java-symbol type="drawable" name="ic_restart_bootloader" />
    <!-- Defined in res/res/values/symbols.xml -
    <java-symbol type="string" name="global_action_restart" />-->
    <java-symbol type="string" name="global_action_quick_restart" />
    <java-symbol type="string" name="global_action_recovery" />
    <java-symbol type="string" name="global_action_bootloader" />
    <!-- Shutdown Thread -->
    <java-symbol type="string" name="global_restart" />
    <java-symbol type="string" name="global_restart_message" />
    <java-symbol type="string" name="global_quick_restart" />
    <java-symbol type="string" name="global_restart_recovery" />
    <java-symbol type="string" name="global_restart_recovery_message" />
    <java-symbol type="string" name="global_restart_bootloader" />
    <java-symbol type="string" name="global_restart_bootloader_message" />
=======
    <!-- Message to show the user when their vendor image doesn't match the build's fingerprint. -->
    <java-symbol type="string" name="lineage_system_error_manufacturer" />

    <!-- Screen unpinning -->
    <java-symbol type="string" name="lock_to_app_toast_no_navbar" />
>>>>>>> 37c34cf2
</resources><|MERGE_RESOLUTION|>--- conflicted
+++ resolved
@@ -30,7 +30,6 @@
     <java-symbol type="string" name="adb_both_active_notification_title" />
     <java-symbol type="string" name="adb_active_generic_notification_message" />
 
-<<<<<<< HEAD
     <!-- Extended Power Menu -->
     <java-symbol type="array" name="config_extendedGlobalActionsList" />
     <java-symbol type="drawable" name="ic_restart_quick" />
@@ -49,11 +48,10 @@
     <java-symbol type="string" name="global_restart_recovery_message" />
     <java-symbol type="string" name="global_restart_bootloader" />
     <java-symbol type="string" name="global_restart_bootloader_message" />
-=======
+
     <!-- Message to show the user when their vendor image doesn't match the build's fingerprint. -->
     <java-symbol type="string" name="lineage_system_error_manufacturer" />
 
     <!-- Screen unpinning -->
     <java-symbol type="string" name="lock_to_app_toast_no_navbar" />
->>>>>>> 37c34cf2
 </resources>