--- conflicted
+++ resolved
@@ -3562,13 +3562,8 @@
     <string name="extract_edit_menu_button">Edit</string>
 
     <!-- Notification title when data usage has exceeded warning threshold. [CHAR LIMIT=32] -->
-<<<<<<< HEAD
-    <string name="data_usage_warning_title">Data usage warning</string>
-    <!-- Notification body when data usage has exceeded warning threshold. -->
-=======
     <string name="data_usage_warning_title">Data usage alert</string>
     <!-- Notification body when data usage has exceeded warning threshold. [CHAR LIMIT=32] -->
->>>>>>> 5ea76c1b
     <string name="data_usage_warning_body">Tap to view usage and settings.</string>
 
     <!-- Notification title when 2G-3G data usage has exceeded limit threshold, and has been disabled. [CHAR LIMIT=32] -->
