--- conflicted
+++ resolved
@@ -137,20 +137,10 @@
     <string name="turn_off_radio" msgid="8198784949987062346">"Desativar a rede sem fio"</string>
     <string name="screen_lock" msgid="799094655496098153">"Bloquear tela"</string>
     <string name="power_off" msgid="4266614107412865048">"Desligar"</string>
-<<<<<<< HEAD
-    <!-- no translation found for silent_mode_silent (319298163018473078) -->
-    <skip />
-    <!-- no translation found for silent_mode_vibrate (7072043388581551395) -->
-    <skip />
-    <!-- no translation found for silent_mode_ring (8592241816194074353) -->
-    <skip />
-    <string name="shutdown_progress" msgid="2281079257329981203">"Encerrando\u2026"</string>
-=======
     <string name="silent_mode_silent" msgid="319298163018473078">"Campainha desligada"</string>
     <string name="silent_mode_vibrate" msgid="7072043388581551395">"Vibração da campainha"</string>
     <string name="silent_mode_ring" msgid="8592241816194074353">"Campainha ligada"</string>
     <string name="shutdown_progress" msgid="2281079257329981203">"Encerrando…"</string>
->>>>>>> df331873
     <string name="shutdown_confirm" product="tablet" msgid="3385745179555731470">"Seu tablet será desligado."</string>
     <string name="shutdown_confirm" product="default" msgid="649792175242821353">"O seu telefone será desligado."</string>
     <string name="shutdown_confirm_question" msgid="6656441286856415014">"Gostaria de desligar?"</string>
