--- conflicted
+++ resolved
@@ -1131,25 +1131,7 @@
     <string name="enable_explore_by_touch_warning_message" product="default" msgid="2708199672852373195">"<xliff:g id="ACCESSIBILITY_SERVICE_NAME">%1$s</xliff:g>  ማሰስን በንኪ ማንቃት ይፈልጋል። አስስ በንኪ በሚበራበት ጊዜ፣ ከስልኩ ጋር ለመግባባት ምን በጣትዎ ስር ወይም ምልክቶችን ማከናወን እንዳለብዎ ማብራሪያ ሊመለከቱ ወይም ሊሰሙ ይችላሉ።"</string>
     <string name="oneMonthDurationPast" msgid="7396384508953779925">"ከ1 ወር በፊት"</string>
     <string name="beforeOneMonthDurationPast" msgid="909134546836499826">"ከ1 ወር በፊት"</string>
-<<<<<<< HEAD
-  <plurals name="num_seconds_ago">
-    <item quantity="one" msgid="4869870056547896011">"ከ1 ሴኮንድ በፊት"</item>
-    <item quantity="other" msgid="3903706804349556379">"<xliff:g id="COUNT">%d</xliff:g> ሰኮንዶች በፊት"</item>
-  </plurals>
-  <plurals name="num_minutes_ago">
-    <item quantity="one" msgid="3306787433088810191">"ከ 1 ደቂቃ በፊት"</item>
-    <item quantity="other" msgid="2176942008915455116">"<xliff:g id="COUNT">%d</xliff:g> ደቂቃዎች በፊት"</item>
-  </plurals>
-  <plurals name="num_hours_ago">
-    <item quantity="one" msgid="9150797944610821849">"ከ1 ሰዓት በፊት"</item>
-    <item quantity="other" msgid="2467273239587587569">"ከ <xliff:g id="COUNT">%d</xliff:g> ሰዓት በፊት"</item>
-  </plurals>
     <!-- no translation found for last_num_days:one (7555846096746489821) -->
-=======
-  <plurals name="last_num_days">
-    <item quantity="other" msgid="3069992808164318268">"ቀኖች <xliff:g id="COUNT">%d</xliff:g> ያልቃል"</item>
-  </plurals>
->>>>>>> 6d8886ac
     <string name="last_month" msgid="3959346739979055432">" ያለፈው ወር"</string>
     <string name="older" msgid="5211975022815554840">"የድሮ"</string>
     <string name="preposition_for_date" msgid="9093949757757445117">"በ <xliff:g id="DATE">%s</xliff:g>"</string>
