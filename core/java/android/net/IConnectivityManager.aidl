/**
 * Copyright (c) 2008, The Android Open Source Project
 *
 * Licensed under the Apache License, Version 2.0 (the "License");
 * you may not use this file except in compliance with the License.
 * You may obtain a copy of the License at
 *
 *     http://www.apache.org/licenses/LICENSE-2.0
 *
 * Unless required by applicable law or agreed to in writing, software
 * distributed under the License is distributed on an "AS IS" BASIS,
 * WITHOUT WARRANTIES OR CONDITIONS OF ANY KIND, either express or implied.
 * See the License for the specific language governing permissions and
 * limitations under the License.
 */

package android.net;

import android.net.LinkProperties;
import android.net.NetworkInfo;
import android.net.NetworkQuotaInfo;
import android.net.NetworkState;
import android.net.ProxyProperties;
import android.os.IBinder;
import android.os.Messenger;
import android.os.ParcelFileDescriptor;
import android.os.ResultReceiver;

import com.android.internal.net.LegacyVpnInfo;
import com.android.internal.net.VpnConfig;
import com.android.internal.net.VpnProfile;

/**
 * Interface that answers queries about, and allows changing, the
 * state of network connectivity.
 */
/** {@hide} */
interface IConnectivityManager
{
    void setNetworkPreference(int pref);

    int getNetworkPreference();

    NetworkInfo getActiveNetworkInfo();
    NetworkInfo getActiveNetworkInfoForUid(int uid);
    NetworkInfo getNetworkInfo(int networkType);
    NetworkInfo[] getAllNetworkInfo();

    NetworkInfo getProvisioningOrActiveNetworkInfo();

    boolean isNetworkSupported(int networkType);

    LinkProperties getActiveLinkProperties();
    LinkProperties getLinkProperties(int networkType);

    NetworkState[] getAllNetworkState();

    NetworkQuotaInfo getActiveNetworkQuotaInfo();
    boolean isActiveNetworkMetered();

    boolean setRadios(boolean onOff);

    boolean setRadio(int networkType, boolean turnOn);

    int startUsingNetworkFeature(int networkType, in String feature,
            in IBinder binder);

    int stopUsingNetworkFeature(int networkType, in String feature);

    boolean requestRouteToHost(int networkType, int hostAddress);

    boolean requestRouteToHostAddress(int networkType, in byte[] hostAddress);

    boolean getMobileDataEnabled();
    void setMobileDataEnabled(boolean enabled);

    /** Policy control over specific {@link NetworkStateTracker}. */
    void setPolicyDataEnable(int networkType, boolean enabled);

    int tether(String iface);

    int untether(String iface);

    int getLastTetherError(String iface);

    boolean isTetheringSupported();

    String[] getTetherableIfaces();

    String[] getTetheredIfaces();

    /**
     * Return list of interface pairs that are actively tethered.  Even indexes are
     * remote interface, and odd indexes are corresponding local interfaces.
     */
    String[] getTetheredIfacePairs();

    String[] getTetheringErroredIfaces();

    String[] getTetherableUsbRegexs();

    String[] getTetherableWifiRegexs();

    String[] getTetherableBluetoothRegexs();

    int setUsbTethering(boolean enable);

    void requestNetworkTransitionWakelock(in String forWhom);

    void reportInetCondition(int networkType, int percentage);

    ProxyProperties getGlobalProxy();

    void setGlobalProxy(in ProxyProperties p);

    ProxyProperties getProxy();

    void setDataDependency(int networkType, boolean met);

    boolean protectVpn(in ParcelFileDescriptor socket);

    boolean prepareVpn(String oldPackage, String newPackage);

    ParcelFileDescriptor establishVpn(in VpnConfig config);

    void startLegacyVpn(in VpnProfile profile);

    LegacyVpnInfo getLegacyVpnInfo();

    boolean updateLockdownVpn();

    void captivePortalCheckComplete(in NetworkInfo info);

    void captivePortalCheckCompleted(in NetworkInfo info, boolean isCaptivePortal);

    void supplyMessenger(int networkType, in Messenger messenger);

    int findConnectionTypeForIface(in String iface);

<<<<<<< HEAD
    int checkMobileProvisioning(boolean sendNotification, int suggestedTimeOutMs, in ResultReceiver resultReceiver);

    String getMobileProvisioningUrl();
=======
    int checkMobileProvisioning(int suggestedTimeOutMs);

    String getMobileProvisioningUrl();

    String getMobileRedirectedProvisioningUrl();

    void setProvisioningNotificationVisible(boolean visible, int networkType, in String extraInfo, in String url);
>>>>>>> d3b20563
}<|MERGE_RESOLUTION|>--- conflicted
+++ resolved
@@ -137,11 +137,6 @@
 
     int findConnectionTypeForIface(in String iface);
 
-<<<<<<< HEAD
-    int checkMobileProvisioning(boolean sendNotification, int suggestedTimeOutMs, in ResultReceiver resultReceiver);
-
-    String getMobileProvisioningUrl();
-=======
     int checkMobileProvisioning(int suggestedTimeOutMs);
 
     String getMobileProvisioningUrl();
@@ -149,5 +144,4 @@
     String getMobileRedirectedProvisioningUrl();
 
     void setProvisioningNotificationVisible(boolean visible, int networkType, in String extraInfo, in String url);
->>>>>>> d3b20563
 }