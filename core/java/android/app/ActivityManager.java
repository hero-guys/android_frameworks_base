--- conflicted
+++ resolved
@@ -2272,18 +2272,12 @@
     public static void dumpPackageStateStatic(FileDescriptor fd, String packageName) {
         FileOutputStream fout = new FileOutputStream(fd);
         PrintWriter pw = new FastPrintWriter(fout);
-<<<<<<< HEAD
-        dumpService(pw, fd, Context.ACTIVITY_SERVICE, new String[] { "package", packageName });
-        pw.println();
-        dumpService(pw, fd, ProcessStats.SERVICE_NAME, new String[] { packageName });
-=======
         dumpService(pw, fd, Context.ACTIVITY_SERVICE, new String[] {
                 "-a", "package", packageName });
         pw.println();
         dumpService(pw, fd, "meminfo", new String[] { "--local", packageName });
         pw.println();
         dumpService(pw, fd, ProcessStats.SERVICE_NAME, new String[] { "-a", packageName });
->>>>>>> bac61807
         pw.println();
         dumpService(pw, fd, "usagestats", new String[] { "--packages", packageName });
         pw.println();
@@ -2305,11 +2299,7 @@
             pw.flush();
             tp = new TransferPipe();
             tp.setBufferPrefix("  ");
-<<<<<<< HEAD
-            service.dump(tp.getWriteFd().getFileDescriptor(), args);
-=======
             service.dumpAsync(tp.getWriteFd().getFileDescriptor(), args);
->>>>>>> bac61807
             tp.go(fd);
         } catch (Throwable e) {
             if (tp != null) {
