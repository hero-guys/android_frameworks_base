--- conflicted
+++ resolved
@@ -118,19 +118,10 @@
     }
 
     /**
-<<<<<<< HEAD
-     * TBW: discussion of fuzzy nature of alarms in KLP+.
-     *
-     * <p>Schedule an alarm.  <b>Note: for timing operations (ticks, timeouts,
-     * etc) it is easier and much more efficient to use
-     * {@link android.os.Handler}.</b>  If there is already an alarm scheduled
-     * for the same IntentSender, it will first be canceled.
-=======
      * <p>Schedule an alarm.  <b>Note: for timing operations (ticks, timeouts,
      * etc) it is easier and much more efficient to use {@link android.os.Handler}.</b>
      * If there is already an alarm scheduled for the same IntentSender, that previous
      * alarm will first be canceled.
->>>>>>> bac61807
      *
      * <p>If the stated trigger time is in the past, the alarm will be triggered
      * immediately.  If there is already an alarm for this Intent
@@ -262,14 +253,6 @@
     }
 
     /**
-<<<<<<< HEAD
-     * Schedule an alarm to be delivered within a given window of time.
-     *
-     * TBW: clean up these docs
-     *
-     * @param type One of ELAPSED_REALTIME, ELAPSED_REALTIME_WAKEUP, RTC or
-     *        RTC_WAKEUP.
-=======
      * Schedule an alarm to be delivered within a given window of time.  This method
      * is similar to {@link #set(int, long, PendingIntent)}, but allows the
      * application to precisely control the degree to which its delivery might be
@@ -291,17 +274,12 @@
      *
      * @param type One of {@link #ELAPSED_REALTIME}, {@link #ELAPSED_REALTIME_WAKEUP},
      *        {@link #RTC}, or {@link #RTC_WAKEUP}.
->>>>>>> bac61807
      * @param windowStartMillis The earliest time, in milliseconds, that the alarm should
      *        be delivered, expressed in the appropriate clock's units (depending on the alarm
      *        type).
      * @param windowLengthMillis The length of the requested delivery window,
      *        in milliseconds.  The alarm will be delivered no later than this many
-<<<<<<< HEAD
-     *        milliseconds after the windowStartMillis time.  Note that this parameter
-=======
      *        milliseconds after {@code windowStartMillis}.  Note that this parameter
->>>>>>> bac61807
      *        is a <i>duration,</i> not the timestamp of the end of the window.
      * @param operation Action to perform when the alarm goes off;
      *        typically comes from {@link PendingIntent#getBroadcast
@@ -325,10 +303,6 @@
     }
 
     /**
-<<<<<<< HEAD
-     * TBW: new 'exact' alarm that must be delivered as nearly as possible
-     * to the precise time specified.
-=======
      * Schedule an alarm to be delivered precisely at the stated time.
      *
      * <p>
@@ -361,7 +335,6 @@
      * @see #ELAPSED_REALTIME_WAKEUP
      * @see #RTC
      * @see #RTC_WAKEUP
->>>>>>> bac61807
      */
     public void setExact(int type, long triggerAtMillis, PendingIntent operation) {
         setImpl(type, triggerAtMillis, WINDOW_EXACT, 0, operation, null);
@@ -394,46 +367,13 @@
     }
 
     /**
-<<<<<<< HEAD
-     * @deprecated setInexactRepeating() is deprecated; as of API 19 all
-     * repeating alarms are inexact.
-=======
      * Available inexact recurrence interval recognized by
      * {@link #setInexactRepeating(int, long, long, PendingIntent)}
      * when running on Android prior to API 19.
->>>>>>> bac61807
-     */
-    @Deprecated
+     */
     public static final long INTERVAL_FIFTEEN_MINUTES = 15 * 60 * 1000;
 
     /**
-<<<<<<< HEAD
-     * @deprecated setInexactRepeating() is deprecated; as of API 19 all
-     * repeating alarms are inexact.
-     */
-    @Deprecated
-    public static final long INTERVAL_HALF_HOUR = 2*INTERVAL_FIFTEEN_MINUTES;
-
-    /**
-     * @deprecated setInexactRepeating() is deprecated; as of API 19 all
-     * repeating alarms are inexact.
-     */
-    @Deprecated
-    public static final long INTERVAL_HOUR = 2*INTERVAL_HALF_HOUR;
-
-    /**
-     * @deprecated setInexactRepeating() is deprecated; as of API 19 all
-     * repeating alarms are inexact.
-     */
-    @Deprecated
-    public static final long INTERVAL_HALF_DAY = 12*INTERVAL_HOUR;
-
-    /**
-     * @deprecated setInexactRepeating() is deprecated; as of API 19 all
-     * repeating alarms are inexact.
-     */
-    @Deprecated
-=======
      * Available inexact recurrence interval recognized by
      * {@link #setInexactRepeating(int, long, long, PendingIntent)}
      * when running on Android prior to API 19.
@@ -459,7 +399,6 @@
      * {@link #setInexactRepeating(int, long, long, PendingIntent)}
      * when running on Android prior to API 19.
      */
->>>>>>> bac61807
     public static final long INTERVAL_DAY = 2*INTERVAL_HALF_DAY;
 
     /**
@@ -504,8 +443,6 @@
      * typically comes from {@link PendingIntent#getBroadcast
      * IntentSender.getBroadcast()}.
      *
-     * @deprecated As of API 19, all repeating alarms are inexact.
-     *
      * @see android.os.Handler
      * @see #set
      * @see #cancel
@@ -522,7 +459,6 @@
      * @see #INTERVAL_HALF_DAY
      * @see #INTERVAL_DAY
      */
-    @Deprecated
     public void setInexactRepeating(int type, long triggerAtMillis,
             long intervalMillis, PendingIntent operation) {
         setImpl(type, triggerAtMillis, WINDOW_HEURISTIC, intervalMillis, operation, null);
