--- conflicted
+++ resolved
@@ -770,22 +770,14 @@
         if (!isBleScanAlwaysAvailable()) return false;
 
         try {
-<<<<<<< HEAD
-            mManagerService.updateBleAppCount(mToken, true);
-=======
             String packageName = ActivityThread.currentPackageName();
             mManagerService.updateBleAppCount(mToken, true, packageName);
->>>>>>> 6422e8fb
             if (isLeEnabled()) {
                 if (DBG) Log.d(TAG, "enableBLE(): Bluetooth already enabled");
                 return true;
             }
             if (DBG) Log.d(TAG, "enableBLE(): Calling enable");
-<<<<<<< HEAD
-            return mManagerService.enable(ActivityThread.currentPackageName());
-=======
             return mManagerService.enable(packageName);
->>>>>>> 6422e8fb
         } catch (RemoteException e) {
             Log.e(TAG, "", e);
         }
@@ -908,14 +900,9 @@
      */
     @RequiresPermission(Manifest.permission.BLUETOOTH_ADMIN)
     public boolean enable() {
-<<<<<<< HEAD
         android.util.SeempLog.record(56);
-        if (isEnabled() == true) {
-            if (DBG) Log.d(TAG, "enable(): BT is already enabled..!");
-=======
         if (isEnabled()) {
             if (DBG) Log.d(TAG, "enable(): BT already enabled!");
->>>>>>> 6422e8fb
             return true;
         }
         try {
