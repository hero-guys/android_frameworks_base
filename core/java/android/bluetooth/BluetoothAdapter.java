--- conflicted
+++ resolved
@@ -89,16 +89,11 @@
  *
  * <div class="special reference">
  * <h3>Developer Guides</h3>
-<<<<<<< HEAD
- * <p>For more information about using Bluetooth, read the
- * <a href="{@docRoot}guide/topics/connectivity/bluetooth.html">Bluetooth</a> developer guide.
-=======
  * <p>
  *  For more information about using Bluetooth, read the <a href=
  * "{@docRoot}guide/topics/connectivity/bluetooth.html">Bluetooth</a> developer
  * guide.
  * </p>
->>>>>>> a544221a
  * </div>
  *
  * {@see BluetoothDevice}
