--- conflicted
+++ resolved
@@ -34,15 +34,9 @@
     void registerStateChangeCallback(in IBluetoothStateChangeCallback callback);
     void unregisterStateChangeCallback(in IBluetoothStateChangeCallback callback);
     boolean isEnabled();
-<<<<<<< HEAD
-    boolean enable(String callingPackage);
-    boolean enableNoAutoConnect();
-    boolean disable(boolean persist);
-=======
     boolean enable(String packageName);
     boolean enableNoAutoConnect(String packageName);
     boolean disable(String packageName, boolean persist);
->>>>>>> 6422e8fb
     int getState();
     IBluetoothGatt getBluetoothGatt();
 
