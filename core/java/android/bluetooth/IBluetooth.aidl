--- conflicted
+++ resolved
@@ -62,11 +62,8 @@
     boolean cancelBondProcess(in BluetoothDevice device);
     boolean removeBond(in BluetoothDevice device);
     int getBondState(in BluetoothDevice device);
-<<<<<<< HEAD
     boolean isBondingInitiatedLocally(in BluetoothDevice device);
-=======
     long getSupportedProfiles();
->>>>>>> b1301fa2
     int getConnectionState(in BluetoothDevice device);
 
     String getRemoteName(in BluetoothDevice device);
