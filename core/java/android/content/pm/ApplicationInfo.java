--- conflicted
+++ resolved
@@ -380,9 +380,8 @@
     public boolean enabled = true;
 
     /**
-<<<<<<< HEAD
      * Is given application theme agnostic, i.e. behaves properly when default theme is changed.
-     *  {@hide}
+     * {@hide}
      */
     public boolean isThemeable = true;
 
@@ -405,13 +404,12 @@
         return namespace != null && namespace.equalsIgnoreCase(PLUTO_SCHEMA);
     }
 
-=======
+    /**
      * For convenient access to package's install location.
      * @hide
      */
     public int installLocation = PackageInfo.INSTALL_LOCATION_UNSPECIFIED;
     
->>>>>>> 6bcc7a7e
     public void dump(Printer pw, String prefix) {
         super.dumpFront(pw, prefix);
         if (className != null) {
