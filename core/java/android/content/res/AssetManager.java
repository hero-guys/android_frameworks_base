--- conflicted
+++ resolved
@@ -268,17 +268,13 @@
         }
     }
 
-<<<<<<< HEAD
+    /*package*/ final void recreateStringBlocks() {
+        synchronized (this) {
+            makeStringBlocks(true);
+        }
+    }
+
     /*package*/ final void makeStringBlocks(boolean copyFromSystem) {
-=======
-    /*package*/ final void recreateStringBlocks() {
-        synchronized (this) {
-            makeStringBlocks(true);
-        }
-    }
-
-    private final void makeStringBlocks(boolean copyFromSystem) {
->>>>>>> 44ffc93b
         final int sysNum = copyFromSystem ? sSystem.mStringBlocks.length : 0;
         final int num = getStringBlockCount();
         mStringBlocks = new StringBlock[num];
