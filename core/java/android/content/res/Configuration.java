/*
 * Copyright (C) 2008 The Android Open Source Project
 *
 * Licensed under the Apache License, Version 2.0 (the "License");
 * you may not use this file except in compliance with the License.
 * You may obtain a copy of the License at
 *
 *      http://www.apache.org/licenses/LICENSE-2.0
 *
 * Unless required by applicable law or agreed to in writing, software
 * distributed under the License is distributed on an "AS IS" BASIS,
 * WITHOUT WARRANTIES OR CONDITIONS OF ANY KIND, either express or implied.
 * See the License for the specific language governing permissions and
 * limitations under the License.
 */

package android.content.res;

import android.content.pm.ActivityInfo;
import android.os.Parcel;
import android.os.Parcelable;

import java.util.Locale;

/**
 * This class describes all device configuration information that can
 * impact the resources the application retrieves.  This includes both
 * user-specified configuration options (locale and scaling) as well
 * as device configurations (such as input modes, screen size and screen orientation).
 * <p>You can acquire this object from {@link Resources}, using {@link
 * Resources#getConfiguration}. Thus, from an activity, you can get it by chaining the request
 * with {@link android.app.Activity#getResources}:</p>
 * <pre>Configuration config = getResources().getConfiguration();</pre>
 */
public final class Configuration implements Parcelable, Comparable<Configuration> {
    /**
     * Current user preference for the scaling factor for fonts, relative
     * to the base density scaling.
     */
    public float fontScale;

    /**
     * IMSI MCC (Mobile Country Code).  0 if undefined.
     */
    public int mcc;
    
    /**
     * IMSI MNC (Mobile Network Code).  0 if undefined.
     */
    public int mnc;
    
    /**
     * Current user preference for the locale.
     */
    public Locale locale;

    /**
     * Locale should persist on setting.  This is hidden because it is really
     * questionable whether this is the right way to expose the functionality.
     * @hide
     */
    public boolean userSetLocale;

    /** Constant for {@link #screenLayout}: bits that encode the size. */
    public static final int SCREENLAYOUT_SIZE_MASK = 0x0f;
    /** Constant for {@link #screenLayout}: a {@link #SCREENLAYOUT_SIZE_MASK}
     * value indicating that no size has been set. */
    public static final int SCREENLAYOUT_SIZE_UNDEFINED = 0x00;
    /** Constant for {@link #screenLayout}: a {@link #SCREENLAYOUT_SIZE_MASK}
     * value indicating the screen is at least approximately 320x426 dp units.
     * See <a href="{@docRoot}guide/practices/screens_support.html">Supporting
     * Multiple Screens</a> for more information. */
    public static final int SCREENLAYOUT_SIZE_SMALL = 0x01;
    /** Constant for {@link #screenLayout}: a {@link #SCREENLAYOUT_SIZE_MASK}
     * value indicating the screen is at least approximately 320x470 dp units.
     * See <a href="{@docRoot}guide/practices/screens_support.html">Supporting
     * Multiple Screens</a> for more information. */
    public static final int SCREENLAYOUT_SIZE_NORMAL = 0x02;
    /** Constant for {@link #screenLayout}: a {@link #SCREENLAYOUT_SIZE_MASK}
     * value indicating the screen is at least approximately 480x640 dp units.
     * See <a href="{@docRoot}guide/practices/screens_support.html">Supporting
     * Multiple Screens</a> for more information. */
    public static final int SCREENLAYOUT_SIZE_LARGE = 0x03;
    /** Constant for {@link #screenLayout}: a {@link #SCREENLAYOUT_SIZE_MASK}
     * value indicating the screen is at least approximately 720x960 dp units.
     * See <a href="{@docRoot}guide/practices/screens_support.html">Supporting
     * Multiple Screens</a> for more information.*/
    public static final int SCREENLAYOUT_SIZE_XLARGE = 0x04;
    
    public static final int SCREENLAYOUT_LONG_MASK = 0x30;
    public static final int SCREENLAYOUT_LONG_UNDEFINED = 0x00;
    public static final int SCREENLAYOUT_LONG_NO = 0x10;
    public static final int SCREENLAYOUT_LONG_YES = 0x20;
    
    /**
     * Special flag we generate to indicate that the screen layout requires
     * us to use a compatibility mode for apps that are not modern layout
     * aware.
     * @hide
     */
    public static final int SCREENLAYOUT_COMPAT_NEEDED = 0x10000000;
    
    /**
     * Bit mask of overall layout of the screen.  Currently there are two
     * fields:
     * <p>The {@link #SCREENLAYOUT_SIZE_MASK} bits define the overall size
     * of the screen.  They may be one of
     * {@link #SCREENLAYOUT_SIZE_SMALL}, {@link #SCREENLAYOUT_SIZE_NORMAL},
     * {@link #SCREENLAYOUT_SIZE_LARGE}, or {@link #SCREENLAYOUT_SIZE_XLARGE}.
     * 
     * <p>The {@link #SCREENLAYOUT_LONG_MASK} defines whether the screen
     * is wider/taller than normal.  They may be one of
     * {@link #SCREENLAYOUT_LONG_NO} or {@link #SCREENLAYOUT_LONG_YES}.
     * 
     * <p>See <a href="{@docRoot}guide/practices/screens_support.html">Supporting
     * Multiple Screens</a> for more information.
     */
    public int screenLayout;
    
    /**
     * Check if the Configuration's current {@link #screenLayout} is at
     * least the given size.
     *
     * @param size The desired size, either {@link #SCREENLAYOUT_SIZE_SMALL},
     * {@link #SCREENLAYOUT_SIZE_NORMAL}, {@link #SCREENLAYOUT_SIZE_LARGE}, or
     * {@link #SCREENLAYOUT_SIZE_XLARGE}.
     * @return Returns true if the current screen layout size is at least
     * the given size.
     */
    public boolean isLayoutSizeAtLeast(int size) {
        int cur = screenLayout&SCREENLAYOUT_SIZE_MASK;
        if (cur == SCREENLAYOUT_SIZE_UNDEFINED) return false;
        return cur >= size;
    }

    public static final int TOUCHSCREEN_UNDEFINED = 0;
    public static final int TOUCHSCREEN_NOTOUCH = 1;
    public static final int TOUCHSCREEN_STYLUS = 2;
    public static final int TOUCHSCREEN_FINGER = 3;
    
    /**
     * The kind of touch screen attached to the device.
     * One of: {@link #TOUCHSCREEN_NOTOUCH}, {@link #TOUCHSCREEN_STYLUS}, 
     * {@link #TOUCHSCREEN_FINGER}. 
     */
    public int touchscreen;
    
    public static final int KEYBOARD_UNDEFINED = 0;
    public static final int KEYBOARD_NOKEYS = 1;
    public static final int KEYBOARD_QWERTY = 2;
    public static final int KEYBOARD_12KEY = 3;
    
    /**
     * The kind of keyboard attached to the device.
     * One of: {@link #KEYBOARD_NOKEYS}, {@link #KEYBOARD_QWERTY},
     * {@link #KEYBOARD_12KEY}.
     */
    public int keyboard;
    
    public static final int KEYBOARDHIDDEN_UNDEFINED = 0;
    public static final int KEYBOARDHIDDEN_NO = 1;
    public static final int KEYBOARDHIDDEN_YES = 2;
    /** Constant matching actual resource implementation. {@hide} */
    public static final int KEYBOARDHIDDEN_SOFT = 3;
    
    /**
     * A flag indicating whether any keyboard is available.  Unlike
     * {@link #hardKeyboardHidden}, this also takes into account a soft
     * keyboard, so if the hard keyboard is hidden but there is soft
     * keyboard available, it will be set to NO.  Value is one of:
     * {@link #KEYBOARDHIDDEN_NO}, {@link #KEYBOARDHIDDEN_YES}.
     */
    public int keyboardHidden;
    
    public static final int HARDKEYBOARDHIDDEN_UNDEFINED = 0;
    public static final int HARDKEYBOARDHIDDEN_NO = 1;
    public static final int HARDKEYBOARDHIDDEN_YES = 2;
    
    /**
     * A flag indicating whether the hard keyboard has been hidden.  This will
     * be set on a device with a mechanism to hide the keyboard from the
     * user, when that mechanism is closed.  One of:
     * {@link #HARDKEYBOARDHIDDEN_NO}, {@link #HARDKEYBOARDHIDDEN_YES}.
     */
    public int hardKeyboardHidden;
    
    public static final int NAVIGATION_UNDEFINED = 0;
    public static final int NAVIGATION_NONAV = 1;
    public static final int NAVIGATION_DPAD = 2;
    public static final int NAVIGATION_TRACKBALL = 3;
    public static final int NAVIGATION_WHEEL = 4;
    
    /**
     * The kind of navigation method available on the device.
     * One of: {@link #NAVIGATION_NONAV}, {@link #NAVIGATION_DPAD},
     * {@link #NAVIGATION_TRACKBALL}, {@link #NAVIGATION_WHEEL}.
     */
    public int navigation;
    
    public static final int NAVIGATIONHIDDEN_UNDEFINED = 0;
    public static final int NAVIGATIONHIDDEN_NO = 1;
    public static final int NAVIGATIONHIDDEN_YES = 2;
    
    /**
     * A flag indicating whether any 5-way or DPAD navigation available.
     * This will be set on a device with a mechanism to hide the navigation
     * controls from the user, when that mechanism is closed.  One of:
     * {@link #NAVIGATIONHIDDEN_NO}, {@link #NAVIGATIONHIDDEN_YES}.
     */
    public int navigationHidden;
    
    public static final int ORIENTATION_UNDEFINED = 0;
    public static final int ORIENTATION_PORTRAIT = 1;
    public static final int ORIENTATION_LANDSCAPE = 2;
    public static final int ORIENTATION_SQUARE = 3;
    
    /**
     * Overall orientation of the screen.  May be one of
     * {@link #ORIENTATION_LANDSCAPE}, {@link #ORIENTATION_PORTRAIT},
     * or {@link #ORIENTATION_SQUARE}.
     */
    public int orientation;

    public static final int UI_MODE_TYPE_MASK = 0x0f;
    public static final int UI_MODE_TYPE_UNDEFINED = 0x00;
    public static final int UI_MODE_TYPE_NORMAL = 0x01;
    public static final int UI_MODE_TYPE_DESK = 0x02;
    public static final int UI_MODE_TYPE_CAR = 0x03;

    public static final int UI_MODE_NIGHT_MASK = 0x30;
    public static final int UI_MODE_NIGHT_UNDEFINED = 0x00;
    public static final int UI_MODE_NIGHT_NO = 0x10;
    public static final int UI_MODE_NIGHT_YES = 0x20;

    /**
     * Bit mask of the ui mode.  Currently there are two fields:
     * <p>The {@link #UI_MODE_TYPE_MASK} bits define the overall ui mode of the
     * device. They may be one of {@link #UI_MODE_TYPE_UNDEFINED},
     * {@link #UI_MODE_TYPE_NORMAL}, {@link #UI_MODE_TYPE_DESK},
     * or {@link #UI_MODE_TYPE_CAR}.
     *
     * <p>The {@link #UI_MODE_NIGHT_MASK} defines whether the screen
     * is in a special mode. They may be one of {@link #UI_MODE_NIGHT_UNDEFINED},
     * {@link #UI_MODE_NIGHT_NO} or {@link #UI_MODE_NIGHT_YES}.
     */
    public int uiMode;

    public static final int SCREEN_WIDTH_DP_UNDEFINED = 0;

    /**
     * The current width of the available screen space, in dp units.
     */
    public int screenWidthDp;

    public static final int SCREEN_HEIGHT_DP_UNDEFINED = 0;

    /**
     * The current height of the available screen space, in dp units.
     */
    public int screenHeightDp;

    /**
     * @hide Internal book-keeping.
     */
    public int seq;
    
    /**
     * Construct an invalid Configuration.  You must call {@link #setToDefaults}
     * for this object to be valid.  {@more}
     */
    public Configuration() {
        setToDefaults();
    }

    /**
     * Makes a deep copy suitable for modification.
     */
    public Configuration(Configuration o) {
        setTo(o);
    }

    public void setTo(Configuration o) {
        fontScale = o.fontScale;
        mcc = o.mcc;
        mnc = o.mnc;
        if (o.locale != null) {
            locale = (Locale) o.locale.clone();
        }
        userSetLocale = o.userSetLocale;
        touchscreen = o.touchscreen;
        keyboard = o.keyboard;
        keyboardHidden = o.keyboardHidden;
        hardKeyboardHidden = o.hardKeyboardHidden;
        navigation = o.navigation;
        navigationHidden = o.navigationHidden;
        orientation = o.orientation;
        screenLayout = o.screenLayout;
        uiMode = o.uiMode;
        screenWidthDp = o.screenWidthDp;
        screenHeightDp = o.screenHeightDp;
        seq = o.seq;
    }
    
    public String toString() {
        StringBuilder sb = new StringBuilder(128);
        sb.append("{");
        sb.append(fontScale);
        sb.append("x imsi=");
        sb.append(mcc);
        sb.append("/");
        sb.append(mnc);
        if (locale != null) {
            sb.append(" ");
            sb.append(locale);
        } else {
            sb.append(" (no locale)");
        }
        switch (touchscreen) {
            case TOUCHSCREEN_UNDEFINED: sb.append(" ?touch"); break;
            case TOUCHSCREEN_NOTOUCH: sb.append(" -touch"); break;
            case TOUCHSCREEN_STYLUS: sb.append(" stylus"); break;
            case TOUCHSCREEN_FINGER: sb.append(" finger"); break;
            default: sb.append(" touch="); sb.append(touchscreen); break;
        }
        switch (keyboard) {
            case KEYBOARD_UNDEFINED: sb.append(" ?keyb"); break;
            case KEYBOARD_NOKEYS: sb.append(" -keyb"); break;
            case KEYBOARD_QWERTY: sb.append(" qwerty"); break;
            case KEYBOARD_12KEY: sb.append(" 12key"); break;
            default: sb.append(" keys="); sb.append(keyboard); break;
        }
        switch (keyboardHidden) {
            case KEYBOARDHIDDEN_UNDEFINED: sb.append("/?"); break;
            case KEYBOARDHIDDEN_NO: sb.append("/v"); break;
            case KEYBOARDHIDDEN_YES: sb.append("/h"); break;
            case KEYBOARDHIDDEN_SOFT: sb.append("/s"); break;
            default: sb.append("/"); sb.append(keyboardHidden); break;
        }
        switch (hardKeyboardHidden) {
            case HARDKEYBOARDHIDDEN_UNDEFINED: sb.append("/?"); break;
            case HARDKEYBOARDHIDDEN_NO: sb.append("/v"); break;
            case HARDKEYBOARDHIDDEN_YES: sb.append("/h"); break;
            default: sb.append("/"); sb.append(hardKeyboardHidden); break;
        }
        switch (navigation) {
            case NAVIGATION_UNDEFINED: sb.append(" ?nav"); break;
            case NAVIGATION_NONAV: sb.append(" -nav"); break;
            case NAVIGATION_DPAD: sb.append(" dpad"); break;
            case NAVIGATION_TRACKBALL: sb.append(" tball"); break;
            case NAVIGATION_WHEEL: sb.append(" wheel"); break;
            default: sb.append(" nav="); sb.append(navigation); break;
        }
        switch (navigationHidden) {
            case NAVIGATIONHIDDEN_UNDEFINED: sb.append("/?"); break;
            case NAVIGATIONHIDDEN_NO: sb.append("/v"); break;
            case NAVIGATIONHIDDEN_YES: sb.append("/h"); break;
            default: sb.append("/"); sb.append(navigationHidden); break;
        }
        switch (orientation) {
            case ORIENTATION_UNDEFINED: sb.append(" ?orien"); break;
            case ORIENTATION_LANDSCAPE: sb.append(" land"); break;
            case ORIENTATION_PORTRAIT: sb.append(" port"); break;
            default: sb.append(" orien="); sb.append(orientation); break;
        }
        switch ((screenLayout&SCREENLAYOUT_SIZE_MASK)) {
            case SCREENLAYOUT_SIZE_UNDEFINED: sb.append(" ?lsize"); break;
            case SCREENLAYOUT_SIZE_SMALL: sb.append(" smll"); break;
            case SCREENLAYOUT_SIZE_NORMAL: sb.append(" nrml"); break;
            case SCREENLAYOUT_SIZE_LARGE: sb.append(" lrg"); break;
            case SCREENLAYOUT_SIZE_XLARGE: sb.append(" xlrg"); break;
            default: sb.append(" layoutSize=");
                    sb.append(screenLayout&SCREENLAYOUT_SIZE_MASK); break;
        }
        switch ((screenLayout&SCREENLAYOUT_LONG_MASK)) {
            case SCREENLAYOUT_LONG_UNDEFINED: sb.append(" ?long"); break;
            case SCREENLAYOUT_LONG_NO: /* not-long is not interesting to print */ break;
            case SCREENLAYOUT_LONG_YES: sb.append(" long"); break;
            default: sb.append(" layoutLong=");
                    sb.append(screenLayout&SCREENLAYOUT_LONG_MASK); break;
        }
        switch ((uiMode&UI_MODE_TYPE_MASK)) {
            case UI_MODE_TYPE_UNDEFINED: sb.append(" ?uimode"); break;
            case UI_MODE_TYPE_NORMAL: /* normal is not interesting to print */ break;
            case UI_MODE_TYPE_DESK: sb.append(" desk"); break;
            case UI_MODE_TYPE_CAR: sb.append(" car"); break;
            default: sb.append(" uimode="); sb.append(uiMode&UI_MODE_TYPE_MASK); break;
        }
        switch ((uiMode&UI_MODE_NIGHT_MASK)) {
            case UI_MODE_NIGHT_UNDEFINED: sb.append(" ?night"); break;
            case UI_MODE_NIGHT_NO: /* not-night is not interesting to print */ break;
            case UI_MODE_NIGHT_YES: sb.append(" night"); break;
            default: sb.append(" night="); sb.append(uiMode&UI_MODE_NIGHT_MASK); break;
        }
        if (screenWidthDp != SCREEN_WIDTH_DP_UNDEFINED) {
            sb.append(" w"); sb.append(screenWidthDp); sb.append("dp");
        } else {
            sb.append("?wdp");
        }
        if (screenHeightDp != SCREEN_HEIGHT_DP_UNDEFINED) {
            sb.append(" h"); sb.append(screenHeightDp); sb.append("dp");
        } else {
            sb.append("?hdp");
        }
        if (seq != 0) {
            sb.append(" s.");
            sb.append(seq);
        }
        sb.append('}');
        return sb.toString();
    }

    /**
     * Set this object to the system defaults.
     */
    public void setToDefaults() {
        fontScale = 1;
        mcc = mnc = 0;
        locale = null;
        userSetLocale = false;
        touchscreen = TOUCHSCREEN_UNDEFINED;
        keyboard = KEYBOARD_UNDEFINED;
        keyboardHidden = KEYBOARDHIDDEN_UNDEFINED;
        hardKeyboardHidden = HARDKEYBOARDHIDDEN_UNDEFINED;
        navigation = NAVIGATION_UNDEFINED;
        navigationHidden = NAVIGATIONHIDDEN_UNDEFINED;
        orientation = ORIENTATION_UNDEFINED;
        screenLayout = SCREENLAYOUT_SIZE_UNDEFINED;
        uiMode = UI_MODE_TYPE_UNDEFINED;
        screenWidthDp = SCREEN_WIDTH_DP_UNDEFINED;
        screenHeightDp = SCREEN_HEIGHT_DP_UNDEFINED;
        seq = 0;
    }

    /** {@hide} */
    @Deprecated public void makeDefault() {
        setToDefaults();
    }
    
    /**
     * Copy the fields from delta into this Configuration object, keeping
     * track of which ones have changed.  Any undefined fields in
     * <var>delta</var> are ignored and not copied in to the current
     * Configuration.
     * @return Returns a bit mask of the changed fields, as per
     * {@link #diff}.
     */
    public int updateFrom(Configuration delta) {
        int changed = 0;
        if (delta.fontScale > 0 && fontScale != delta.fontScale) {
            changed |= ActivityInfo.CONFIG_FONT_SCALE;
            fontScale = delta.fontScale;
        }
        if (delta.mcc != 0 && mcc != delta.mcc) {
            changed |= ActivityInfo.CONFIG_MCC;
            mcc = delta.mcc;
        }
        if (delta.mnc != 0 && mnc != delta.mnc) {
            changed |= ActivityInfo.CONFIG_MNC;
            mnc = delta.mnc;
        }
        if (delta.locale != null
                && (locale == null || !locale.equals(delta.locale))) {
            changed |= ActivityInfo.CONFIG_LOCALE;
            locale = delta.locale != null
                    ? (Locale) delta.locale.clone() : null;
        }
        if (delta.userSetLocale && (!userSetLocale || ((changed & ActivityInfo.CONFIG_LOCALE) != 0)))
        {
            userSetLocale = true;
            changed |= ActivityInfo.CONFIG_LOCALE;
        }
        if (delta.touchscreen != TOUCHSCREEN_UNDEFINED
                && touchscreen != delta.touchscreen) {
            changed |= ActivityInfo.CONFIG_TOUCHSCREEN;
            touchscreen = delta.touchscreen;
        }
        if (delta.keyboard != KEYBOARD_UNDEFINED
                && keyboard != delta.keyboard) {
            changed |= ActivityInfo.CONFIG_KEYBOARD;
            keyboard = delta.keyboard;
        }
        if (delta.keyboardHidden != KEYBOARDHIDDEN_UNDEFINED
                && keyboardHidden != delta.keyboardHidden) {
            changed |= ActivityInfo.CONFIG_KEYBOARD_HIDDEN;
            keyboardHidden = delta.keyboardHidden;
        }
        if (delta.hardKeyboardHidden != HARDKEYBOARDHIDDEN_UNDEFINED
                && hardKeyboardHidden != delta.hardKeyboardHidden) {
            changed |= ActivityInfo.CONFIG_KEYBOARD_HIDDEN;
            hardKeyboardHidden = delta.hardKeyboardHidden;
        }
        if (delta.navigation != NAVIGATION_UNDEFINED
                && navigation != delta.navigation) {
            changed |= ActivityInfo.CONFIG_NAVIGATION;
            navigation = delta.navigation;
        }
        if (delta.navigationHidden != NAVIGATIONHIDDEN_UNDEFINED
                && navigationHidden != delta.navigationHidden) {
            changed |= ActivityInfo.CONFIG_KEYBOARD_HIDDEN;
            navigationHidden = delta.navigationHidden;
        }
        if (delta.orientation != ORIENTATION_UNDEFINED
                && orientation != delta.orientation) {
            changed |= ActivityInfo.CONFIG_ORIENTATION;
            orientation = delta.orientation;
        }
        if (delta.screenLayout != SCREENLAYOUT_SIZE_UNDEFINED
                && screenLayout != delta.screenLayout) {
            changed |= ActivityInfo.CONFIG_SCREEN_LAYOUT;
            screenLayout = delta.screenLayout;
        }
        if (delta.uiMode != (UI_MODE_TYPE_UNDEFINED|UI_MODE_NIGHT_UNDEFINED)
                && uiMode != delta.uiMode) {
            changed |= ActivityInfo.CONFIG_UI_MODE;
            if ((delta.uiMode&UI_MODE_TYPE_MASK) != UI_MODE_TYPE_UNDEFINED) {
                uiMode = (uiMode&~UI_MODE_TYPE_MASK)
                        | (delta.uiMode&UI_MODE_TYPE_MASK);
            }
            if ((delta.uiMode&UI_MODE_NIGHT_MASK) != UI_MODE_NIGHT_UNDEFINED) {
                uiMode = (uiMode&~UI_MODE_NIGHT_MASK)
                        | (delta.uiMode&UI_MODE_NIGHT_MASK);
            }
        }
        if (delta.screenWidthDp != SCREEN_WIDTH_DP_UNDEFINED
                && screenWidthDp != delta.screenWidthDp) {
            changed |= ActivityInfo.CONFIG_SCREEN_SIZE;
            screenWidthDp = delta.screenWidthDp;
        }
        if (delta.screenHeightDp != SCREEN_HEIGHT_DP_UNDEFINED
                && screenHeightDp != delta.screenHeightDp) {
            changed |= ActivityInfo.CONFIG_SCREEN_SIZE;
            screenHeightDp = delta.screenHeightDp;
        }
        
        if (delta.seq != 0) {
            seq = delta.seq;
        }
        
        return changed;
    }

    /**
     * Return a bit mask of the differences between this Configuration
     * object and the given one.  Does not change the values of either.  Any
     * undefined fields in <var>delta</var> are ignored.
     * @return Returns a bit mask indicating which configuration
     * values has changed, containing any combination of
     * {@link android.content.pm.ActivityInfo#CONFIG_FONT_SCALE
     * PackageManager.ActivityInfo.CONFIG_FONT_SCALE},
     * {@link android.content.pm.ActivityInfo#CONFIG_MCC
     * PackageManager.ActivityInfo.CONFIG_MCC},
     * {@link android.content.pm.ActivityInfo#CONFIG_MNC
     * PackageManager.ActivityInfo.CONFIG_MNC},
     * {@link android.content.pm.ActivityInfo#CONFIG_LOCALE
     * PackageManager.ActivityInfo.CONFIG_LOCALE},
     * {@link android.content.pm.ActivityInfo#CONFIG_TOUCHSCREEN
     * PackageManager.ActivityInfo.CONFIG_TOUCHSCREEN},
     * {@link android.content.pm.ActivityInfo#CONFIG_KEYBOARD
     * PackageManager.ActivityInfo.CONFIG_KEYBOARD},
     * {@link android.content.pm.ActivityInfo#CONFIG_NAVIGATION
     * PackageManager.ActivityInfo.CONFIG_NAVIGATION},
     * {@link android.content.pm.ActivityInfo#CONFIG_ORIENTATION
     * PackageManager.ActivityInfo.CONFIG_ORIENTATION},
     * {@link android.content.pm.ActivityInfo#CONFIG_SCREEN_LAYOUT
     * PackageManager.ActivityInfo.CONFIG_SCREEN_LAYOUT}, or
     * {@link android.content.pm.ActivityInfo#CONFIG_SCREEN_SIZE
     * PackageManager.ActivityInfo.CONFIG_SCREEN_SIZE}.
     */
    public int diff(Configuration delta) {
        int changed = 0;
        if (delta.fontScale > 0 && fontScale != delta.fontScale) {
            changed |= ActivityInfo.CONFIG_FONT_SCALE;
        }
        if (delta.mcc != 0 && mcc != delta.mcc) {
            changed |= ActivityInfo.CONFIG_MCC;
        }
        if (delta.mnc != 0 && mnc != delta.mnc) {
            changed |= ActivityInfo.CONFIG_MNC;
        }
        if (delta.locale != null
                && (locale == null || !locale.equals(delta.locale))) {
            changed |= ActivityInfo.CONFIG_LOCALE;
        }
        if (delta.touchscreen != TOUCHSCREEN_UNDEFINED
                && touchscreen != delta.touchscreen) {
            changed |= ActivityInfo.CONFIG_TOUCHSCREEN;
        }
        if (delta.keyboard != KEYBOARD_UNDEFINED
                && keyboard != delta.keyboard) {
            changed |= ActivityInfo.CONFIG_KEYBOARD;
        }
        if (delta.keyboardHidden != KEYBOARDHIDDEN_UNDEFINED
                && keyboardHidden != delta.keyboardHidden) {
            changed |= ActivityInfo.CONFIG_KEYBOARD_HIDDEN;
        }
        if (delta.hardKeyboardHidden != HARDKEYBOARDHIDDEN_UNDEFINED
                && hardKeyboardHidden != delta.hardKeyboardHidden) {
            changed |= ActivityInfo.CONFIG_KEYBOARD_HIDDEN;
        }
        if (delta.navigation != NAVIGATION_UNDEFINED
                && navigation != delta.navigation) {
            changed |= ActivityInfo.CONFIG_NAVIGATION;
        }
        if (delta.navigationHidden != NAVIGATIONHIDDEN_UNDEFINED
                && navigationHidden != delta.navigationHidden) {
            changed |= ActivityInfo.CONFIG_KEYBOARD_HIDDEN;
        }
        if (delta.orientation != ORIENTATION_UNDEFINED
                && orientation != delta.orientation) {
            changed |= ActivityInfo.CONFIG_ORIENTATION;
        }
        if (delta.screenLayout != SCREENLAYOUT_SIZE_UNDEFINED
                && screenLayout != delta.screenLayout) {
            changed |= ActivityInfo.CONFIG_SCREEN_LAYOUT;
        }
        if (delta.uiMode != (UI_MODE_TYPE_UNDEFINED|UI_MODE_NIGHT_UNDEFINED)
                && uiMode != delta.uiMode) {
            changed |= ActivityInfo.CONFIG_UI_MODE;
        }
        if (delta.screenWidthDp != SCREEN_WIDTH_DP_UNDEFINED
                && screenWidthDp != delta.screenWidthDp) {
            changed |= ActivityInfo.CONFIG_SCREEN_SIZE;
        }
        if (delta.screenHeightDp != SCREEN_HEIGHT_DP_UNDEFINED
                && screenHeightDp != delta.screenHeightDp) {
            changed |= ActivityInfo.CONFIG_SCREEN_SIZE;
        }
        
        return changed;
    }

    /**
     * Determine if a new resource needs to be loaded from the bit set of
     * configuration changes returned by {@link #updateFrom(Configuration)}.
     * 
     * @param configChanges The mask of changes configurations as returned by
     * {@link #updateFrom(Configuration)}.
     * @param interestingChanges The configuration changes that the resource
     * can handled, as given in {@link android.util.TypedValue#changingConfigurations}.
     * 
     * @return Return true if the resource needs to be loaded, else false.
     */
    public static boolean needNewResources(int configChanges, int interestingChanges) {
        return (configChanges & (interestingChanges|ActivityInfo.CONFIG_FONT_SCALE)) != 0;
    }
    
    /**
     * @hide Return true if the sequence of 'other' is better than this.  Assumes
     * that 'this' is your current sequence and 'other' is a new one you have
     * received some how and want to compare with what you have.
     */
    public boolean isOtherSeqNewer(Configuration other) {
        if (other == null) {
            // Sanity check.
            return false;
        }
        if (other.seq == 0) {
            // If the other sequence is not specified, then we must assume
            // it is newer since we don't know any better.
            return true;
        }
        if (seq == 0) {
            // If this sequence is not specified, then we also consider the
            // other is better.  Yes we have a preference for other.  Sue us.
            return true;
        }
        int diff = other.seq - seq;
        if (diff > 0x10000) {
            // If there has been a sufficiently large jump, assume the
            // sequence has wrapped around.
            return false;
        }
        return diff > 0;
    }
    
    /**
     * Parcelable methods
     */
    public int describeContents() {
        return 0;
    }

    public void writeToParcel(Parcel dest, int flags) {
        dest.writeFloat(fontScale);
        dest.writeInt(mcc);
        dest.writeInt(mnc);
        if (locale == null) {
            dest.writeInt(0);
        } else {
            dest.writeInt(1);
            dest.writeString(locale.getLanguage());
            dest.writeString(locale.getCountry());
            dest.writeString(locale.getVariant());
        }
        if(userSetLocale) {
            dest.writeInt(1);
        } else {
            dest.writeInt(0);
        }
        dest.writeInt(touchscreen);
        dest.writeInt(keyboard);
        dest.writeInt(keyboardHidden);
        dest.writeInt(hardKeyboardHidden);
        dest.writeInt(navigation);
        dest.writeInt(navigationHidden);
        dest.writeInt(orientation);
        dest.writeInt(screenLayout);
        dest.writeInt(uiMode);
        dest.writeInt(screenWidthDp);
        dest.writeInt(screenHeightDp);
        dest.writeInt(seq);
    }

    public void readFromParcel(Parcel source) {
        fontScale = source.readFloat();
        mcc = source.readInt();
        mnc = source.readInt();
        if (source.readInt() != 0) {
            locale = new Locale(source.readString(), source.readString(),
                    source.readString());
        }
        userSetLocale = (source.readInt()==1);
        touchscreen = source.readInt();
        keyboard = source.readInt();
        keyboardHidden = source.readInt();
        hardKeyboardHidden = source.readInt();
        navigation = source.readInt();
        navigationHidden = source.readInt();
        orientation = source.readInt();
        screenLayout = source.readInt();
        uiMode = source.readInt();
        screenWidthDp = source.readInt();
        screenHeightDp = source.readInt();
        seq = source.readInt();
    }
    
    public static final Parcelable.Creator<Configuration> CREATOR
            = new Parcelable.Creator<Configuration>() {
        public Configuration createFromParcel(Parcel source) {
            return new Configuration(source);
        }

        public Configuration[] newArray(int size) {
            return new Configuration[size];
        }
    };

    /**
     * Construct this Configuration object, reading from the Parcel.
     */
    private Configuration(Parcel source) {
        readFromParcel(source);
    }

    public int compareTo(Configuration that) {
        int n;
        float a = this.fontScale;
        float b = that.fontScale;
        if (a < b) return -1;
        if (a > b) return 1;
        n = this.mcc - that.mcc;
        if (n != 0) return n;
        n = this.mnc - that.mnc;
        if (n != 0) return n;
        if (this.locale == null) {
            if (that.locale != null) return 1;
        } else if (that.locale == null) {
            return -1;
        } else {
            n = this.locale.getLanguage().compareTo(that.locale.getLanguage());
            if (n != 0) return n;
            n = this.locale.getCountry().compareTo(that.locale.getCountry());
            if (n != 0) return n;
            n = this.locale.getVariant().compareTo(that.locale.getVariant());
            if (n != 0) return n;
        }
        n = this.touchscreen - that.touchscreen;
        if (n != 0) return n;
        n = this.keyboard - that.keyboard;
        if (n != 0) return n;
        n = this.keyboardHidden - that.keyboardHidden;
        if (n != 0) return n;
        n = this.hardKeyboardHidden - that.hardKeyboardHidden;
        if (n != 0) return n;
        n = this.navigation - that.navigation;
        if (n != 0) return n;
        n = this.navigationHidden - that.navigationHidden;
        if (n != 0) return n;
        n = this.orientation - that.orientation;
        if (n != 0) return n;
        n = this.screenLayout - that.screenLayout;
        if (n != 0) return n;
        n = this.uiMode - that.uiMode;
        if (n != 0) return n;
        n = this.screenWidthDp - that.screenWidthDp;
        if (n != 0) return n;
        n = this.screenHeightDp - that.screenHeightDp;
        //if (n != 0) return n;
        return n;
    }

    public boolean equals(Configuration that) {
        if (that == null) return false;
        if (that == this) return true;
        return this.compareTo(that) == 0;
    }

    public boolean equals(Object that) {
        try {
            return equals((Configuration)that);
        } catch (ClassCastException e) {
        }
        return false;
    }
    
    public int hashCode() {
<<<<<<< HEAD
        return ((int)this.fontScale) + this.mcc + this.mnc
                + (this.locale != null ? this.locale.hashCode() : 0)
                + this.touchscreen
                + this.keyboard + this.keyboardHidden + this.hardKeyboardHidden
                + this.navigation + this.navigationHidden
                + this.orientation + this.screenLayout + this.uiMode
                + this.screenWidthDp + this.screenHeightDp;
=======
        int result = 17;
        result = 31 * result + Float.floatToIntBits(fontScale);
        result = 31 * result + mcc;
        result = 31 * result + mnc;
        result = 31 * result + (locale != null ? locale.hashCode() : 0);
        result = 31 * result + touchscreen;
        result = 31 * result + keyboard;
        result = 31 * result + keyboardHidden;
        result = 31 * result + hardKeyboardHidden;
        result = 31 * result + navigation;
        result = 31 * result + navigationHidden;
        result = 31 * result + orientation;
        result = 31 * result + screenLayout;
        result = 31 * result + uiMode;
        return result;
>>>>>>> 05be6d6f
    }
}<|MERGE_RESOLUTION|>--- conflicted
+++ resolved
@@ -814,15 +814,6 @@
     }
     
     public int hashCode() {
-<<<<<<< HEAD
-        return ((int)this.fontScale) + this.mcc + this.mnc
-                + (this.locale != null ? this.locale.hashCode() : 0)
-                + this.touchscreen
-                + this.keyboard + this.keyboardHidden + this.hardKeyboardHidden
-                + this.navigation + this.navigationHidden
-                + this.orientation + this.screenLayout + this.uiMode
-                + this.screenWidthDp + this.screenHeightDp;
-=======
         int result = 17;
         result = 31 * result + Float.floatToIntBits(fontScale);
         result = 31 * result + mcc;
@@ -837,7 +828,8 @@
         result = 31 * result + orientation;
         result = 31 * result + screenLayout;
         result = 31 * result + uiMode;
+        result = 31 * result + screenWidthDp;
+        result = 31 * result + screenHeightDp;
         return result;
->>>>>>> 05be6d6f
     }
 }