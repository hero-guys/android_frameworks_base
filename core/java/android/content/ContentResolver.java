--- conflicted
+++ resolved
@@ -208,7 +208,6 @@
         }
 
         if (!SCHEME_CONTENT.equals(url.getScheme())) {
-<<<<<<< HEAD
             return null;
         }
 
@@ -240,21 +239,16 @@
     public String[] getStreamTypes(Uri url, String mimeTypeFilter) {
         IContentProvider provider = acquireProvider(url);
         if (provider == null) {
-=======
->>>>>>> a8bce7c8
             return null;
         }
 
         try {
-<<<<<<< HEAD
             return provider.getStreamTypes(url, mimeTypeFilter);
-=======
-            String type = ActivityManagerNative.getDefault().getProviderMimeType(url);
-            return type;
->>>>>>> a8bce7c8
         } catch (RemoteException e) {
             return null;
-        }
+        } finally {
+			releaseProvider(provider);
+		}
     }
 
     /**
