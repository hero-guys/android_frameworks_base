/*
 * Copyright (C) 2017 The Android Open Source Project
 *
 * Licensed under the Apache License, Version 2.0 (the "License");
 * you may not use this file except in compliance with the License.
 * You may obtain a copy of the License at
 *
 *      http://www.apache.org/licenses/LICENSE-2.0
 *
 * Unless required by applicable law or agreed to in writing, software
 * distributed under the License is distributed on an "AS IS" BASIS,
 * WITHOUT WARRANTIES OR CONDITIONS OF ANY KIND, either express or implied.
 * See the License for the specific language governing permissions and
 * limitations under the License.
 */

package android.accessibilityservice;

import android.annotation.NonNull;
import android.annotation.Nullable;
import android.os.Handler;
import android.os.Looper;
import android.os.RemoteException;
import android.util.ArrayMap;
import android.util.Slog;

/**
 * Controller for the accessibility button within the system's navigation area
 * <p>
 * This class may be used to query the accessibility button's state and register
 * callbacks for interactions with and state changes to the accessibility button when
 * {@link AccessibilityServiceInfo#FLAG_REQUEST_ACCESSIBILITY_BUTTON} is set.
 * </p>
 * <p>
 * <strong>Note:</strong> This class and
 * {@link AccessibilityServiceInfo#FLAG_REQUEST_ACCESSIBILITY_BUTTON} should not be used as
 * the sole means for offering functionality to users via an {@link AccessibilityService}.
 * Some device implementations may choose not to provide a software-rendered system
 * navigation area, making this affordance permanently unavailable.
 * </p>
 * <p>
 * <strong>Note:</strong> On device implementations where the accessibility button is
 * supported, it may not be available at all times, such as when a foreground application uses
 * {@link android.view.View#SYSTEM_UI_FLAG_HIDE_NAVIGATION}. A user may also choose to assign
 * this button to another accessibility service or feature. In each of these cases, a
 * registered {@link AccessibilityButtonCallback}'s
 * {@link AccessibilityButtonCallback#onAvailabilityChanged(AccessibilityButtonController, boolean)}
 * method will be invoked to provide notifications of changes in the accessibility button's
 * availability to the registering service.
 * </p>
 */
public final class AccessibilityButtonController {
    private static final String LOG_TAG = "A11yButtonController";

    private final IAccessibilityServiceConnection mServiceConnection;
    private final Object mLock;
    private ArrayMap<AccessibilityButtonCallback, Handler> mCallbacks;

    AccessibilityButtonController(@NonNull IAccessibilityServiceConnection serviceConnection) {
        mServiceConnection = serviceConnection;
        mLock = new Object();
    }

    /**
     * Retrieves whether the accessibility button in the system's navigation area is
     * available to the calling service.
     * <p>
     * <strong>Note:</strong> If the service is not yet connected (e.g.
     * {@link AccessibilityService#onServiceConnected()} has not yet been called) or the
     * service has been disconnected, this method will have no effect and return {@code false}.
     * </p>
     *
     * @return {@code true} if the accessibility button in the system's navigation area is
     * available to the calling service, {@code false} otherwise
     */
    public boolean isAccessibilityButtonAvailable() {
        try {
            return mServiceConnection.isAccessibilityButtonAvailable();
        } catch (RemoteException re) {
            Slog.w(LOG_TAG, "Failed to get accessibility button availability.", re);
            re.rethrowFromSystemServer();
            return false;
        }
    }

    /**
     * Registers the provided {@link AccessibilityButtonCallback} for interaction and state
     * changes callbacks related to the accessibility button.
     *
     * @param callback the callback to add, must be non-null
     */
    public void registerAccessibilityButtonCallback(@NonNull AccessibilityButtonCallback callback) {
<<<<<<< HEAD
        registerAccessibilityButtonCallback(callback, null);
=======
        registerAccessibilityButtonCallback(callback, new Handler(Looper.getMainLooper()));
>>>>>>> 34575671
    }

    /**
     * Registers the provided {@link AccessibilityButtonCallback} for interaction and state
     * change callbacks related to the accessibility button. The callback will occur on the
     * specified {@link Handler}'s thread, or on the services's main thread if the handler is
     * {@code null}.
     *
     * @param callback the callback to add, must be non-null
     * @param handler the handler on which to callback should execute, or {@code null} to
     *                execute on the service's main thread
     */
    public void registerAccessibilityButtonCallback(@NonNull AccessibilityButtonCallback callback,
            @Nullable Handler handler) {
        synchronized (mLock) {
            if (mCallbacks == null) {
                mCallbacks = new ArrayMap<>();
            }

            mCallbacks.put(callback, handler);
        }
    }

    /**
     * Unregisters the provided {@link AccessibilityButtonCallback} for interaction and state
     * change callbacks related to the accessibility button.
     *
     * @param callback the callback to remove, must be non-null
     */
    public void unregisterAccessibilityButtonCallback(
            @NonNull AccessibilityButtonCallback callback) {
        synchronized (mLock) {
            if (mCallbacks == null) {
                return;
            }

            final int keyIndex = mCallbacks.indexOfKey(callback);
            final boolean hasKey = keyIndex >= 0;
            if (hasKey) {
                mCallbacks.removeAt(keyIndex);
            }
        }
    }

    /**
     * Dispatches the accessibility button click to any registered callbacks. This should
     * be called on the service's main thread.
     */
    void dispatchAccessibilityButtonClicked() {
        final ArrayMap<AccessibilityButtonCallback, Handler> entries;
        synchronized (mLock) {
            if (mCallbacks == null || mCallbacks.isEmpty()) {
                Slog.w(LOG_TAG, "Received accessibility button click with no callbacks!");
                return;
            }

            // Callbacks may remove themselves. Perform a shallow copy to avoid concurrent
            // modification.
            entries = new ArrayMap<>(mCallbacks);
        }

        for (int i = 0, count = entries.size(); i < count; i++) {
            final AccessibilityButtonCallback callback = entries.keyAt(i);
            final Handler handler = entries.valueAt(i);
            if (handler != null) {
                handler.post(() -> callback.onClicked(this));
            } else {
                // We're already on the main thread, just run the callback.
                callback.onClicked(this);
            }
        }
    }

    /**
     * Dispatches the accessibility button availability changes to any registered callbacks.
     * This should be called on the service's main thread.
     */
    void dispatchAccessibilityButtonAvailabilityChanged(boolean available) {
        final ArrayMap<AccessibilityButtonCallback, Handler> entries;
        synchronized (mLock) {
            if (mCallbacks == null || mCallbacks.isEmpty()) {
                Slog.w(LOG_TAG,
                        "Received accessibility button availability change with no callbacks!");
                return;
            }

            // Callbacks may remove themselves. Perform a shallow copy to avoid concurrent
            // modification.
            entries = new ArrayMap<>(mCallbacks);
        }

        for (int i = 0, count = entries.size(); i < count; i++) {
            final AccessibilityButtonCallback callback = entries.keyAt(i);
            final Handler handler = entries.valueAt(i);
            if (handler != null) {
                handler.post(() -> callback.onAvailabilityChanged(this, available));
            } else {
                // We're already on the main thread, just run the callback.
                callback.onAvailabilityChanged(this, available);
            }
        }
    }

    /**
     * Callback for interaction with and changes to state of the accessibility button
     * within the system's navigation area.
     */
    public static abstract class AccessibilityButtonCallback {

        /**
         * Called when the accessibility button in the system's navigation area is clicked.
         *
         * @param controller the controller used to register for this callback
         */
        public void onClicked(AccessibilityButtonController controller) {}

        /**
         * Called when the availability of the accessibility button in the system's
         * navigation area has changed. The accessibility button may become unavailable
         * because the device shopped showing the button, the button was assigned to another
         * service, or for other reasons.
         *
         * @param controller the controller used to register for this callback
         * @param available {@code true} if the accessibility button is available to this
         *                  service, {@code false} otherwise
         */
        public void onAvailabilityChanged(AccessibilityButtonController controller,
                boolean available) {
        }
    }
}<|MERGE_RESOLUTION|>--- conflicted
+++ resolved
@@ -23,6 +23,8 @@
 import android.os.RemoteException;
 import android.util.ArrayMap;
 import android.util.Slog;
+
+import com.android.internal.util.Preconditions;
 
 /**
  * Controller for the accessibility button within the system's navigation area
@@ -90,11 +92,7 @@
      * @param callback the callback to add, must be non-null
      */
     public void registerAccessibilityButtonCallback(@NonNull AccessibilityButtonCallback callback) {
-<<<<<<< HEAD
-        registerAccessibilityButtonCallback(callback, null);
-=======
         registerAccessibilityButtonCallback(callback, new Handler(Looper.getMainLooper()));
->>>>>>> 34575671
     }
 
     /**
@@ -104,11 +102,12 @@
      * {@code null}.
      *
      * @param callback the callback to add, must be non-null
-     * @param handler the handler on which to callback should execute, or {@code null} to
-     *                execute on the service's main thread
+     * @param handler the handler on which the callback should execute, must be non-null
      */
     public void registerAccessibilityButtonCallback(@NonNull AccessibilityButtonCallback callback,
-            @Nullable Handler handler) {
+            @NonNull Handler handler) {
+        Preconditions.checkNotNull(callback);
+        Preconditions.checkNotNull(handler);
         synchronized (mLock) {
             if (mCallbacks == null) {
                 mCallbacks = new ArrayMap<>();
@@ -126,6 +125,7 @@
      */
     public void unregisterAccessibilityButtonCallback(
             @NonNull AccessibilityButtonCallback callback) {
+        Preconditions.checkNotNull(callback);
         synchronized (mLock) {
             if (mCallbacks == null) {
                 return;
@@ -159,12 +159,7 @@
         for (int i = 0, count = entries.size(); i < count; i++) {
             final AccessibilityButtonCallback callback = entries.keyAt(i);
             final Handler handler = entries.valueAt(i);
-            if (handler != null) {
-                handler.post(() -> callback.onClicked(this));
-            } else {
-                // We're already on the main thread, just run the callback.
-                callback.onClicked(this);
-            }
+            handler.post(() -> callback.onClicked(this));
         }
     }
 
@@ -189,12 +184,7 @@
         for (int i = 0, count = entries.size(); i < count; i++) {
             final AccessibilityButtonCallback callback = entries.keyAt(i);
             final Handler handler = entries.valueAt(i);
-            if (handler != null) {
-                handler.post(() -> callback.onAvailabilityChanged(this, available));
-            } else {
-                // We're already on the main thread, just run the callback.
-                callback.onAvailabilityChanged(this, available);
-            }
+            handler.post(() -> callback.onAvailabilityChanged(this, available));
         }
     }
 
