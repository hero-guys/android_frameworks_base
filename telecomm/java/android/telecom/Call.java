/*
 * Copyright (C) 2014 The Android Open Source Project
 *
 * Licensed under the Apache License, Version 2.0 (the "License");
 * you may not use this file except in compliance with the License.
 * You may obtain a copy of the License at
 *
 *      http://www.apache.org/licenses/LICENSE-2.0
 *
 * Unless required by applicable law or agreed to in writing, software
 * distributed under the License is distributed on an "AS IS" BASIS,
 * WITHOUT WARRANTIES OR CONDITIONS OF ANY KIND, either express or implied.
 * See the License for the specific language governing permissions and
 * limitations under the License.
 */

package android.telecom;

import android.annotation.SystemApi;
import android.net.Uri;
import android.os.Bundle;

import java.lang.String;
import java.util.ArrayList;
import java.util.Collections;
import java.util.List;
import java.util.Map;
import java.util.Objects;
import java.util.concurrent.CopyOnWriteArrayList;

/**
 * Represents an ongoing phone call that the in-call app should present to the user.
 *
 * {@hide}
 */
@SystemApi
public final class Call {
    /**
     * The state of a {@code Call} when newly created.
     */
    public static final int STATE_NEW = 0;

    /**
     * The state of an outgoing {@code Call} when dialing the remote number, but not yet connected.
     */
    public static final int STATE_DIALING = 1;

    /**
     * The state of an incoming {@code Call} when ringing locally, but not yet connected.
     */
    public static final int STATE_RINGING = 2;

    /**
     * The state of a {@code Call} when in a holding state.
     */
    public static final int STATE_HOLDING = 3;

    /**
     * The state of a {@code Call} when actively supporting conversation.
     */
    public static final int STATE_ACTIVE = 4;

    /**
     * The state of a {@code Call} when no further voice or other communication is being
     * transmitted, the remote side has been or will inevitably be informed that the {@code Call}
     * is no longer active, and the local data transport has or inevitably will release resources
     * associated with this {@code Call}.
     */
    public static final int STATE_DISCONNECTED = 7;

    /**
     * The state of an outgoing {@code Call}, but waiting for user input before proceeding.
     */
    public static final int STATE_PRE_DIAL_WAIT = 8;

    /**
     * The initial state of an outgoing {@code Call}.
     * Common transitions are to {@link #STATE_DIALING} state for a successful call or
     * {@link #STATE_DISCONNECTED} if it failed.
     */
    public static final int STATE_CONNECTING = 9;

    /**
     * The state of a {@code Call} when the user has initiated a disconnection of the call, but the
     * call has not yet been disconnected by the underlying {@code ConnectionService}.  The next
     * state of the call is (potentially) {@link #STATE_DISCONNECTED}.
     */
    public static final int STATE_DISCONNECTING = 10;

    /**
     * The key to retrieve the optional {@code PhoneAccount}s Telecom can bundle with its Call
     * extras. Used to pass the phone accounts to display on the front end to the user in order to
     * select phone accounts to (for example) place a call.
     *
     * @hide
     */
    public static final String AVAILABLE_PHONE_ACCOUNTS = "selectPhoneAccountAccounts";

    public static class Details {

        /** Call can currently be put on hold or unheld. */
        public static final int CAPABILITY_HOLD = 0x00000001;

        /** Call supports the hold feature. */
        public static final int CAPABILITY_SUPPORT_HOLD = 0x00000002;

        /**
         * Calls within a conference can be merged. A {@link ConnectionService} has the option to
         * add a {@link Conference} call before the child {@link Connection}s are merged. This is how
         * CDMA-based {@link Connection}s are implemented. For these unmerged {@link Conference}s, this
         * capability allows a merge button to be shown while the conference call is in the foreground
         * of the in-call UI.
         * <p>
         * This is only intended for use by a {@link Conference}.
         */
        public static final int CAPABILITY_MERGE_CONFERENCE = 0x00000004;

        /**
         * Calls within a conference can be swapped between foreground and background.
         * See {@link #CAPABILITY_MERGE_CONFERENCE} for additional information.
         * <p>
         * This is only intended for use by a {@link Conference}.
         */
        public static final int CAPABILITY_SWAP_CONFERENCE = 0x00000008;

        /**
         * @hide
         */
        public static final int CAPABILITY_UNUSED = 0x00000010;

        /** Call supports responding via text option. */
        public static final int CAPABILITY_RESPOND_VIA_TEXT = 0x00000020;

        /** Call can be muted. */
        public static final int CAPABILITY_MUTE = 0x00000040;

        /**
         * Call supports conference call management. This capability only applies to {@link Conference}
         * calls which can have {@link Connection}s as children.
         */
        public static final int CAPABILITY_MANAGE_CONFERENCE = 0x00000080;

        /**
         * Local device supports video telephony.
         * @hide
         */
        public static final int CAPABILITY_SUPPORTS_VT_LOCAL = 0x00000100;

        /**
         * Remote device supports video telephony.
         * @hide
         */
        public static final int CAPABILITY_SUPPORTS_VT_REMOTE = 0x00000200;

        /**
         * Call is using high definition audio.
         * @hide
         */
        public static final int CAPABILITY_HIGH_DEF_AUDIO = 0x00000400;

        /**
         * Call is using voice over WIFI.
         * @hide
         */
        public static final int CAPABILITY_VoWIFI = 0x00000800;

        /**
         * Call is able to be separated from its parent {@code Conference}, if any.
         */
        public static final int CAPABILITY_SEPARATE_FROM_CONFERENCE = 0x00001000;

        /**
         * Call is able to be individually disconnected when in a {@code Conference}.
         */
        public static final int CAPABILITY_DISCONNECT_FROM_CONFERENCE = 0x00002000;
<<<<<<< HEAD

        /** 
         * @hide
         */
        public static final int CAPABILITY_CALL_TYPE_MODIFIABLE = 0x00020000;

        /**
         * @hide
         */
        public static final int CAPABILITY_ADD_PARTICIPANT      = 0x00080000;

=======
        
>>>>>>> 51c23674
        /**
         * Whether the call is a generic conference, where we do not know the precise state of
         * participants in the conference (eg. on CDMA).
         *
         * @hide
         */
        public static final int CAPABILITY_GENERIC_CONFERENCE = 0x00004000;

<<<<<<< HEAD
        /** Add participant in an active or conference call option
         * @hide
         */
        public static final int ADD_PARTICIPANT = 0x00008000;

        /**
         * Call type can be modified for IMS call
         * @hide
         */
        public static final int CALL_TYPE_MODIFIABLE = 0x00020000;

=======
        /**
         * Speed up audio setup for MT call.
         * @hide
         */
        public static final int CAPABILITY_SPEED_UP_MT_AUDIO = 0x00008000;
>>>>>>> 51c23674

        private final Uri mHandle;
        private final int mHandlePresentation;
        private final String mCallerDisplayName;
        private final int mCallerDisplayNamePresentation;
        private final PhoneAccountHandle mAccountHandle;
        private final int mCallCapabilities;
        private final int mCallProperties;
        private final DisconnectCause mDisconnectCause;
        private final long mCreateTimeMillis;
        private final long mConnectTimeMillis;
        private final GatewayInfo mGatewayInfo;
        private final int mVideoState;
        private final StatusHints mStatusHints;
        private final Bundle mExtras;
        private final int mCallSubstate;

        /**
         * Whether the supplied capabilities  supports the specified capability.
         *
         * @param capabilities A bit field of capabilities.
         * @param capability The capability to check capabilities for.
         * @return Whether the specified capability is supported.
         * @hide
         */
        public static boolean can(int capabilities, int capability) {
            return (capabilities & capability) != 0;
        }

        /**
         * Whether the capabilities of this {@code Details} supports the specified capability.
         *
         * @param capability The capability to check capabilities for.
         * @return Whether the specified capability is supported.
         * @hide
         */
        public boolean can(int capability) {
            return can(mCallCapabilities, capability);
        }

        /**
         * Render a set of capability bits ({@code CAPABILITY_*}) as a human readable string.
         *
         * @param capabilities A capability bit field.
         * @return A human readable string representation.
         */
        public static String capabilitiesToString(int capabilities) {
            StringBuilder builder = new StringBuilder();
            builder.append("[Capabilities:");
            if (can(capabilities, CAPABILITY_HOLD)) {
                builder.append(" CAPABILITY_HOLD");
            }
            if (can(capabilities, CAPABILITY_SUPPORT_HOLD)) {
                builder.append(" CAPABILITY_SUPPORT_HOLD");
            }
            if (can(capabilities, CAPABILITY_MERGE_CONFERENCE)) {
                builder.append(" CAPABILITY_MERGE_CONFERENCE");
            }
            if (can(capabilities, CAPABILITY_SWAP_CONFERENCE)) {
                builder.append(" CAPABILITY_SWAP_CONFERENCE");
            }
            if (can(capabilities, CAPABILITY_RESPOND_VIA_TEXT)) {
                builder.append(" CAPABILITY_RESPOND_VIA_TEXT");
            }
            if (can(capabilities, CAPABILITY_MUTE)) {
                builder.append(" CAPABILITY_MUTE");
            }
            if (can(capabilities, CAPABILITY_MANAGE_CONFERENCE)) {
                builder.append(" CAPABILITY_MANAGE_CONFERENCE");
            }
            if (can(capabilities, CAPABILITY_SUPPORTS_VT_LOCAL)) {
                builder.append(" CAPABILITY_SUPPORTS_VT_LOCAL");
            }
            if (can(capabilities, CAPABILITY_SUPPORTS_VT_REMOTE)) {
                builder.append(" CAPABILITY_SUPPORTS_VT_REMOTE");
            }
            if (can(capabilities, CAPABILITY_HIGH_DEF_AUDIO)) {
                builder.append(" CAPABILITY_HIGH_DEF_AUDIO");
            }
            if (can(capabilities, CAPABILITY_VoWIFI)) {
                builder.append(" CAPABILITY_VoWIFI");
            }
            if (can(capabilities, CAPABILITY_GENERIC_CONFERENCE)) {
                builder.append(" CAPABILITY_GENERIC_CONFERENCE");
            }
<<<<<<< HEAD
            if (can(capabilities, CALL_TYPE_MODIFIABLE)) {
                builder.append(" CALL_TYPE_MODIFIABLE");
            }
            if (can(capabilities, ADD_PARTICIPANT)) {
                builder.append(" ADD_PARTICIPANT");
=======
            if (can(capabilities, CAPABILITY_SPEED_UP_MT_AUDIO)) {
                builder.append(" CAPABILITY_SPEED_UP_IMS_MT_AUDIO");
>>>>>>> 51c23674
            }
            builder.append("]");
            return builder.toString();
        }

        /**
         * @return The handle (e.g., phone number) to which the {@code Call} is currently
         * connected.
         */
        public Uri getHandle() {
            return mHandle;
        }

        /**
         * @return The presentation requirements for the handle. See
         * {@link TelecomManager} for valid values.
         */
        public int getHandlePresentation() {
            return mHandlePresentation;
        }

        /**
         * @return The display name for the caller.
         */
        public String getCallerDisplayName() {
            return mCallerDisplayName;
        }

        /**
         * @return The presentation requirements for the caller display name. See
         * {@link TelecomManager} for valid values.
         */
        public int getCallerDisplayNamePresentation() {
            return mCallerDisplayNamePresentation;
        }

        /**
         * @return The {@code PhoneAccountHandle} whereby the {@code Call} is currently being
         * routed.
         */
        public PhoneAccountHandle getAccountHandle() {
            return mAccountHandle;
        }

        /**
         * @return A bitmask of the capabilities of the {@code Call}, as defined by the various
         *         {@code CAPABILITY_*} constants in this class.
         */
        public int getCallCapabilities() {
            return mCallCapabilities;
        }

        /**
         * @return A bitmask of the properties of the {@code Call}, as defined in
         *         {@link CallProperties}.
         */
        public int getCallProperties() {
            return mCallProperties;
        }

        /**
         * @return For a {@link #STATE_DISCONNECTED} {@code Call}, the disconnect cause expressed
         * by {@link android.telecom.DisconnectCause}.
         */
        public DisconnectCause getDisconnectCause() {
            return mDisconnectCause;
        }

        /**
         * @return The time the {@code Call} has been connected. This information is updated
         * periodically, but user interfaces should not rely on this to display any "call time
         * clock".
         */
        public long getConnectTimeMillis() {
            return mConnectTimeMillis;
        }

        /**
         * @return the time the Call object was created
         * {@hide}
         */
        public long getCreateTimeMillis() {
            return mCreateTimeMillis;
        }

        /**
         * @return Information about any calling gateway the {@code Call} may be using.
         */
        public GatewayInfo getGatewayInfo() {
            return mGatewayInfo;
        }

        /**
         * @return The video state of the {@code Call}.
         */
        public int getVideoState() {
            return mVideoState;
        }

        /**
         * @return The current {@link android.telecom.StatusHints}, or {@code null} if none
         * have been set.
         */
        public StatusHints getStatusHints() {
            return mStatusHints;
        }

        /**
         * @return A bundle extras to pass with the call
         */
        public Bundle getExtras() {
            return mExtras;
        }

        /**
         * @return The substate of the {@code Call}.
         * {@hide}
         */
        public int getCallSubstate() {
            return mCallSubstate;
        }

        @Override
        public boolean equals(Object o) {
            if (o instanceof Details) {
                Details d = (Details) o;
                return
                        Objects.equals(mHandle, d.mHandle) &&
                        Objects.equals(mHandlePresentation, d.mHandlePresentation) &&
                        Objects.equals(mCallerDisplayName, d.mCallerDisplayName) &&
                        Objects.equals(mCallerDisplayNamePresentation,
                                d.mCallerDisplayNamePresentation) &&
                        Objects.equals(mAccountHandle, d.mAccountHandle) &&
                        Objects.equals(mCallCapabilities, d.mCallCapabilities) &&
                        Objects.equals(mCallProperties, d.mCallProperties) &&
                        Objects.equals(mDisconnectCause, d.mDisconnectCause) &&
                        Objects.equals(mCreateTimeMillis, d.mCreateTimeMillis) &&
                        Objects.equals(mConnectTimeMillis, d.mConnectTimeMillis) &&
                        Objects.equals(mGatewayInfo, d.mGatewayInfo) &&
                        Objects.equals(mVideoState, d.mVideoState) &&
                        Objects.equals(mStatusHints, d.mStatusHints) &&
                        Objects.equals(mExtras, d.mExtras) &&
                        Objects.equals(mCallSubstate, d.mCallSubstate);
            }
            return false;
        }

        @Override
        public int hashCode() {
            return
                    Objects.hashCode(mHandle) +
                    Objects.hashCode(mHandlePresentation) +
                    Objects.hashCode(mCallerDisplayName) +
                    Objects.hashCode(mCallerDisplayNamePresentation) +
                    Objects.hashCode(mAccountHandle) +
                    Objects.hashCode(mCallCapabilities) +
                    Objects.hashCode(mCallProperties) +
                    Objects.hashCode(mDisconnectCause) +
                    Objects.hashCode(mCreateTimeMillis) +
                    Objects.hashCode(mConnectTimeMillis) +
                    Objects.hashCode(mGatewayInfo) +
                    Objects.hashCode(mVideoState) +
                    Objects.hashCode(mStatusHints) +
                    Objects.hashCode(mExtras) +
                    Objects.hashCode(mCallSubstate);
        }

        /** {@hide} */
        public Details(
                Uri handle,
                int handlePresentation,
                String callerDisplayName,
                int callerDisplayNamePresentation,
                PhoneAccountHandle accountHandle,
                int capabilities,
                int properties,
                DisconnectCause disconnectCause,
                long createTimeMillis,
                long connectTimeMillis,
                GatewayInfo gatewayInfo,
                int videoState,
                StatusHints statusHints,
                Bundle extras,
                int callSubstate) {
            mHandle = handle;
            mHandlePresentation = handlePresentation;
            mCallerDisplayName = callerDisplayName;
            mCallerDisplayNamePresentation = callerDisplayNamePresentation;
            mAccountHandle = accountHandle;
            mCallCapabilities = capabilities;
            mCallProperties = properties;
            mDisconnectCause = disconnectCause;
            mCreateTimeMillis = createTimeMillis;
            mConnectTimeMillis = connectTimeMillis;
            mGatewayInfo = gatewayInfo;
            mVideoState = videoState;
            mStatusHints = statusHints;
            mExtras = extras;
            mCallSubstate = callSubstate;
        }
    }

    public static abstract class Listener {
        /**
         * Invoked when the state of this {@code Call} has changed. See {@link #getState()}.
         *
         * @param call The {@code Call} invoking this method.
         * @param state The new state of the {@code Call}.
         */
        public void onStateChanged(Call call, int state) {}

        /**
         * Invoked when the parent of this {@code Call} has changed. See {@link #getParent()}.
         *
         * @param call The {@code Call} invoking this method.
         * @param parent The new parent of the {@code Call}.
         */
        public void onParentChanged(Call call, Call parent) {}

        /**
         * Invoked when the children of this {@code Call} have changed. See {@link #getChildren()}.
         *
         * @param call The {@code Call} invoking this method.
         * @param children The new children of the {@code Call}.
         */
        public void onChildrenChanged(Call call, List<Call> children) {}

        /**
         * Invoked when the details of this {@code Call} have changed. See {@link #getDetails()}.
         *
         * @param call The {@code Call} invoking this method.
         * @param details A {@code Details} object describing the {@code Call}.
         */
        public void onDetailsChanged(Call call, Details details) {}

        /**
         * Invoked when the text messages that can be used as responses to the incoming
         * {@code Call} are loaded from the relevant database.
         * See {@link #getCannedTextResponses()}.
         *
         * @param call The {@code Call} invoking this method.
         * @param cannedTextResponses The text messages useable as responses.
         */
        public void onCannedTextResponsesLoaded(Call call, List<String> cannedTextResponses) {}

        /**
         * Invoked when the post-dial sequence in the outgoing {@code Call} has reached a pause
         * character. This causes the post-dial signals to stop pending user confirmation. An
         * implementation should present this choice to the user and invoke
         * {@link #postDialContinue(boolean)} when the user makes the choice.
         *
         * @param call The {@code Call} invoking this method.
         * @param remainingPostDialSequence The post-dial characters that remain to be sent.
         */
        public void onPostDialWait(Call call, String remainingPostDialSequence) {}

        /**
         * Invoked when the {@code Call.VideoCall} of the {@code Call} has changed.
         *
         * @param call The {@code Call} invoking this method.
         * @param videoCall The {@code Call.VideoCall} associated with the {@code Call}.
         * @hide
         */
        public void onVideoCallChanged(Call call, InCallService.VideoCall videoCall) {}

        /**
         * Invoked when the {@code Call} is destroyed. Clients should refrain from cleaning
         * up their UI for the {@code Call} in response to state transitions. Specifically,
         * clients should not assume that a {@link #onStateChanged(Call, int)} with a state of
         * {@link #STATE_DISCONNECTED} is the final notification the {@code Call} will send. Rather,
         * clients should wait for this method to be invoked.
         *
         * @param call The {@code Call} being destroyed.
         */
        public void onCallDestroyed(Call call) {}

        /**
         * Invoked upon changes to the set of {@code Call}s with which this {@code Call} can be
         * conferenced.
         *
         * @param call The {@code Call} being updated.
         * @param conferenceableCalls The {@code Call}s with which this {@code Call} can be
         *          conferenced.
         */
        public void onConferenceableCallsChanged(Call call, List<Call> conferenceableCalls) {}
    }

    private final Phone mPhone;
    private final String mTelecomCallId;
    private final InCallAdapter mInCallAdapter;
    private final List<String> mChildrenIds = new ArrayList<>();
    private final List<Call> mChildren = new ArrayList<>();
    private final List<Call> mUnmodifiableChildren = Collections.unmodifiableList(mChildren);
    private final List<Listener> mListeners = new CopyOnWriteArrayList<>();
    private final List<Call> mConferenceableCalls = new ArrayList<>();
    private final List<Call> mUnmodifiableConferenceableCalls =
            Collections.unmodifiableList(mConferenceableCalls);

    private boolean mChildrenCached;
    private String mParentId = null;
    private int mState;
    private List<String> mCannedTextResponses = null;
    private String mRemainingPostDialSequence;
    private InCallService.VideoCall mVideoCall;
    private Details mDetails;

    /** {@hide} */
    public boolean mIsActiveSub = false;

    /**
     * Obtains the post-dial sequence remaining to be emitted by this {@code Call}, if any.
     *
     * @return The remaining post-dial sequence, or {@code null} if there is no post-dial sequence
     * remaining or this {@code Call} is not in a post-dial state.
     */
    public String getRemainingPostDialSequence() {
        return mRemainingPostDialSequence;
    }

    /**
     * Instructs this {@link #STATE_RINGING} {@code Call} to answer.
     * @param videoState The video state in which to answer the call.
     */
    public void answer(int videoState) {
        mInCallAdapter.answerCall(mTelecomCallId, videoState);
    }

    /**
     * Instructs this {@link #STATE_RINGING} {@code Call} to deflect.
     * @param number The number to which the call will be deflected.
     */
    /** @hide */
    public void deflectCall(String number) {
        mInCallAdapter.deflectCall(mTelecomCallId, number);
    }

    /**
     * Instructs this {@link #STATE_RINGING} {@code Call} to reject.
     *
     * @param rejectWithMessage Whether to reject with a text message.
     * @param textMessage An optional text message with which to respond.
     */
    public void reject(boolean rejectWithMessage, String textMessage) {
        mInCallAdapter.rejectCall(mTelecomCallId, rejectWithMessage, textMessage);
    }

    /**
     * Instructs this {@code Call} to disconnect.
     */
    public void disconnect() {
        mInCallAdapter.disconnectCall(mTelecomCallId);
    }

    /**
     * Instructs this {@code Call} to go on hold.
     */
    public void hold() {
        mInCallAdapter.holdCall(mTelecomCallId);
    }

    /**
     * Instructs this {@link #STATE_HOLDING} call to release from hold.
     */
    public void unhold() {
        mInCallAdapter.unholdCall(mTelecomCallId);
    }

    /**
     * Instructs this {@code Call} to play a dual-tone multi-frequency signaling (DTMF) tone.
     *
     * Any other currently playing DTMF tone in the specified call is immediately stopped.
     *
     * @param digit A character representing the DTMF digit for which to play the tone. This
     *         value must be one of {@code '0'} through {@code '9'}, {@code '*'} or {@code '#'}.
     */
    public void playDtmfTone(char digit) {
        mInCallAdapter.playDtmfTone(mTelecomCallId, digit);
    }

    /**
     * Instructs this {@code Call} to stop any dual-tone multi-frequency signaling (DTMF) tone
     * currently playing.
     *
     * DTMF tones are played by calling {@link #playDtmfTone(char)}. If no DTMF tone is
     * currently playing, this method will do nothing.
     */
    public void stopDtmfTone() {
        mInCallAdapter.stopDtmfTone(mTelecomCallId);
    }

    /**
     * Instructs this {@code Call} to continue playing a post-dial DTMF string.
     *
     * A post-dial DTMF string is a string of digits entered after a phone number, when dialed,
     * that are immediately sent as DTMF tones to the recipient as soon as the connection is made.
     *
     * If the DTMF string contains a {@link TelecomManager#DTMF_CHARACTER_PAUSE} symbol, this
     * {@code Call} will temporarily pause playing the tones for a pre-defined period of time.
     *
     * If the DTMF string contains a {@link TelecomManager#DTMF_CHARACTER_WAIT} symbol, this
     * {@code Call} will pause playing the tones and notify listeners via
     * {@link Listener#onPostDialWait(Call, String)}. At this point, the in-call app
     * should display to the user an indication of this state and an affordance to continue
     * the postdial sequence. When the user decides to continue the postdial sequence, the in-call
     * app should invoke the {@link #postDialContinue(boolean)} method.
     *
     * @param proceed Whether or not to continue with the post-dial sequence.
     */
    public void postDialContinue(boolean proceed) {
        mInCallAdapter.postDialContinue(mTelecomCallId, proceed);
    }

    /**
     * Notifies this {@code Call} that an account has been selected and to proceed with placing
     * an outgoing call.
     */
    public void phoneAccountSelected(PhoneAccountHandle accountHandle, boolean setDefault) {
        mInCallAdapter.phoneAccountSelected(mTelecomCallId, accountHandle);

    }

    /**
     * Instructs this {@code Call} to enter a conference.
     *
     * @param callToConferenceWith The other call with which to conference.
     */
    public void conference(Call callToConferenceWith) {
        if (callToConferenceWith != null) {
            mInCallAdapter.conference(mTelecomCallId, callToConferenceWith.mTelecomCallId);
        }
    }

    /**
     * Instructs this {@code Call} to split from any conference call with which it may be
     * connected.
     */
    public void splitFromConference() {
        mInCallAdapter.splitFromConference(mTelecomCallId);
    }

    /**
     * Merges the calls within this conference. See {@link Details#CAPABILITY_MERGE_CONFERENCE}.
     */
    public void mergeConference() {
        mInCallAdapter.mergeConference(mTelecomCallId);
    }

    /**
     * Swaps the calls within this conference. See {@link Details#CAPABILITY_SWAP_CONFERENCE}.
     */
    public void swapConference() {
        mInCallAdapter.swapConference(mTelecomCallId);
    }

    /**
     * Obtains the parent of this {@code Call} in a conference, if any.
     *
     * @return The parent {@code Call}, or {@code null} if this {@code Call} is not a
     * child of any conference {@code Call}s.
     */
    public Call getParent() {
        if (mParentId != null) {
            return mPhone.internalGetCallByTelecomId(mParentId);
        }
        return null;
    }

    /**
     * Obtains the children of this conference {@code Call}, if any.
     *
     * @return The children of this {@code Call} if this {@code Call} is a conference, or an empty
     * {@code List} otherwise.
     */
    public List<Call> getChildren() {
        if (!mChildrenCached) {
            mChildrenCached = true;
            mChildren.clear();

            for(String id : mChildrenIds) {
                Call call = mPhone.internalGetCallByTelecomId(id);
                if (call == null) {
                    // At least one child was still not found, so do not save true for "cached"
                    mChildrenCached = false;
                } else {
                    mChildren.add(call);
                }
            }
        }

        return mUnmodifiableChildren;
    }

    /**
     * Returns the list of {@code Call}s with which this {@code Call} is allowed to conference.
     *
     * @return The list of conferenceable {@code Call}s.
     */
    public List<Call> getConferenceableCalls() {
        return mUnmodifiableConferenceableCalls;
    }

    /**
     * Obtains the state of this {@code Call}.
     *
     * @return A state value, chosen from the {@code STATE_*} constants.
     */
    public int getState() {
        return mState;
    }

    /**
     * Obtains a list of canned, pre-configured message responses to present to the user as
     * ways of rejecting this {@code Call} using via a text message.
     *
     * @see #reject(boolean, String)
     *
     * @return A list of canned text message responses.
     */
    public List<String> getCannedTextResponses() {
        return mCannedTextResponses;
    }

    /**
     * Obtains an object that can be used to display video from this {@code Call}.
     *
     * @return An {@code Call.VideoCall}.
     * @hide
     */
    public InCallService.VideoCall getVideoCall() {
        return mVideoCall;
    }

    /**
     * Obtains an object containing call details.
     *
     * @return A {@link Details} object. Depending on the state of the {@code Call}, the
     * result may be {@code null}.
     */
    public Details getDetails() {
        return mDetails;
    }

    /**
     * Adds a listener to this {@code Call}.
     *
     * @param listener A {@code Listener}.
     */
    public void addListener(Listener listener) {
        mListeners.add(listener);
    }

    /**
     * Removes a listener from this {@code Call}.
     *
     * @param listener A {@code Listener}.
     */
    public void removeListener(Listener listener) {
        if (listener != null) {
            mListeners.remove(listener);
        }
    }

    /** {@hide} */
    Call(Phone phone, String telecomCallId, InCallAdapter inCallAdapter, boolean isActiveSub) {
        mPhone = phone;
        mTelecomCallId = telecomCallId;
        mInCallAdapter = inCallAdapter;
        mState = STATE_NEW;
        mIsActiveSub = isActiveSub;
    }

     /** {@hide} */
    Call(Phone phone, String telecomCallId, InCallAdapter inCallAdapter, boolean isActiveSub,
            int state) {
        mPhone = phone;
        mTelecomCallId = telecomCallId;
        mInCallAdapter = inCallAdapter;
        mState = state;
        mIsActiveSub = isActiveSub;
    }

    /** {@hide} */
    final String internalGetCallId() {
        return mTelecomCallId;
    }

    /** {@hide} */
    final void internalUpdate(ParcelableCall parcelableCall, Map<String, Call> callIdMap) {
        // First, we update the internal state as far as possible before firing any updates.
        Details details = new Details(
                parcelableCall.getHandle(),
                parcelableCall.getHandlePresentation(),
                parcelableCall.getCallerDisplayName(),
                parcelableCall.getCallerDisplayNamePresentation(),
                parcelableCall.getAccountHandle(),
                parcelableCall.getCapabilities(),
                parcelableCall.getProperties(),
                parcelableCall.getDisconnectCause(),
                parcelableCall.getCreateTimeMillis(),
                parcelableCall.getConnectTimeMillis(),
                parcelableCall.getGatewayInfo(),
                parcelableCall.getVideoState(),
                parcelableCall.getStatusHints(),
                parcelableCall.getExtras(),
                parcelableCall.getCallSubstate());
        boolean detailsChanged = !Objects.equals(mDetails, details);
        if (detailsChanged) {
            mDetails = details;
        }

        boolean cannedTextResponsesChanged = false;
        if (mCannedTextResponses == null && parcelableCall.getCannedSmsResponses() != null
                && !parcelableCall.getCannedSmsResponses().isEmpty()) {
            mCannedTextResponses =
                    Collections.unmodifiableList(parcelableCall.getCannedSmsResponses());
        }

        boolean videoCallChanged = !Objects.equals(mVideoCall, parcelableCall.getVideoCall());
        if (videoCallChanged) {
            mVideoCall = parcelableCall.getVideoCall();
        }

        int state = stateFromParcelableCallState(parcelableCall.getState());
        boolean stateChanged = (mState != state) || (mIsActiveSub != parcelableCall.mIsActiveSub);
        if (stateChanged) {
            mState = state;
            mIsActiveSub = parcelableCall.mIsActiveSub;
        }

        String parentId = parcelableCall.getParentCallId();
        boolean parentChanged = !Objects.equals(mParentId, parentId);
        if (parentChanged) {
            mParentId = parentId;
        }

        List<String> childCallIds = parcelableCall.getChildCallIds();
        boolean childrenChanged = !Objects.equals(childCallIds, mChildrenIds);
        if (childrenChanged) {
            mChildrenIds.clear();
            mChildrenIds.addAll(parcelableCall.getChildCallIds());
            mChildrenCached = false;
        }

        List<String> conferenceableCallIds = parcelableCall.getConferenceableCallIds();
        List<Call> conferenceableCalls = new ArrayList<Call>(conferenceableCallIds.size());
        for (String otherId : conferenceableCallIds) {
            if (callIdMap.containsKey(otherId)) {
                conferenceableCalls.add(callIdMap.get(otherId));
            }
        }

        if (!Objects.equals(mConferenceableCalls, conferenceableCalls)) {
            mConferenceableCalls.clear();
            mConferenceableCalls.addAll(conferenceableCalls);
            fireConferenceableCallsChanged();
        }

        // Now we fire updates, ensuring that any client who listens to any of these notifications
        // gets the most up-to-date state.

        if (stateChanged) {
            fireStateChanged(mState);
        }
        if (detailsChanged) {
            fireDetailsChanged(mDetails);
        }
        if (cannedTextResponsesChanged) {
            fireCannedTextResponsesLoaded(mCannedTextResponses);
        }
        if (videoCallChanged) {
            fireVideoCallChanged(mVideoCall);
        }
        if (parentChanged) {
            fireParentChanged(getParent());
        }
        if (childrenChanged) {
            fireChildrenChanged(getChildren());
        }

        // If we have transitioned to DISCONNECTED, that means we need to notify clients and
        // remove ourselves from the Phone. Note that we do this after completing all state updates
        // so a client can cleanly transition all their UI to the state appropriate for a
        // DISCONNECTED Call while still relying on the existence of that Call in the Phone's list.
        if (mState == STATE_DISCONNECTED) {
            fireCallDestroyed();
            mPhone.internalRemoveCall(this);
        }
    }

    /** {@hide} */
    final void internalSetPostDialWait(String remaining) {
        mRemainingPostDialSequence = remaining;
        firePostDialWait(mRemainingPostDialSequence);
    }

    /** {@hide} */
    final void internalSetDisconnected() {
        if (mState != Call.STATE_DISCONNECTED) {
            mState = Call.STATE_DISCONNECTED;
            fireStateChanged(mState);
            fireCallDestroyed();
            mPhone.internalRemoveCall(this);
        }
    }

    private void fireStateChanged(int newState) {
        for (Listener listener : mListeners) {
            listener.onStateChanged(this, newState);
        }
    }

    private void fireParentChanged(Call newParent) {
        for (Listener listener : mListeners) {
            listener.onParentChanged(this, newParent);
        }
    }

    private void fireChildrenChanged(List<Call> children) {
        for (Listener listener : mListeners) {
            listener.onChildrenChanged(this, children);
        }
    }

    private void fireDetailsChanged(Details details) {
        for (Listener listener : mListeners) {
            listener.onDetailsChanged(this, details);
        }
    }

    private void fireCannedTextResponsesLoaded(List<String> cannedTextResponses) {
        for (Listener listener : mListeners) {
            listener.onCannedTextResponsesLoaded(this, cannedTextResponses);
        }
    }

    private void fireVideoCallChanged(InCallService.VideoCall videoCall) {
        for (Listener listener : mListeners) {
            listener.onVideoCallChanged(this, videoCall);
        }
    }

    private void firePostDialWait(String remainingPostDialSequence) {
        for (Listener listener : mListeners) {
            listener.onPostDialWait(this, remainingPostDialSequence);
        }
    }

    private void fireCallDestroyed() {
        for (Listener listener : mListeners) {
            listener.onCallDestroyed(this);
        }
    }

    private void fireConferenceableCallsChanged() {
        for (Listener listener : mListeners) {
            listener.onConferenceableCallsChanged(this, mUnmodifiableConferenceableCalls);
        }
    }

    private int stateFromParcelableCallState(int parcelableCallState) {
        switch (parcelableCallState) {
            case CallState.NEW:
                return STATE_NEW;
            case CallState.CONNECTING:
                return STATE_CONNECTING;
            case CallState.PRE_DIAL_WAIT:
                return STATE_PRE_DIAL_WAIT;
            case CallState.DIALING:
                return STATE_DIALING;
            case CallState.RINGING:
                return STATE_RINGING;
            case CallState.ACTIVE:
                return STATE_ACTIVE;
            case CallState.ON_HOLD:
                return STATE_HOLDING;
            case CallState.DISCONNECTED:
                return STATE_DISCONNECTED;
            case CallState.ABORTED:
                return STATE_DISCONNECTED;
            case CallState.DISCONNECTING:
                return STATE_DISCONNECTING;
            default:
                Log.wtf(this, "Unrecognized CallState %s", parcelableCallState);
                return STATE_NEW;
        }
    }
}<|MERGE_RESOLUTION|>--- conflicted
+++ resolved
@@ -173,7 +173,6 @@
          * Call is able to be individually disconnected when in a {@code Conference}.
          */
         public static final int CAPABILITY_DISCONNECT_FROM_CONFERENCE = 0x00002000;
-<<<<<<< HEAD
 
         /** 
          * @hide
@@ -185,9 +184,6 @@
          */
         public static final int CAPABILITY_ADD_PARTICIPANT      = 0x00080000;
 
-=======
-        
->>>>>>> 51c23674
         /**
          * Whether the call is a generic conference, where we do not know the precise state of
          * participants in the conference (eg. on CDMA).
@@ -196,7 +192,6 @@
          */
         public static final int CAPABILITY_GENERIC_CONFERENCE = 0x00004000;
 
-<<<<<<< HEAD
         /** Add participant in an active or conference call option
          * @hide
          */
@@ -208,13 +203,11 @@
          */
         public static final int CALL_TYPE_MODIFIABLE = 0x00020000;
 
-=======
         /**
          * Speed up audio setup for MT call.
          * @hide
          */
-        public static final int CAPABILITY_SPEED_UP_MT_AUDIO = 0x00008000;
->>>>>>> 51c23674
+        public static final int CAPABILITY_SPEED_UP_MT_AUDIO = 0x00040000;
 
         private final Uri mHandle;
         private final int mHandlePresentation;
@@ -300,16 +293,14 @@
             if (can(capabilities, CAPABILITY_GENERIC_CONFERENCE)) {
                 builder.append(" CAPABILITY_GENERIC_CONFERENCE");
             }
-<<<<<<< HEAD
             if (can(capabilities, CALL_TYPE_MODIFIABLE)) {
                 builder.append(" CALL_TYPE_MODIFIABLE");
             }
             if (can(capabilities, ADD_PARTICIPANT)) {
                 builder.append(" ADD_PARTICIPANT");
-=======
+            }
             if (can(capabilities, CAPABILITY_SPEED_UP_MT_AUDIO)) {
                 builder.append(" CAPABILITY_SPEED_UP_IMS_MT_AUDIO");
->>>>>>> 51c23674
             }
             builder.append("]");
             return builder.toString();
