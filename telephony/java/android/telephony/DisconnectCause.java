/*
 * Copyright (C) 2014 The Android Open Source Project
 *
 * Licensed under the Apache License, Version 2.0 (the "License");
 * you may not use this file except in compliance with the License.
 * You may obtain a copy of the License at
 *
 *      http://www.apache.org/licenses/LICENSE-2.0
 *
 * Unless required by applicable law or agreed to in writing, software
 * distributed under the License is distributed on an "AS IS" BASIS,
 * WITHOUT WARRANTIES OR CONDITIONS OF ANY KIND, either express or implied.
 * See the License for the specific language governing permissions and
 * limitations under the License.
 */

package android.telephony;

/**
 * Contains disconnect call causes generated by the framework and the RIL.
 * @hide
 */
public class DisconnectCause {

    /** The disconnect cause is not valid (Not received a disconnect cause) */
    public static final int NOT_VALID                      = -1;
    /** Has not yet disconnected */
    public static final int NOT_DISCONNECTED               = 0;
    /** An incoming call that was missed and never answered */
    public static final int INCOMING_MISSED                = 1;
    /** Normal; Remote hangup*/
    public static final int NORMAL                         = 2;
    /** Normal; Local hangup */
    public static final int LOCAL                          = 3;
    /** Outgoing call to busy line */
    public static final int BUSY                           = 4;
    /** Outgoing call to congested network */
    public static final int CONGESTION                     = 5;
    /** Not presently used */
    public static final int MMI                            = 6;
    /** Invalid dial string */
    public static final int INVALID_NUMBER                 = 7;
    /** Cannot reach the peer */
    public static final int NUMBER_UNREACHABLE             = 8;
    /** Cannot reach the server */
    public static final int SERVER_UNREACHABLE             = 9;
    /** Invalid credentials */
    public static final int INVALID_CREDENTIALS            = 10;
    /** Calling from out of network is not allowed */
    public static final int OUT_OF_NETWORK                 = 11;
    /** Server error */
    public static final int SERVER_ERROR                   = 12;
    /** Client timed out */
    public static final int TIMED_OUT                      = 13;
    /** Client went out of network range */
    public static final int LOST_SIGNAL                    = 14;
    /** GSM or CDMA ACM limit exceeded */
    public static final int LIMIT_EXCEEDED                 = 15;
    /** An incoming call that was rejected */
    public static final int INCOMING_REJECTED              = 16;
    /** Radio is turned off explicitly */
    public static final int POWER_OFF                      = 17;
    /** Out of service */
    public static final int OUT_OF_SERVICE                 = 18;
    /** No ICC, ICC locked, or other ICC error */
    public static final int ICC_ERROR                      = 19;
    /** Call was blocked by call barring */
    public static final int CALL_BARRED                    = 20;
    /** Call was blocked by fixed dial number */
    public static final int FDN_BLOCKED                    = 21;
    /** Call was blocked by restricted all voice access */
    public static final int CS_RESTRICTED                  = 22;
    /** Call was blocked by restricted normal voice access */
    public static final int CS_RESTRICTED_NORMAL           = 23;
    /** Call was blocked by restricted emergency voice access */
    public static final int CS_RESTRICTED_EMERGENCY        = 24;
    /** Unassigned number */
    public static final int UNOBTAINABLE_NUMBER            = 25;
    /** MS is locked until next power cycle */
    public static final int CDMA_LOCKED_UNTIL_POWER_CYCLE  = 26;
    /** Drop call*/
    public static final int CDMA_DROP                      = 27;
    /** INTERCEPT order received, MS state idle entered */
    public static final int CDMA_INTERCEPT                 = 28;
    /** MS has been redirected, call is cancelled */
    public static final int CDMA_REORDER                   = 29;
    /** Service option rejection */
    public static final int CDMA_SO_REJECT                 = 30;
    /** Requested service is rejected, retry delay is set */
    public static final int CDMA_RETRY_ORDER               = 31;
    /** Unable to obtain access to the CDMA system */
    public static final int CDMA_ACCESS_FAILURE            = 32;
    /** Not a preempted call */
    public static final int CDMA_PREEMPTED                 = 33;
    /** Not an emergency call */
    public static final int CDMA_NOT_EMERGENCY             = 34;
    /** Access Blocked by CDMA network */
    public static final int CDMA_ACCESS_BLOCKED            = 35;
    /** Unknown error or not specified */
    public static final int ERROR_UNSPECIFIED              = 36;
    /**
     * Only emergency numbers are allowed, but we tried to dial
     * a non-emergency number.
     */
    // TODO: This should be the same as NOT_EMERGENCY
    public static final int EMERGENCY_ONLY                 = 37;
    /**
     * The supplied CALL Intent didn't contain a valid phone number.
     */
    public static final int NO_PHONE_NUMBER_SUPPLIED       = 38;
    /**
     * Our initial phone number was actually an MMI sequence.
     */
    public static final int DIALED_MMI                     = 39;
    /**
     * We tried to call a voicemail: URI but the device has no
     * voicemail number configured.
     */
    public static final int VOICEMAIL_NUMBER_MISSING       = 40;
    /**
     * This status indicates that InCallScreen should display the
     * CDMA-specific "call lost" dialog.  (If an outgoing call fails,
     * and the CDMA "auto-retry" feature is enabled, *and* the retried
     * call fails too, we display this specific dialog.)
     *
     * TODO: this is currently unused, since the "call lost" dialog
     * needs to be triggered by a *disconnect* event, rather than when
     * the InCallScreen first comes to the foreground.  For now we use
     * the needToShowCallLostDialog field for this (see below.)
     */
    public static final int CDMA_CALL_LOST                 = 41;
    /**
     * This status indicates that the call was placed successfully,
     * but additionally, the InCallScreen needs to display the
     * "Exiting ECM" dialog.
     *
     * (Details: "Emergency callback mode" is a CDMA-specific concept
     * where the phone disallows data connections over the cell
     * network for some period of time after you make an emergency
     * call.  If the phone is in ECM and you dial a non-emergency
     * number, that automatically *cancels* ECM, but we additionally
     * need to warn the user that ECM has been canceled (see bug
     * 4207607.))
     *
     * TODO: Rethink where the best place to put this is. It is not a notification
     * of a failure of the connection -- it is an additional message that accompanies
     * a successful connection giving the user important information about what happened.
     *
     * {@hide}
     */
    public static final int EXITED_ECM                     = 42;

    /**
     * The outgoing call failed with an unknown cause.
     */
    public static final int OUTGOING_FAILURE               = 43;

    /**
     * The outgoing call was canceled by the {@link android.telecom.ConnectionService}.
     */
    public static final int OUTGOING_CANCELED              = 44;

    /**
     * The call, which was an IMS call, disconnected because it merged with another call.
     */
    public static final int IMS_MERGED_SUCCESSFULLY        = 45;

    /**
     * Stk Call Control modified DIAL request to USSD request.
     * {@hide}
     */
    public static final int DIAL_MODIFIED_TO_USSD          = 46;
    /**
     * Stk Call Control modified DIAL request to SS request.
     * {@hide}
     */
    public static final int DIAL_MODIFIED_TO_SS            = 47;
    /**
     * Stk Call Control modified DIAL request to DIAL with modified data.
     * {@hide}
     */
    public static final int DIAL_MODIFIED_TO_DIAL          = 48;

    /**
     * The call was terminated because CDMA phone service and roaming have already been activated.
     * {@hide}
     */
    public static final int CDMA_ALREADY_ACTIVATED         = 49;

    /**
     * The call was terminated because it is not possible to place a video call while TTY is
     * enabled.
     * {@hide}
     */
    public static final int VIDEO_CALL_NOT_ALLOWED_WHILE_TTY_ENABLED = 50;

    /**
     * The call was terminated because it was pulled to another device.
     * {@hide}
     */
    public static final int CALL_PULLED = 51;

    /**
     * The call was terminated because it was answered on another device.
     * {@hide}
     */
    public static final int ANSWERED_ELSEWHERE = 52;

    /**
     * The call was terminated because the maximum allowable number of calls has been reached.
     * {@hide}
     */
    public static final int MAXIMUM_NUMBER_OF_CALLS_REACHED = 53;

    /**
     * The call was terminated because cellular data has been disabled.
     * Used when in a video call and the user disables cellular data via the settings.
     * {@hide}
     */
    public static final int DATA_DISABLED = 54;

    /**
     * The call was terminated because the data policy has disabled cellular data.
     * Used when in a video call and the user has exceeded the device data limit.
     * {@hide}
     */
    public static final int DATA_LIMIT_REACHED = 55;

    /**
     * The emergency call was terminated because it was dialed on the wrong SIM slot.
     * The call needs to be redialed the other slot.
     * {@hide}
     */
    public static final int DIALED_ON_WRONG_SLOT = 56;

    /**
<<<<<<< HEAD
     * The call being placed was detected as a call forwarding number and was being dialed while
     * roaming on a carrier that does not allow this.
     * @hide
     */
    public static final int DIALED_CALL_FORWARDING_WHILE_ROAMING = 57;
=======
     * The network does not accept the emergency call request because IMEI was used as
     * identification and this cability is not supported by the network.
     * {@hide}
     */
    public static final int IMEI_NOT_ACCEPTED = 57;
>>>>>>> e6b6653d

    //*********************************************************************************************
    // When adding a disconnect type:
    // 1) Please assign the new type the next id value below.
    // 2) Increment the next id value below to a new value.
    // 3) Update MAXIMUM_VALID_VALUE to the new disconnect type.
    // 4) Update toString() with the newly added disconnect type.
    // 5) Update android.telecom.DisconnectCauseUtil with any mappings to a telecom.DisconnectCause.
    //
    // NextId: 58
    //*********************************************************************************************

    /** Smallest valid value for call disconnect codes. */
    public static final int MINIMUM_VALID_VALUE = NOT_DISCONNECTED;

    /** Largest valid value for call disconnect codes. */
<<<<<<< HEAD
    public static final int MAXIMUM_VALID_VALUE = DIALED_CALL_FORWARDING_WHILE_ROAMING;
=======
    public static final int MAXIMUM_VALID_VALUE = IMEI_NOT_ACCEPTED;
>>>>>>> e6b6653d

    /** Private constructor to avoid class instantiation. */
    private DisconnectCause() {
        // Do nothing.
    }

    /** Returns descriptive string for the specified disconnect cause. */
    public static String toString(int cause) {
        switch (cause) {
        case NOT_DISCONNECTED:
            return "NOT_DISCONNECTED";
        case INCOMING_MISSED:
            return "INCOMING_MISSED";
        case NORMAL:
            return "NORMAL";
        case LOCAL:
            return "LOCAL";
        case BUSY:
            return "BUSY";
        case CONGESTION:
            return "CONGESTION";
        case INVALID_NUMBER:
            return "INVALID_NUMBER";
        case NUMBER_UNREACHABLE:
            return "NUMBER_UNREACHABLE";
        case SERVER_UNREACHABLE:
            return "SERVER_UNREACHABLE";
        case INVALID_CREDENTIALS:
            return "INVALID_CREDENTIALS";
        case OUT_OF_NETWORK:
            return "OUT_OF_NETWORK";
        case SERVER_ERROR:
            return "SERVER_ERROR";
        case TIMED_OUT:
            return "TIMED_OUT";
        case LOST_SIGNAL:
            return "LOST_SIGNAL";
        case LIMIT_EXCEEDED:
            return "LIMIT_EXCEEDED";
        case INCOMING_REJECTED:
            return "INCOMING_REJECTED";
        case POWER_OFF:
            return "POWER_OFF";
        case OUT_OF_SERVICE:
            return "OUT_OF_SERVICE";
        case ICC_ERROR:
            return "ICC_ERROR";
        case CALL_BARRED:
            return "CALL_BARRED";
        case FDN_BLOCKED:
            return "FDN_BLOCKED";
        case CS_RESTRICTED:
            return "CS_RESTRICTED";
        case CS_RESTRICTED_NORMAL:
            return "CS_RESTRICTED_NORMAL";
        case CS_RESTRICTED_EMERGENCY:
            return "CS_RESTRICTED_EMERGENCY";
        case UNOBTAINABLE_NUMBER:
            return "UNOBTAINABLE_NUMBER";
        case CDMA_LOCKED_UNTIL_POWER_CYCLE:
            return "CDMA_LOCKED_UNTIL_POWER_CYCLE";
        case CDMA_DROP:
            return "CDMA_DROP";
        case CDMA_INTERCEPT:
            return "CDMA_INTERCEPT";
        case CDMA_REORDER:
            return "CDMA_REORDER";
        case CDMA_SO_REJECT:
            return "CDMA_SO_REJECT";
        case CDMA_RETRY_ORDER:
            return "CDMA_RETRY_ORDER";
        case CDMA_ACCESS_FAILURE:
            return "CDMA_ACCESS_FAILURE";
        case CDMA_PREEMPTED:
            return "CDMA_PREEMPTED";
        case CDMA_NOT_EMERGENCY:
            return "CDMA_NOT_EMERGENCY";
        case CDMA_ACCESS_BLOCKED:
            return "CDMA_ACCESS_BLOCKED";
        case EMERGENCY_ONLY:
            return "EMERGENCY_ONLY";
        case NO_PHONE_NUMBER_SUPPLIED:
            return "NO_PHONE_NUMBER_SUPPLIED";
        case DIALED_MMI:
            return "DIALED_MMI";
        case VOICEMAIL_NUMBER_MISSING:
            return "VOICEMAIL_NUMBER_MISSING";
        case CDMA_CALL_LOST:
            return "CDMA_CALL_LOST";
        case EXITED_ECM:
            return "EXITED_ECM";
        case DIAL_MODIFIED_TO_USSD:
            return "DIAL_MODIFIED_TO_USSD";
        case DIAL_MODIFIED_TO_SS:
            return "DIAL_MODIFIED_TO_SS";
        case DIAL_MODIFIED_TO_DIAL:
            return "DIAL_MODIFIED_TO_DIAL";
        case ERROR_UNSPECIFIED:
            return "ERROR_UNSPECIFIED";
        case OUTGOING_FAILURE:
            return "OUTGOING_FAILURE";
        case OUTGOING_CANCELED:
            return "OUTGOING_CANCELED";
        case IMS_MERGED_SUCCESSFULLY:
            return "IMS_MERGED_SUCCESSFULLY";
        case CDMA_ALREADY_ACTIVATED:
            return "CDMA_ALREADY_ACTIVATED";
        case VIDEO_CALL_NOT_ALLOWED_WHILE_TTY_ENABLED:
            return "VIDEO_CALL_NOT_ALLOWED_WHILE_TTY_ENABLED";
        case CALL_PULLED:
            return "CALL_PULLED";
        case ANSWERED_ELSEWHERE:
            return "ANSWERED_ELSEWHERE";
        case MAXIMUM_NUMBER_OF_CALLS_REACHED:
            return "MAXIMUM_NUMER_OF_CALLS_REACHED";
        case DATA_DISABLED:
            return "DATA_DISABLED";
        case DATA_LIMIT_REACHED:
            return "DATA_LIMIT_REACHED";
        case DIALED_ON_WRONG_SLOT:
            return "DIALED_ON_WRONG_SLOT";
<<<<<<< HEAD
        case DIALED_CALL_FORWARDING_WHILE_ROAMING:
            return "DIALED_CALL_FORWARDING_WHILE_ROAMING";
=======
        case IMEI_NOT_ACCEPTED:
            return "IMEI_NOT_ACCEPTED";
>>>>>>> e6b6653d
        default:
            return "INVALID: " + cause;
        }
    }
}<|MERGE_RESOLUTION|>--- conflicted
+++ resolved
@@ -234,19 +234,18 @@
     public static final int DIALED_ON_WRONG_SLOT = 56;
 
     /**
-<<<<<<< HEAD
      * The call being placed was detected as a call forwarding number and was being dialed while
      * roaming on a carrier that does not allow this.
      * @hide
      */
     public static final int DIALED_CALL_FORWARDING_WHILE_ROAMING = 57;
-=======
+
+    /**
      * The network does not accept the emergency call request because IMEI was used as
      * identification and this cability is not supported by the network.
      * {@hide}
      */
-    public static final int IMEI_NOT_ACCEPTED = 57;
->>>>>>> e6b6653d
+    public static final int IMEI_NOT_ACCEPTED = 58;
 
     //*********************************************************************************************
     // When adding a disconnect type:
@@ -256,18 +255,14 @@
     // 4) Update toString() with the newly added disconnect type.
     // 5) Update android.telecom.DisconnectCauseUtil with any mappings to a telecom.DisconnectCause.
     //
-    // NextId: 58
+    // NextId: 59
     //*********************************************************************************************
 
     /** Smallest valid value for call disconnect codes. */
     public static final int MINIMUM_VALID_VALUE = NOT_DISCONNECTED;
 
     /** Largest valid value for call disconnect codes. */
-<<<<<<< HEAD
-    public static final int MAXIMUM_VALID_VALUE = DIALED_CALL_FORWARDING_WHILE_ROAMING;
-=======
     public static final int MAXIMUM_VALID_VALUE = IMEI_NOT_ACCEPTED;
->>>>>>> e6b6653d
 
     /** Private constructor to avoid class instantiation. */
     private DisconnectCause() {
@@ -389,13 +384,10 @@
             return "DATA_LIMIT_REACHED";
         case DIALED_ON_WRONG_SLOT:
             return "DIALED_ON_WRONG_SLOT";
-<<<<<<< HEAD
         case DIALED_CALL_FORWARDING_WHILE_ROAMING:
             return "DIALED_CALL_FORWARDING_WHILE_ROAMING";
-=======
         case IMEI_NOT_ACCEPTED:
             return "IMEI_NOT_ACCEPTED";
->>>>>>> e6b6653d
         default:
             return "INVALID: " + cause;
         }
