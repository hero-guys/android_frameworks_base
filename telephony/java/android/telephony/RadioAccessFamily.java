--- conflicted
+++ resolved
@@ -187,37 +187,6 @@
             case RILConstants.NETWORK_MODE_GLOBAL:
                 raf = GSM | WCDMA | CDMA | EVDO;
                 break;
-<<<<<<< HEAD
-            case RILConstants.NETWORK_MODE_TD_SCDMA_ONLY:
-                raf = RAF_TD_SCDMA;
-                break;
-            case RILConstants.NETWORK_MODE_TD_SCDMA_WCDMA:
-                raf = RAF_TD_SCDMA | WCDMA;
-                break;
-            case RILConstants.NETWORK_MODE_TD_SCDMA_LTE:
-                raf = RAF_TD_SCDMA | LTE;
-                break;
-            case RILConstants.NETWORK_MODE_TD_SCDMA_GSM:
-                raf = RAF_TD_SCDMA | GSM;
-                break;
-            case RILConstants.NETWORK_MODE_TD_SCDMA_GSM_LTE:
-                raf = RAF_TD_SCDMA | GSM | LTE;
-                break;
-            case RILConstants.NETWORK_MODE_TD_SCDMA_GSM_WCDMA:
-                raf = RAF_TD_SCDMA | GSM | WCDMA;
-                break;
-            case RILConstants.NETWORK_MODE_TD_SCDMA_WCDMA_LTE:
-                raf = RAF_TD_SCDMA | WCDMA | LTE;
-                break;
-            case RILConstants.NETWORK_MODE_TD_SCDMA_GSM_WCDMA_LTE:
-                raf = RAF_TD_SCDMA | GSM | WCDMA | LTE;
-                break;
-            case RILConstants.NETWORK_MODE_TD_SCDMA_GSM_WCDMA_CDMA_EVDO:
-                raf = RAF_TD_SCDMA | GSM | WCDMA | CDMA | EVDO;
-                break;
-            case RILConstants.NETWORK_MODE_TD_SCDMA_LTE_CDMA_EVDO_GSM_WCDMA:
-                raf = RAF_TD_SCDMA | LTE | CDMA | EVDO | GSM | WCDMA;
-=======
             case RILConstants.NETWORK_MODE_TDSCDMA_ONLY:
                 raf = RAF_TD_SCDMA;
                 break;
@@ -247,7 +216,6 @@
                 break;
             case RILConstants.NETWORK_MODE_LTE_TDSCDMA_CDMA_EVDO_GSM_WCDMA:
                 raf = RAF_LTE | RAF_TD_SCDMA | CDMA | EVDO | GSM | WCDMA;
->>>>>>> 25b5096f
                 break;
             default:
                 raf = RAF_UNKNOWN;
@@ -314,36 +282,6 @@
                 type = RILConstants.NETWORK_MODE_GLOBAL;
                 break;
             case RAF_TD_SCDMA:
-<<<<<<< HEAD
-                type = RILConstants.NETWORK_MODE_TD_SCDMA_ONLY;
-                break;
-            case (RAF_TD_SCDMA | WCDMA):
-                type = RILConstants.NETWORK_MODE_TD_SCDMA_WCDMA;
-                break;
-            case (RAF_TD_SCDMA | LTE):
-                type = RILConstants.NETWORK_MODE_TD_SCDMA_LTE;
-                break;
-            case (RAF_TD_SCDMA | GSM):
-                type = RILConstants.NETWORK_MODE_TD_SCDMA_GSM;
-                break;
-            case (RAF_TD_SCDMA | GSM | LTE):
-                type = RILConstants.NETWORK_MODE_TD_SCDMA_GSM_LTE;
-                break;
-            case (RAF_TD_SCDMA | GSM | WCDMA):
-                type = RILConstants.NETWORK_MODE_TD_SCDMA_GSM_WCDMA;
-                break;
-            case (RAF_TD_SCDMA | WCDMA | LTE):
-                type = RILConstants.NETWORK_MODE_TD_SCDMA_WCDMA_LTE;
-                break;
-            case (RAF_TD_SCDMA | GSM | WCDMA | LTE):
-                type = RILConstants.NETWORK_MODE_TD_SCDMA_GSM_WCDMA_LTE;
-                break;
-            case (RAF_TD_SCDMA| GSM | WCDMA | CDMA | EVDO):
-                type = RILConstants.NETWORK_MODE_TD_SCDMA_GSM_WCDMA_CDMA_EVDO;
-                break;
-            case (RAF_TD_SCDMA| LTE | CDMA | EVDO | GSM | WCDMA):
-                type = RILConstants.NETWORK_MODE_TD_SCDMA_LTE_CDMA_EVDO_GSM_WCDMA;
-=======
                 type = RILConstants.NETWORK_MODE_TDSCDMA_ONLY;
                 break;
             case (RAF_TD_SCDMA | WCDMA):
@@ -372,7 +310,6 @@
                 break;
             case (RAF_LTE | RAF_TD_SCDMA | RAF_LTE | CDMA | EVDO | GSM | WCDMA):
                 type = RILConstants.NETWORK_MODE_LTE_TDSCDMA_CDMA_EVDO_GSM_WCDMA;
->>>>>>> 25b5096f
                 break;
             default:
                 type = RILConstants.PREFERRED_NETWORK_MODE ;
