/*
 * Copyright (C) 2008 The Android Open Source Project
 *
 * Licensed under the Apache License, Version 2.0 (the "License");
 * you may not use this file except in compliance with the License.
 * You may obtain a copy of the License at
 *
 *      http://www.apache.org/licenses/LICENSE-2.0
 *
 * Unless required by applicable law or agreed to in writing, software
 * distributed under the License is distributed on an "AS IS" BASIS,
 * WITHOUT WARRANTIES OR CONDITIONS OF ANY KIND, either express or implied.
 * See the License for the specific language governing permissions and
 * limitations under the License.
 */

package com.android.internal.telephony;

import android.content.Intent;

/**
 * The intents that the telephony services broadcast.
 *
 * <p class="warning">
 * THESE ARE NOT THE API!  Use the {@link android.telephony.TelephonyManager} class.
 * DON'T LISTEN TO THESE DIRECTLY.
 */
public class TelephonyIntents {

    /**
     * Broadcast Action: The phone service state has changed. The intent will have the following
     * extra values:</p>
     * <ul>
     *   <li><em>state</em> - An int with one of the following values:
     *          {@link android.telephony.ServiceState#STATE_IN_SERVICE},
     *          {@link android.telephony.ServiceState#STATE_OUT_OF_SERVICE},
     *          {@link android.telephony.ServiceState#STATE_EMERGENCY_ONLY}
     *          or {@link android.telephony.ServiceState#STATE_POWER_OFF}
     *   <li><em>roaming</em> - A boolean value indicating whether the phone is roaming.</li>
     *   <li><em>operator-alpha-long</em> - The carrier name as a string.</li>
     *   <li><em>operator-alpha-short</em> - A potentially shortened version of the carrier name,
     *          as a string.</li>
     *   <li><em>operator-numeric</em> - A number representing the carrier, as a string. This is
     *          a five or six digit number consisting of the MCC (Mobile Country Code, 3 digits)
     *          and MNC (Mobile Network code, 2-3 digits).</li>
     *   <li><em>manual</em> - A boolean, where true indicates that the user has chosen to select
     *          the network manually, and false indicates that network selection is handled by the
     *          phone.</li>
     * </ul>
     *
     * <p class="note">
     * Requires the READ_PHONE_STATE permission.
     *
     * <p class="note">This is a protected intent that can only be sent
     * by the system.
     */
    public static final String ACTION_SERVICE_STATE_CHANGED = "android.intent.action.SERVICE_STATE";

    /**
     * <p>Broadcast Action: The radio technology has changed. The intent will have the following
     * extra values:</p>
     * <ul>
     *   <li><em>phoneName</em> - A string version of the new phone name.</li>
     * </ul>
     *
     * <p class="note">
     * You can <em>not</em> receive this through components declared
     * in manifests, only by explicitly registering for it with
     * {@link android.content.Context#registerReceiver(android.content.BroadcastReceiver,
     * android.content.IntentFilter) Context.registerReceiver()}.
     *
     * <p class="note">
     * Requires no permission.
     *
     * <p class="note">This is a protected intent that can only be sent
     * by the system.
     */
    public static final String ACTION_RADIO_TECHNOLOGY_CHANGED
            = "android.intent.action.RADIO_TECHNOLOGY";
    /**
     * <p>Broadcast Action: The emergency callback mode is changed.
     * <ul>
     *   <li><em>phoneinECMState</em> - A boolean value,true=phone in ECM, false=ECM off</li>
     * </ul>
     * <p class="note">
     * You can <em>not</em> receive this through components declared
     * in manifests, only by explicitly registering for it with
     * {@link android.content.Context#registerReceiver(android.content.BroadcastReceiver,
     * android.content.IntentFilter) Context.registerReceiver()}.
     *
     * <p class="note">
     * Requires no permission.
     *
     * <p class="note">This is a protected intent that can only be sent
     * by the system.
     */
    public static final String ACTION_EMERGENCY_CALLBACK_MODE_CHANGED
            = "android.intent.action.EMERGENCY_CALLBACK_MODE_CHANGED";
    /**
     * Broadcast Action: The phone's signal strength has changed. The intent will have the
     * following extra values:</p>
     * <ul>
     *   <li><em>phoneName</em> - A string version of the phone name.</li>
     *   <li><em>asu</em> - A numeric value for the signal strength.
     *          An ASU is 0-31 or -1 if unknown (for GSM, dBm = -113 - 2 * asu).
     *          The following special values are defined:
     *          <ul><li>0 means "-113 dBm or less".</li><li>31 means "-51 dBm or greater".</li></ul>
     *   </li>
     * </ul>
     *
     * <p class="note">
     * You can <em>not</em> receive this through components declared
     * in manifests, only by exlicitly registering for it with
     * {@link android.content.Context#registerReceiver(android.content.BroadcastReceiver,
     * android.content.IntentFilter) Context.registerReceiver()}.
     *
     * <p class="note">
     * Requires the READ_PHONE_STATE permission.
     *
     * <p class="note">This is a protected intent that can only be sent
     * by the system.
     */
    public static final String ACTION_SIGNAL_STRENGTH_CHANGED = "android.intent.action.SIG_STR";


    /**
     * Broadcast Action: The data connection state has changed for any one of the
     * phone's mobile data connections (eg, default, MMS or GPS specific connection).
     * The intent will have the following extra values:</p>
     * <dl>
     *   <dt>phoneName</dt><dd>A string version of the phone name.</dd>
     *   <dt>state</dt><dd>One of {@code CONNECTED}, {@code CONNECTING},
     *      or {@code DISCONNECTED}.</dd>
     *   <dt>apn</dt><dd>A string that is the APN associated with this connection.</dd>
     *   <dt>apnType</dt><dd>A string array of APN types associated with this connection.
     *      The APN type {@code *} is a special type that means this APN services all types.</dd>
     * </dl>
     *
     * <p class="note">
     * Requires the READ_PHONE_STATE permission.
     *
     * <p class="note">This is a protected intent that can only be sent
     * by the system.
     */
    public static final String ACTION_ANY_DATA_CONNECTION_STATE_CHANGED
            = "android.intent.action.ANY_DATA_STATE";

    /**
     * Broadcast Action: Occurs when a data connection connects to a provisioning apn
     * and is broadcast by the low level data connection code.
     * The intent will have the following extra values:</p>
     * <dl>
     *   <dt>apn</dt><dd>A string that is the APN associated with this connection.</dd>
     *   <dt>apnType</dt><dd>A string array of APN types associated with this connection.
     *      The APN type {@code *} is a special type that means this APN services all types.</dd>
     *   <dt>linkProperties</dt><dd>{@code LinkProperties} for this APN.</dd>
     *   <dt>linkCapabilities</dt><dd>The {@code LinkCapabilities} for this APN.</dd>
     *   <dt>iface</dt><dd>A string that is the name of the interface.</dd>
     * </dl>
     *
     * <p class="note">
     * Requires the READ_PHONE_STATE permission.
     *
     * <p class="note">This is a protected intent that can only be sent
     * by the system.
     */
    public static final String ACTION_DATA_CONNECTION_CONNECTED_TO_PROVISIONING_APN
            = "android.intent.action.DATA_CONNECTION_CONNECTED_TO_PROVISIONING_APN";

    /**
     * Broadcast Action: An attempt to establish a data connection has failed.
     * The intent will have the following extra values:</p>
     * <dl>
     *   <dt>phoneName</dt><dd>A string version of the phone name.</dd>
     *   <dt>state</dt><dd>One of {@code CONNECTED}, {@code CONNECTING}, or {code DISCONNECTED}.</dd>
     *   <dt>reason</dt><dd>A string indicating the reason for the failure, if available.</dd>
     * </dl>
     *
     * <p class="note">
     * Requires the READ_PHONE_STATE permission.
     *
     * <p class="note">This is a protected intent that can only be sent
     * by the system.
     */
    public static final String ACTION_DATA_CONNECTION_FAILED
            = "android.intent.action.DATA_CONNECTION_FAILED";


    /**
     * Broadcast Action: The sim card state has changed.
     * The intent will have the following extra values:</p>
     * <dl>
     *   <dt>phoneName</dt><dd>A string version of the phone name.</dd>
     *   <dt>ss</dt><dd>The sim state. One of:
     *     <dl>
     *       <dt>{@code ABSENT}</dt><dd>SIM card not found</dd>
     *       <dt>{@code LOCKED}</dt><dd>SIM card locked (see {@code reason})</dd>
     *       <dt>{@code READY}</dt><dd>SIM card ready</dd>
     *       <dt>{@code IMSI}</dt><dd>FIXME: what is this state?</dd>
     *       <dt>{@code LOADED}</dt><dd>SIM card data loaded</dd>
     *     </dl></dd>
     *   <dt>reason</dt><dd>The reason why ss is {@code LOCKED}; null otherwise.</dd>
     *   <dl>
     *       <dt>{@code PIN}</dt><dd>locked on PIN1</dd>
     *       <dt>{@code PUK}</dt><dd>locked on PUK1</dd>
     *       <dt>{@code NETWORK}</dt><dd>locked on network personalization</dd>
     *   </dl>
     * </dl>
     *
     * <p class="note">
     * Requires the READ_PHONE_STATE permission.
     *
     * <p class="note">This is a protected intent that can only be sent
     * by the system.
     */
    public static final String ACTION_SIM_STATE_CHANGED
            = "android.intent.action.SIM_STATE_CHANGED";


    /**
     * Broadcast Action: The time was set by the carrier (typically by the NITZ string).
     * This is a sticky broadcast.
     * The intent will have the following extra values:</p>
     * <ul>
     *   <li><em>time</em> - The time as a long in UTC milliseconds.</li>
     * </ul>
     *
     * <p class="note">
     * Requires the READ_PHONE_STATE permission.
     *
     * <p class="note">This is a protected intent that can only be sent
     * by the system.
     */
    public static final String ACTION_NETWORK_SET_TIME = "android.intent.action.NETWORK_SET_TIME";


    /**
     * Broadcast Action: The timezone was set by the carrier (typically by the NITZ string).
     * This is a sticky broadcast.
     * The intent will have the following extra values:</p>
     * <ul>
     *   <li><em>time-zone</em> - The java.util.TimeZone.getID() value identifying the new time
     *          zone.</li>
     * </ul>
     *
     * <p class="note">
     * Requires the READ_PHONE_STATE permission.
     *
     * <p class="note">This is a protected intent that can only be sent
     * by the system.
     */
    public static final String ACTION_NETWORK_SET_TIMEZONE
            = "android.intent.action.NETWORK_SET_TIMEZONE";

    /**
     * <p>Broadcast Action: It indicates the Emergency callback mode blocks datacall/sms
     * <p class="note">.
     * This is to pop up a notice to show user that the phone is in emergency callback mode
     * and atacalls and outgoing sms are blocked.
     *
     * <p class="note">This is a protected intent that can only be sent
     * by the system.
     */
    public static final String ACTION_SHOW_NOTICE_ECM_BLOCK_OTHERS
            = "android.intent.action.ACTION_SHOW_NOTICE_ECM_BLOCK_OTHERS";

    /**
     * Activity Action: Start this activity to invoke the carrier setup app.
     * The carrier app must be signed using a certificate that matches the UICC access rules.
     *
     * <p class="note">Callers of this should hold the android.permission.INVOKE_CARRIER_SETUP
     * permission.</p>
     */
    public static final String ACTION_CARRIER_SETUP = "android.intent.action.ACTION_CARRIER_SETUP";

    /**
     * Broadcast Action: A "secret code" has been entered in the dialer. Secret codes are
     * of the form {@code *#*#<code>#*#*}. The intent will have the data URI:
     *
     * {@code android_secret_code://<code>}
     */
    public static final String SECRET_CODE_ACTION = "android.provider.Telephony.SECRET_CODE";

    /**
     * Broadcast Action: The Service Provider string(s) have been updated.  Activities or
     * services that use these strings should update their display.
     * The intent will have the following extra values:</p>
     *
     * <dl>
     *   <dt>showPlmn</dt><dd>Boolean that indicates whether the PLMN should be shown.</dd>
     *   <dt>plmn</dt><dd>The operator name of the registered network, as a string.</dd>
     *   <dt>showSpn</dt><dd>Boolean that indicates whether the SPN should be shown.</dd>
     *   <dt>spn</dt><dd>The service provider name, as a string.</dd>
     * </dl>
     *
     * Note that <em>showPlmn</em> may indicate that <em>plmn</em> should be displayed, even
     * though the value for <em>plmn</em> is null.  This can happen, for example, if the phone
     * has not registered to a network yet.  In this case the receiver may substitute an
     * appropriate placeholder string (eg, "No service").
     *
     * It is recommended to display <em>plmn</em> before / above <em>spn</em> if
     * both are displayed.
     *
     * <p>Note: this is a protected intent that can only be sent by the system.
     */
    public static final String SPN_STRINGS_UPDATED_ACTION =
            "android.provider.Telephony.SPN_STRINGS_UPDATED";

    public static final String EXTRA_SHOW_PLMN  = "showPlmn";
    public static final String EXTRA_PLMN       = "plmn";
    public static final String EXTRA_SHOW_SPN   = "showSpn";
    public static final String EXTRA_SPN        = "spn";

    /**
     * <p>Broadcast Action: It indicates one column of a siminfo record has been changed
     * The intent will have the following extra values:</p>
     * <ul>
     *   <li><em>columnName</em> - The siminfo column that is updated.</li>
     *   <li><em>stringContent</em> - The string value of the updated column.</li>
     *   <li><em>intContent</em> - The int value of the updated column.</li>
     * </ul>
     * <p class="note">This is a protected intent that can only be sent
     * by the system.
     */
    public static final String ACTION_SIMINFO_CONTENT_CHANGE
            = "android.intent.action.ACTION_SIMINFO_CONTENT_CHANGE";

    /**
     * <p>Broadcast Action: It indicates one column of a subinfo record has been changed
     * The intent will have the following extra values:</p>
     * <ul>
     *   <li><em>columnName</em> - The siminfo column that is updated.</li>
     *   <li><em>stringContent</em> - The string value of the updated column.</li>
     *   <li><em>intContent</em> - The int value of the updated column.</li>
     * </ul>
     * <p class="note">This is a protected intent that can only be sent
     * by the system.
     */
    public static final String ACTION_SUBINFO_CONTENT_CHANGE
            = "android.intent.action.ACTION_SUBINFO_CONTENT_CHANGE";

    /**
     * <p>Broadcast Action: It indicates siminfo update is completed when SIM inserted state change
     * The intent will have the following extra values:</p>
     * <p class="note">This is a protected intent that can only be sent
     * by the system.
     */
    public static final String ACTION_SIMINFO_UPDATED
            = "android.intent.action.ACTION_SIMINFO_UPDATED";

    /**
     * <p>Broadcast Action: It indicates subinfo record update is completed
     * when SIM inserted state change
     * The intent will have the following extra values:</p>
     * <p class="note">This is a protected intent that can only be sent
     * by the system.
     */
    public static final String ACTION_SUBINFO_RECORD_UPDATED
            = "android.intent.action.ACTION_SUBINFO_RECORD_UPDATED";

    public static final String EXTRA_COLUMN_NAME = "columnName";
    public static final String EXTRA_INT_CONTENT = "intContent";
    public static final String EXTRA_STRING_CONTENT = "stringContent";

    /**
     * Broadcast Action: The default subscription has changed.  This has the following
     * extra values:</p>
     * <ul>
     *   <li><em>subscription</em> - A int, the current default subscription.</li>
     * </ul>
     */
    public static final String ACTION_DEFAULT_SUBSCRIPTION_CHANGED
            = "android.intent.action.ACTION_DEFAULT_SUBSCRIPTION_CHANGED";

    /**
     * Broadcast Action: The default data subscription has changed.  This has the following
     * extra values:</p>
     * <ul>
     *   <li><em>subscription</em> - A int, the current data default subscription.</li>
     * </ul>
     */
    public static final String ACTION_DEFAULT_DATA_SUBSCRIPTION_CHANGED
            = "android.intent.action.ACTION_DEFAULT_DATA_SUBSCRIPTION_CHANGED";

    /**
     * Broadcast Action: The default voice subscription has changed.  This has the following
     * extra values:</p>
     * <ul>
     *   <li><em>subscription</em> - A int, the current voice default subscription.</li>
     * </ul>
     */
    public static final String ACTION_DEFAULT_VOICE_SUBSCRIPTION_CHANGED
            = "android.intent.action.ACTION_DEFAULT_VOICE_SUBSCRIPTION_CHANGED";

    /**
     * Broadcast Action: The default sms subscription has changed.  This has the following
     * extra values:</p>
     * <ul>
     *   <li><em>subscription</em> - A int, the current sms default subscription.</li>
     * </ul>
     */
    public static final String ACTION_DEFAULT_SMS_SUBSCRIPTION_CHANGED
            = "android.intent.action.ACTION_DEFAULT_SMS_SUBSCRIPTION_CHANGED";
<<<<<<< HEAD

    /**
     * To notify the capability switch procedure start
     */
    // FIXME maybe these should be removed - sprout only
    public static final String ACTION_CAPABILITY_SWITCH_START
            = "com.android.phone.ACTION_CAPABILITY_SWITCH_START";

    /**
     * To notify the capability switch procedure end
     */
    // FIXME maybe these should be removed - sprout only
    public static final String ACTION_CAPABILITY_SWITCH_DONE
            = "com.android.phone.ACTION_CAPABILITY_SWITCH_DONE";

=======
>>>>>>> 7f6fa2a1
}<|MERGE_RESOLUTION|>--- conflicted
+++ resolved
@@ -401,22 +401,4 @@
      */
     public static final String ACTION_DEFAULT_SMS_SUBSCRIPTION_CHANGED
             = "android.intent.action.ACTION_DEFAULT_SMS_SUBSCRIPTION_CHANGED";
-<<<<<<< HEAD
-
-    /**
-     * To notify the capability switch procedure start
-     */
-    // FIXME maybe these should be removed - sprout only
-    public static final String ACTION_CAPABILITY_SWITCH_START
-            = "com.android.phone.ACTION_CAPABILITY_SWITCH_START";
-
-    /**
-     * To notify the capability switch procedure end
-     */
-    // FIXME maybe these should be removed - sprout only
-    public static final String ACTION_CAPABILITY_SWITCH_DONE
-            = "com.android.phone.ACTION_CAPABILITY_SWITCH_DONE";
-
-=======
->>>>>>> 7f6fa2a1
 }