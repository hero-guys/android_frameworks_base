--- conflicted
+++ resolved
@@ -138,15 +138,13 @@
     static final boolean ENABLE_CAR_DOCK_HOME_CAPTURE = true;
     static final boolean ENABLE_DESK_DOCK_HOME_CAPTURE = false;
 
-<<<<<<< HEAD
     // Whether to use the new Session APIs
     static final boolean USE_SESSIONS = true;
-=======
+
     static final int SHORT_PRESS_POWER_NOTHING = 0;
     static final int SHORT_PRESS_POWER_GO_TO_SLEEP = 1;
     static final int SHORT_PRESS_POWER_REALLY_GO_TO_SLEEP = 2;
     static final int SHORT_PRESS_POWER_REALLY_GO_TO_SLEEP_AND_GO_HOME = 3;
->>>>>>> fcc4fed3
 
     static final int LONG_PRESS_POWER_NOTHING = 0;
     static final int LONG_PRESS_POWER_GLOBAL_ACTIONS = 1;
