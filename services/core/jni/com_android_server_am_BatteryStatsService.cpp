/*
 * Copyright (C) 2014 The Android Open Source Project
 *
 * Licensed under the Apache License, Version 2.0 (the "License");
 * you may not use this file except in compliance with the License.
 * You may obtain a copy of the License at
 *
 *      http://www.apache.org/licenses/LICENSE-2.0
 *
 * Unless required by applicable law or agreed to in writing, software
 * distributed under the License is distributed on an "AS IS" BASIS,
 * WITHOUT WARRANTIES OR CONDITIONS OF ANY KIND, either express or implied.
 * See the License for the specific language governing permissions and
 * limitations under the License.
 */

#define LOG_TAG "BatteryStatsService"
//#define LOG_NDEBUG 0

#include <android_runtime/AndroidRuntime.h>
#include <jni.h>

#include <ScopedLocalRef.h>
#include <ScopedPrimitiveArray.h>

#include <cutils/log.h>
#include <utils/misc.h>
#include <utils/Log.h>
#include <hardware/hardware.h>
#include <suspend/autosuspend.h>

#include <stdio.h>
#include <errno.h>
#include <fcntl.h>
#include <semaphore.h>
#include <stddef.h>
#include <string.h>
#include <sys/stat.h>
#include <sys/types.h>
#include <unistd.h>

namespace android
{

#define LAST_RESUME_REASON "/sys/kernel/wakeup_reasons/last_resume_reason"
#define MAX_REASON_SIZE 512

static bool wakeup_init = false;
static sem_t wakeup_sem;

static void wakeup_callback(bool success)
{
    ALOGV("In wakeup_callback: %s", success ? "resumed from suspend" : "suspend aborted");
    int ret = sem_post(&wakeup_sem);
    if (ret < 0) {
        char buf[80];
        strerror_r(errno, buf, sizeof(buf));
        ALOGE("Error posting wakeup sem: %s\n", buf);
    }
}

static jint nativeWaitWakeup(JNIEnv *env, jobject clazz, jobject outBuf)
{
    if (outBuf == NULL) {
        jniThrowException(env, "java/lang/NullPointerException", "null argument");
        return -1;
    }

    // Register our wakeup callback if not yet done.
    if (!wakeup_init) {
        wakeup_init = true;
        ALOGV("Creating semaphore...");
        int ret = sem_init(&wakeup_sem, 0, 0);
        if (ret < 0) {
            char buf[80];
            strerror_r(errno, buf, sizeof(buf));
            ALOGE("Error creating semaphore: %s\n", buf);
            jniThrowException(env, "java/lang/IllegalStateException", buf);
            return -1;
        }
        ALOGV("Registering callback...");
        set_wakeup_callback(&wakeup_callback);
    }

    // Wait for wakeup.
    ALOGV("Waiting for wakeup...");
    int ret = sem_wait(&wakeup_sem);
    if (ret < 0) {
        char buf[80];
        strerror_r(errno, buf, sizeof(buf));
        ALOGE("Error waiting on semaphore: %s\n", buf);
        // Return 0 here to let it continue looping but not return results.
        return 0;
    }

    FILE *fp = fopen(LAST_RESUME_REASON, "r");
    if (fp == NULL) {
        ALOGE("Failed to open %s", LAST_RESUME_REASON);
        return -1;
    }

    char* mergedreason = (char*)env->GetDirectBufferAddress(outBuf);
    int remainreasonlen = (int)env->GetDirectBufferCapacity(outBuf);

    ALOGV("Reading wakeup reasons");
    char* mergedreasonpos = mergedreason;
    char reasonline[128];
    int i = 0;
    while (fgets(reasonline, sizeof(reasonline), fp) != NULL) {
        char* pos = reasonline;
        char* endPos;
        int len;
        // First field is the index or 'Abort'.
        int irq = (int)strtol(pos, &endPos, 10);
        if (pos != endPos) {
            // Write the irq number to the merged reason string.
            len = snprintf(mergedreasonpos, remainreasonlen, i == 0 ? "%d" : ":%d", irq);
        } else {
            // The first field is not an irq, it may be the word Abort.
            const size_t abortPrefixLen = strlen("Abort:");
            if (strncmp(pos, "Abort:", abortPrefixLen) != 0) {
                // Ooops.
                ALOGE("Bad reason line: %s", reasonline);
                continue;
            }

            // Write 'Abort' to the merged reason string.
            len = snprintf(mergedreasonpos, remainreasonlen, i == 0 ? "Abort" : ":Abort");
            endPos = pos + abortPrefixLen;
        }
        pos = endPos;

        if (len >= 0 && len < remainreasonlen) {
            mergedreasonpos += len;
            remainreasonlen -= len;
        }

        // Skip whitespace; rest of the buffer is the reason string.
        while (*pos == ' ') {
            pos++;
        }

        // Chop newline at end.
        char* endpos = pos;
        while (*endpos != 0) {
            if (*endpos == '\n') {
                *endpos = 0;
                break;
            }
            endpos++;
        }

        len = snprintf(mergedreasonpos, remainreasonlen, ":%s", pos);
        if (len >= 0 && len < remainreasonlen) {
            mergedreasonpos += len;
            remainreasonlen -= len;
        }
        i++;
    }

    ALOGV("Got %d reasons", i);
    if (i > 0) {
        *mergedreasonpos = 0;
    }

    if (fclose(fp) != 0) {
        ALOGE("Failed to close %s", LAST_RESUME_REASON);
        return -1;
    }
    return mergedreasonpos - mergedreason;
}

<<<<<<< HEAD
static JNINativeMethod method_table[] = {
    { "nativeWaitWakeup", "(Ljava/nio/ByteBuffer;)I", (void*)nativeWaitWakeup },
=======
static const JNINativeMethod method_table[] = {
    { "nativeWaitWakeup", "([I[Ljava/lang/String;)I", (void*)nativeWaitWakeup },
>>>>>>> a884d81e
};

int register_android_server_BatteryStatsService(JNIEnv *env)
{
    return jniRegisterNativeMethods(env, "com/android/server/am/BatteryStatsService",
            method_table, NELEM(method_table));
}

};<|MERGE_RESOLUTION|>--- conflicted
+++ resolved
@@ -170,13 +170,8 @@
     return mergedreasonpos - mergedreason;
 }
 
-<<<<<<< HEAD
-static JNINativeMethod method_table[] = {
+static const JNINativeMethod method_table[] = {
     { "nativeWaitWakeup", "(Ljava/nio/ByteBuffer;)I", (void*)nativeWaitWakeup },
-=======
-static const JNINativeMethod method_table[] = {
-    { "nativeWaitWakeup", "([I[Ljava/lang/String;)I", (void*)nativeWaitWakeup },
->>>>>>> a884d81e
 };
 
 int register_android_server_BatteryStatsService(JNIEnv *env)
