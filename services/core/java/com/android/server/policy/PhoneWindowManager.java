--- conflicted
+++ resolved
@@ -1935,23 +1935,14 @@
                     }
                     @Override
                     public void onSwipeFromRight() {
-<<<<<<< HEAD
-                        if (mNavigationBar != null && !mNavigationBarOnBottom &&
+                        if (mNavigationBar != null && mNavigationBarPosition == NAV_BAR_RIGHT) {
                                 !mNavigationBarLeftInLandscape) {
-=======
-                        if (mNavigationBar != null && mNavigationBarPosition == NAV_BAR_RIGHT) {
->>>>>>> 0a857ee2
                             requestTransientBars(mNavigationBar);
                         }
                     }
                     @Override
                     public void onSwipeFromLeft() {
-<<<<<<< HEAD
-                        if (mNavigationBar != null && !mNavigationBarOnBottom &&
-                                mNavigationBarLeftInLandscape) {
-=======
                         if (mNavigationBar != null && mNavigationBarPosition == NAV_BAR_LEFT) {
->>>>>>> 0a857ee2
                             requestTransientBars(mNavigationBar);
                         }
                     }
@@ -3192,13 +3183,8 @@
             if (win.getAttrs().windowAnimations != 0) {
                 return 0;
             }
-<<<<<<< HEAD
-            // This can be on either the bottom, left, or the right.
-            if (mNavigationBarOnBottom) {
-=======
             // This can be on either the bottom or the right or the left.
             if (mNavigationBarPosition == NAV_BAR_BOTTOM) {
->>>>>>> 0a857ee2
                 if (transit == TRANSIT_EXIT
                         || transit == TRANSIT_HIDE) {
                     return R.anim.dock_bottom_exit;
@@ -4588,13 +4574,8 @@
             navVisible |= !canHideNavigationBar();
 
             boolean updateSysUiVisibility = layoutNavigationBar(displayWidth, displayHeight,
-<<<<<<< HEAD
-                    displayRotation, uiMode, overscanLeft, overscanRight, overscanBottom,
-                    dcf, navVisible, navTranslucent, navAllowedHidden, statusBarExpandedNotKeyguard);
-=======
                     displayRotation, uiMode, overscanLeft, overscanRight, overscanBottom, dcf, navVisible, navTranslucent,
                     navAllowedHidden, statusBarExpandedNotKeyguard);
->>>>>>> 0a857ee2
             if (DEBUG_LAYOUT) Slog.i(TAG, String.format("mDock rect: (%d,%d - %d,%d)",
                     mDockLeft, mDockTop, mDockRight, mDockBottom));
             updateSysUiVisibility |= layoutStatusBar(pf, df, of, vf, dcf, sysui, isKeyguardShowing);
@@ -4709,7 +4690,6 @@
                     // we can tell the app that it is covered by it.
                     mSystemBottom = mTmpNavigationFrame.top;
                 }
-<<<<<<< HEAD
             } else if (mNavigationBarLeftInLandscape) {
                 // Landscape screen; nav bar goes to the left.
                 int right = overscanLeft + getNavigationBarWidth(displayRotation, uiMode);
@@ -4738,10 +4718,7 @@
                     // we can tell the app that it is covered by it.
                     mSystemLeft = mTmpNavigationFrame.right;
                 }
-            } else {
-=======
             } else if (mNavigationBarPosition == NAV_BAR_RIGHT) {
->>>>>>> 0a857ee2
                 // Landscape screen; nav bar goes to the right.
                 int left = displayWidth - overscanRight
                         - getNavigationBarWidth(displayRotation, uiMode);
@@ -6232,12 +6209,9 @@
             // from dozing to fully interactive if we would normally go from off to fully
             // interactive, unless the user has explicitly disabled this wake key.
             result = ACTION_PASS_TO_USER;
-<<<<<<< HEAD
             isWakeKey = isWakeKey && isWakeKeyEnabled(keyCode);
-=======
             // Since we're dispatching the input, reset the pending key
             mPendingWakeKey = PENDING_KEY_NULL;
->>>>>>> 0a857ee2
         } else {
             // When the screen is off and the key is not injected, determine whether
             // to wake the device but don't pass the key to the application.
