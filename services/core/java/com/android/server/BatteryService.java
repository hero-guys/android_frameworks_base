/*
 * Copyright (C) 2006 The Android Open Source Project
 *
 * Licensed under the Apache License, Version 2.0 (the "License");
 * you may not use this file except in compliance with the License.
 * You may obtain a copy of the License at
 *
 *      http://www.apache.org/licenses/LICENSE-2.0
 *
 * Unless required by applicable law or agreed to in writing, software
 * distributed under the License is distributed on an "AS IS" BASIS,
 * WITHOUT WARRANTIES OR CONDITIONS OF ANY KIND, either express or implied.
 * See the License for the specific language governing permissions and
 * limitations under the License.
 */

package com.android.server;

import android.database.ContentObserver;
import android.os.BatteryStats;
import android.os.SystemProperties;

import android.os.ResultReceiver;
import android.os.ShellCommand;
import com.android.internal.app.IBatteryStats;
import com.android.server.am.BatteryStatsService;
import com.android.server.lights.Light;
import com.android.server.lights.LightsManager;

import android.app.ActivityManagerNative;
import android.content.ContentResolver;
import android.content.Context;
import android.content.Intent;
import android.content.pm.PackageManager;
<<<<<<< HEAD
import android.content.res.Resources;
import android.database.ContentObserver;
=======
import android.content.BroadcastReceiver;
>>>>>>> 4404f4a2
import android.os.BatteryManager;
import android.os.BatteryManagerInternal;
import android.os.BatteryProperties;
import android.os.Binder;
import android.os.FileUtils;
import android.os.Handler;
import android.os.IBatteryPropertiesListener;
import android.os.IBatteryPropertiesRegistrar;
import android.os.IBinder;
import android.os.DropBoxManager;
import android.os.RemoteException;
import android.os.ServiceManager;
import android.os.SystemClock;
import android.os.UEventObserver;
import android.os.UserHandle;
import android.provider.Settings;
import android.util.EventLog;
import android.util.Slog;
import cyanogenmod.providers.CMSettings;

import java.io.File;
import java.io.FileDescriptor;
import java.io.FileOutputStream;
import java.io.FileReader;
import java.io.BufferedInputStream;
import java.io.BufferedReader;
import java.io.FileInputStream;
import java.io.FileNotFoundException;
import java.io.IOException;
import java.io.PrintWriter;

import cyanogenmod.providers.CMSettings;

/**
 * <p>BatteryService monitors the charging status, and charge level of the device
 * battery.  When these values change this service broadcasts the new values
 * to all {@link android.content.BroadcastReceiver IntentReceivers} that are
 * watching the {@link android.content.Intent#ACTION_BATTERY_CHANGED
 * BATTERY_CHANGED} action.</p>
 * <p>The new values are stored in the Intent data and can be retrieved by
 * calling {@link android.content.Intent#getExtra Intent.getExtra} with the
 * following keys:</p>
 * <p>&quot;scale&quot; - int, the maximum value for the charge level</p>
 * <p>&quot;level&quot; - int, charge level, from 0 through &quot;scale&quot; inclusive</p>
 * <p>&quot;status&quot; - String, the current charging status.<br />
 * <p>&quot;health&quot; - String, the current battery health.<br />
 * <p>&quot;present&quot; - boolean, true if the battery is present<br />
 * <p>&quot;icon-small&quot; - int, suggested small icon to use for this state</p>
 * <p>&quot;plugged&quot; - int, 0 if the device is not plugged in; 1 if plugged
 * into an AC power adapter; 2 if plugged in via USB.</p>
 * <p>&quot;voltage&quot; - int, current battery voltage in millivolts</p>
 * <p>&quot;temperature&quot; - int, current battery temperature in tenths of
 * a degree Centigrade</p>
 * <p>&quot;technology&quot; - String, the type of battery installed, e.g. "Li-ion"</p>
 *
 * <p>
 * The battery service may be called by the power manager while holding its locks so
 * we take care to post all outcalls into the activity manager to a handler.
 *
 * FIXME: Ideally the power manager would perform all of its calls into the battery
 * service asynchronously itself.
 * </p>
 */
public final class BatteryService extends SystemService {
    private static final String TAG = BatteryService.class.getSimpleName();

    private static final boolean DEBUG = false;

    private static final int BATTERY_SCALE = 100;    // battery capacity is a percentage

    // notification light maximum brightness value to use
    private static final int LIGHT_BRIGHTNESS_MAXIMUM = 255;

    // Used locally for determining when to make a last ditch effort to log
    // discharge stats before the device dies.
    private int mCriticalBatteryLevel;

    private static final String[] DUMPSYS_ARGS = new String[] { "--checkin", "--unplugged" };

    private static final String DUMPSYS_DATA_PATH = "/data/system/";

    // This should probably be exposed in the API, though it's not critical
    private static final int BATTERY_PLUGGED_NONE = 0;

    private final Context mContext;
    private final IBatteryStats mBatteryStats;
    BinderService mBinderService;
    private final Handler mHandler;

    private final Object mLock = new Object();

    private BatteryProperties mBatteryProps;
    private final BatteryProperties mLastBatteryProps = new BatteryProperties();
    private boolean mBatteryLevelCritical;
    private int mLastBatteryStatus;
    private int mLastBatteryHealth;
    private boolean mLastBatteryPresent;
    private int mLastBatteryLevel;
    private int mLastBatteryVoltage;
    private int mLastBatteryTemperature;
    private boolean mLastBatteryLevelCritical;
    private int mLastMaxChargingCurrent;
    private int mLastMaxChargingVoltage;
    private int mLastChargeCounter;

    private int mInvalidCharger;
    private int mLastInvalidCharger;

    private boolean mAdjustableNotificationLedBrightness;
    private int mNotificationLedBrightnessLevel = LIGHT_BRIGHTNESS_MAXIMUM;
    private boolean mUseSegmentedBatteryLed = false;

    private boolean mMultipleNotificationLeds;
    private boolean mMultipleLedsEnabled = false;

    private int mLowBatteryWarningLevel;
    private int mLowBatteryCloseWarningLevel;
    private int mShutdownBatteryTemperature;

    private int mPlugType;
    private int mLastPlugType = -1; // Extra state so we can detect first run

    private boolean mBatteryLevelLow;

    private long mDischargeStartTime;
    private int mDischargeStartLevel;

    private boolean mUpdatesStopped;

    private Led mLed;
    // Disable LED until SettingsObserver can be started
    private boolean mLightEnabled = false;
    private boolean mLedPulseEnabled;
    private int mBatteryLowARGB;
    private int mBatteryMediumARGB;
    private int mBatteryFullARGB;
    private boolean mMultiColorLed;

    private boolean mSentLowBatteryBroadcast = false;

    private final int mVbattSamplingIntervalMsec = 30000; /* sampling frequency - 30 seconds */
    private final int mWeakChgCutoffVoltageMv;
    private static int mWeakChgSocCheckStarted = 0;
    /*
     * Default shutdown interval in case voltage_now file is not present:
     * In case of weak charger shutdown feature is enabled and
     * voltage_now file absent shutdown aftet 5 minutes if SOC continues
     * to remain at 0 level.
     */
    private final int mWeakChgMaxShutdownIntervalMsecs = 300000;
    private boolean mInitiateShutdown = false;
    private File mVoltageNowFile = null;
    private Runnable runnable = new Runnable() {
        public void run() {
            synchronized (mLock) {
                if(mVoltageNowFile.exists())
                    shutdownIfWeakChargerVoltageCheckLocked();
                else
                    shutdownIfWeakChargerEmptySOCLocked();
            }
        }
    };

    public BatteryService(Context context) {
        super(context);

        mContext = context;
        mHandler = new Handler(true /*async*/);
        mLed = new Led(context, getLocalService(LightsManager.class));
        mBatteryStats = BatteryStatsService.getService();

        /*
         * Calculate cut-off voltage from 'ro.cutoff_voltage_mv'
         * or default to 3200mV.
         * if 'ro.cutoff_voltage_mv' <= 0, ignore shutdown logic.
         */
        mWeakChgCutoffVoltageMv = SystemProperties.getInt("ro.cutoff_voltage_mv", 0);
         /* 2700mV UVLO voltage */
        if (mWeakChgCutoffVoltageMv > 2700)
           mVoltageNowFile = new File("/sys/class/power_supply/battery/voltage_now");

        mCriticalBatteryLevel = mContext.getResources().getInteger(
                com.android.internal.R.integer.config_criticalBatteryWarningLevel);
        mLowBatteryWarningLevel = mContext.getResources().getInteger(
                com.android.internal.R.integer.config_lowBatteryWarningLevel);
        mLowBatteryCloseWarningLevel = mLowBatteryWarningLevel + mContext.getResources().getInteger(
                com.android.internal.R.integer.config_lowBatteryCloseWarningBump);
        mShutdownBatteryTemperature = mContext.getResources().getInteger(
                com.android.internal.R.integer.config_shutdownBatteryTemperature);

        // watch for invalid charger messages if the invalid_charger switch exists
        if (new File("/sys/devices/virtual/switch/invalid_charger/state").exists()) {
            UEventObserver invalidChargerObserver = new UEventObserver() {
                @Override
                public void onUEvent(UEvent event) {
                    final int invalidCharger = "1".equals(event.get("SWITCH_STATE")) ? 1 : 0;
                    synchronized (mLock) {
                        if (mInvalidCharger != invalidCharger) {
                            mInvalidCharger = invalidCharger;
                        }
                    }
                }
            };
            invalidChargerObserver.startObserving(
                    "DEVPATH=/devices/virtual/switch/invalid_charger");
        }
    }

    @Override
    public void onStart() {
        IBinder b = ServiceManager.getService("batteryproperties");
        final IBatteryPropertiesRegistrar batteryPropertiesRegistrar =
                IBatteryPropertiesRegistrar.Stub.asInterface(b);
        try {
            batteryPropertiesRegistrar.registerListener(new BatteryListener());
        } catch (RemoteException e) {
            // Should never happen.
        }

        mBinderService = new BinderService();
        publishBinderService("battery", mBinderService);
        publishLocalService(BatteryManagerInternal.class, new LocalService());
    }

    @Override
    public void onBootPhase(int phase) {
        if (phase == PHASE_ACTIVITY_MANAGER_READY) {
            // check our power situation now that it is safe to display the shutdown dialog.
            synchronized (mLock) {
                ContentObserver obs = new ContentObserver(mHandler) {
                    @Override
                    public void onChange(boolean selfChange) {
                        synchronized (mLock) {
                            updateBatteryWarningLevelLocked();
                        }
                    }
                };
                final ContentResolver resolver = mContext.getContentResolver();
                resolver.registerContentObserver(Settings.Global.getUriFor(
                        Settings.Global.LOW_POWER_MODE_TRIGGER_LEVEL),
                        false, obs, UserHandle.USER_ALL);
                updateBatteryWarningLevelLocked();
            }
        } else if (phase == PHASE_BOOT_COMPLETED) {
            SettingsObserver observer = new SettingsObserver(new Handler());
            observer.observe();
        }
    }

    private void updateBatteryWarningLevelLocked() {
        final ContentResolver resolver = mContext.getContentResolver();
        int defWarnLevel = mContext.getResources().getInteger(
                com.android.internal.R.integer.config_lowBatteryWarningLevel);
        mLowBatteryWarningLevel = Settings.Global.getInt(resolver,
                Settings.Global.LOW_POWER_MODE_TRIGGER_LEVEL, defWarnLevel);
        if (mLowBatteryWarningLevel == 0) {
            mLowBatteryWarningLevel = defWarnLevel;
        }
        if (mLowBatteryWarningLevel < mCriticalBatteryLevel) {
            mLowBatteryWarningLevel = mCriticalBatteryLevel;
        }
        mLowBatteryCloseWarningLevel = mLowBatteryWarningLevel + mContext.getResources().getInteger(
                com.android.internal.R.integer.config_lowBatteryCloseWarningBump);
        processValuesLocked(true);
    }

    private boolean isPoweredLocked(int plugTypeSet) {
        // assume we are powered if battery state is unknown so
        // the "stay on while plugged in" option will work.
        if (mBatteryProps.batteryStatus == BatteryManager.BATTERY_STATUS_UNKNOWN) {
            return true;
        }
        if ((plugTypeSet & BatteryManager.BATTERY_PLUGGED_AC) != 0 && mBatteryProps.chargerAcOnline) {
            return true;
        }
        if ((plugTypeSet & BatteryManager.BATTERY_PLUGGED_USB) != 0 && mBatteryProps.chargerUsbOnline) {
            return true;
        }
        if ((plugTypeSet & BatteryManager.BATTERY_PLUGGED_WIRELESS) != 0 && mBatteryProps.chargerWirelessOnline) {
            return true;
        }
        return false;
    }

    private boolean shouldSendBatteryLowLocked() {
        final boolean plugged = mPlugType != BATTERY_PLUGGED_NONE;
        final boolean oldPlugged = mLastPlugType != BATTERY_PLUGGED_NONE;

        /* The ACTION_BATTERY_LOW broadcast is sent in these situations:
         * - is just un-plugged (previously was plugged) and battery level is
         *   less than or equal to WARNING, or
         * - is not plugged and battery level falls to WARNING boundary
         *   (becomes <= mLowBatteryWarningLevel).
         */
        return !plugged
                && mBatteryProps.batteryStatus != BatteryManager.BATTERY_STATUS_UNKNOWN
                && mBatteryProps.batteryLevel <= mLowBatteryWarningLevel
                && (oldPlugged || mLastBatteryLevel > mLowBatteryWarningLevel);
    }

    private void shutdownIfWeakChargerEmptySOCLocked() {

        if (mBatteryProps.batteryLevel == 0) {
            if (mInitiateShutdown) {
               if (ActivityManagerNative.isSystemReady()) {
                    Slog.e(TAG, "silent_reboot shutdownIfWeakChargerEmptySOCLocked");

                    Intent intent = new Intent(Intent.ACTION_REQUEST_SHUTDOWN);
                    intent.putExtra(Intent.EXTRA_KEY_CONFIRM, false);
                    intent.setFlags(Intent.FLAG_ACTIVITY_NEW_TASK);
                    mContext.startActivityAsUser(intent, UserHandle.CURRENT);
                }
            } else {
                 mInitiateShutdown = true;
                 mHandler.removeCallbacks(runnable);
                 mHandler.postDelayed(runnable, mWeakChgMaxShutdownIntervalMsecs);
            }
        } else {
             mInitiateShutdown = false;
             mWeakChgSocCheckStarted = 0;
        }
    }

    private void shutdownIfWeakChargerVoltageCheckLocked() {
        int vbattNow = 0;
        FileReader fileReader;
        BufferedReader br;

        try {
            fileReader = new FileReader(mVoltageNowFile);
            br = new BufferedReader(fileReader);
            vbattNow =  Integer.parseInt(br.readLine());
            /* convert battery voltage from uV to mV */
            vbattNow =  vbattNow / 1000;
            br.close();
            fileReader.close();
        } catch (FileNotFoundException e) {
            Slog.e(TAG, "Failure in reading battery voltage", e);
        } catch (IOException e) {
            Slog.e(TAG, "Failure in reading battery voltage", e);
        }

        if (mBatteryProps.batteryLevel == 0) {
            if (vbattNow <= mWeakChgCutoffVoltageMv) {
               if (ActivityManagerNative.isSystemReady()) {
                   Slog.e(TAG, "silent_reboot shutdownIfWeakChargerVoltageCheckLocked");

                   Intent intent = new Intent(Intent.ACTION_REQUEST_SHUTDOWN);
                   intent.putExtra(Intent.EXTRA_KEY_CONFIRM, false);
                   intent.setFlags(Intent.FLAG_ACTIVITY_NEW_TASK);
                   mContext.startActivityAsUser(intent, UserHandle.CURRENT);
               }
            } else {
                 mHandler.removeCallbacks(runnable);
                 mHandler.postDelayed(runnable, mVbattSamplingIntervalMsec);
            }
        } else {
             mWeakChgSocCheckStarted = 0;
        }
    }

    private void shutdownIfNoPowerLocked() {
        // shut down gracefully if our battery is critically low and we are not powered.
        // wait until the system has booted before attempting to display the shutdown dialog.
        if (mBatteryProps.batteryLevel == 0 && !isPoweredLocked(BatteryManager.BATTERY_PLUGGED_ANY)) {
            mHandler.post(new Runnable() {
                @Override
                public void run() {
                    if (ActivityManagerNative.isSystemReady()) {
                        Intent intent = new Intent(Intent.ACTION_REQUEST_SHUTDOWN);
                        intent.putExtra(Intent.EXTRA_KEY_CONFIRM, false);
                        intent.setFlags(Intent.FLAG_ACTIVITY_NEW_TASK);
                        mContext.startActivityAsUser(intent, UserHandle.CURRENT);
                    }
                }
            });
        }
    }

    private void shutdownIfOverTempLocked() {
        // shut down gracefully if temperature is too high (> 68.0C by default)
        // wait until the system has booted before attempting to display the
        // shutdown dialog.
        if (mBatteryProps.batteryTemperature > mShutdownBatteryTemperature) {
            mHandler.post(new Runnable() {
                @Override
                public void run() {
                    if (ActivityManagerNative.isSystemReady()) {
                        Intent intent = new Intent(Intent.ACTION_REQUEST_SHUTDOWN);
                        intent.putExtra(Intent.EXTRA_KEY_CONFIRM, false);
                        intent.setFlags(Intent.FLAG_ACTIVITY_NEW_TASK);
                        mContext.startActivityAsUser(intent, UserHandle.CURRENT);
                    }
                }
            });
        }
    }

    private void update(BatteryProperties props) {
        synchronized (mLock) {
            if (!mUpdatesStopped) {
                mBatteryProps = props;
                // Process the new values.
                processValuesLocked(false);
            } else {
                mLastBatteryProps.set(props);
            }
        }
    }

    private void processValuesLocked(boolean force) {
        boolean logOutlier = false;
        long dischargeDuration = 0;

        mBatteryLevelCritical = (mBatteryProps.batteryLevel <= mCriticalBatteryLevel);
        if (mBatteryProps.chargerAcOnline) {
            mPlugType = BatteryManager.BATTERY_PLUGGED_AC;
        } else if (mBatteryProps.chargerUsbOnline) {
            mPlugType = BatteryManager.BATTERY_PLUGGED_USB;
        } else if (mBatteryProps.chargerWirelessOnline) {
            mPlugType = BatteryManager.BATTERY_PLUGGED_WIRELESS;
        } else {
            mPlugType = BATTERY_PLUGGED_NONE;
        }

        if (DEBUG) {
            Slog.d(TAG, "Processing new values: "
                    + "chargerAcOnline=" + mBatteryProps.chargerAcOnline
                    + ", chargerUsbOnline=" + mBatteryProps.chargerUsbOnline
                    + ", chargerWirelessOnline=" + mBatteryProps.chargerWirelessOnline
                    + ", maxChargingCurrent" + mBatteryProps.maxChargingCurrent
                    + ", maxChargingVoltage" + mBatteryProps.maxChargingVoltage
                    + ", chargeCounter" + mBatteryProps.batteryChargeCounter
                    + ", batteryStatus=" + mBatteryProps.batteryStatus
                    + ", batteryHealth=" + mBatteryProps.batteryHealth
                    + ", batteryPresent=" + mBatteryProps.batteryPresent
                    + ", batteryLevel=" + mBatteryProps.batteryLevel
                    + ", batteryTechnology=" + mBatteryProps.batteryTechnology
                    + ", batteryVoltage=" + mBatteryProps.batteryVoltage
                    + ", batteryTemperature=" + mBatteryProps.batteryTemperature
                    + ", mBatteryLevelCritical=" + mBatteryLevelCritical
                    + ", mPlugType=" + mPlugType);
        }

        // Let the battery stats keep track of the current level.
        try {
            mBatteryStats.setBatteryState(mBatteryProps.batteryStatus, mBatteryProps.batteryHealth,
                    mPlugType, mBatteryProps.batteryLevel, mBatteryProps.batteryTemperature,
                    mBatteryProps.batteryVoltage, mBatteryProps.batteryChargeCounter);
        } catch (RemoteException e) {
            // Should never happen.
        }

        /*
         * Schedule Weak Charger shutdown thread if:
         * Battery level = 0, Charger is pluggedin and cutoff voltage is valid.
         */
        if ((mBatteryProps.batteryLevel == 0)
                 && (mWeakChgSocCheckStarted == 0)
                 && (mWeakChgCutoffVoltageMv > 0)
                 && (mPlugType != BATTERY_PLUGGED_NONE)) {

                 mWeakChgSocCheckStarted = 1;
                 mHandler.removeCallbacks(runnable);
                 mHandler.postDelayed(runnable, mVbattSamplingIntervalMsec);
        }

        shutdownIfNoPowerLocked();
        shutdownIfOverTempLocked();

        if (force || (mBatteryProps.batteryStatus != mLastBatteryStatus ||
                mBatteryProps.batteryHealth != mLastBatteryHealth ||
                mBatteryProps.batteryPresent != mLastBatteryPresent ||
                mBatteryProps.batteryLevel != mLastBatteryLevel ||
                mPlugType != mLastPlugType ||
                mBatteryProps.batteryVoltage != mLastBatteryVoltage ||
                mBatteryProps.batteryTemperature != mLastBatteryTemperature ||
                mBatteryProps.maxChargingCurrent != mLastMaxChargingCurrent ||
                mBatteryProps.maxChargingVoltage != mLastMaxChargingVoltage ||
                mBatteryProps.batteryChargeCounter != mLastChargeCounter ||
                mInvalidCharger != mLastInvalidCharger)) {

            if (mPlugType != mLastPlugType) {
                if (mLastPlugType == BATTERY_PLUGGED_NONE) {
                    // discharging -> charging

                    // There's no value in this data unless we've discharged at least once and the
                    // battery level has changed; so don't log until it does.
                    if (mDischargeStartTime != 0 && mDischargeStartLevel != mBatteryProps.batteryLevel) {
                        dischargeDuration = SystemClock.elapsedRealtime() - mDischargeStartTime;
                        logOutlier = true;
                        EventLog.writeEvent(EventLogTags.BATTERY_DISCHARGE, dischargeDuration,
                                mDischargeStartLevel, mBatteryProps.batteryLevel);
                        // make sure we see a discharge event before logging again
                        mDischargeStartTime = 0;
                    }
                } else if (mPlugType == BATTERY_PLUGGED_NONE) {
                    // charging -> discharging or we just powered up
                    mDischargeStartTime = SystemClock.elapsedRealtime();
                    mDischargeStartLevel = mBatteryProps.batteryLevel;
                }
            }
            if (mBatteryProps.batteryStatus != mLastBatteryStatus ||
                    mBatteryProps.batteryHealth != mLastBatteryHealth ||
                    mBatteryProps.batteryPresent != mLastBatteryPresent ||
                    mPlugType != mLastPlugType) {
                EventLog.writeEvent(EventLogTags.BATTERY_STATUS,
                        mBatteryProps.batteryStatus, mBatteryProps.batteryHealth, mBatteryProps.batteryPresent ? 1 : 0,
                        mPlugType, mBatteryProps.batteryTechnology);
            }
            if (mBatteryProps.batteryLevel != mLastBatteryLevel) {
                // Don't do this just from voltage or temperature changes, that is
                // too noisy.
                EventLog.writeEvent(EventLogTags.BATTERY_LEVEL,
                        mBatteryProps.batteryLevel, mBatteryProps.batteryVoltage, mBatteryProps.batteryTemperature);
            }
            if (mBatteryLevelCritical && !mLastBatteryLevelCritical &&
                    mPlugType == BATTERY_PLUGGED_NONE) {
                // We want to make sure we log discharge cycle outliers
                // if the battery is about to die.
                dischargeDuration = SystemClock.elapsedRealtime() - mDischargeStartTime;
                logOutlier = true;
            }

            if (!mBatteryLevelLow) {
                // Should we now switch in to low battery mode?
                if (mPlugType == BATTERY_PLUGGED_NONE
                        && mBatteryProps.batteryLevel <= mLowBatteryWarningLevel) {
                    mBatteryLevelLow = true;
                }
            } else {
                // Should we now switch out of low battery mode?
                if (mPlugType != BATTERY_PLUGGED_NONE) {
                    mBatteryLevelLow = false;
                } else if (mBatteryProps.batteryLevel >= mLowBatteryCloseWarningLevel)  {
                    mBatteryLevelLow = false;
                } else if (force && mBatteryProps.batteryLevel >= mLowBatteryWarningLevel) {
                    // If being forced, the previous state doesn't matter, we will just
                    // absolutely check to see if we are now above the warning level.
                    mBatteryLevelLow = false;
                }
            }

            sendIntentLocked();

            // Separate broadcast is sent for power connected / not connected
            // since the standard intent will not wake any applications and some
            // applications may want to have smart behavior based on this.
            if (mPlugType != 0 && mLastPlugType == 0) {
                mHandler.post(new Runnable() {
                    @Override
                    public void run() {
                        Intent statusIntent = new Intent(Intent.ACTION_POWER_CONNECTED);
                        statusIntent.setFlags(Intent.FLAG_RECEIVER_REGISTERED_ONLY_BEFORE_BOOT);
                        mContext.sendBroadcastAsUser(statusIntent, UserHandle.ALL);
                    }
                });
            }
            else if (mPlugType == 0 && mLastPlugType != 0) {
                mHandler.post(new Runnable() {
                    @Override
                    public void run() {
                        Intent statusIntent = new Intent(Intent.ACTION_POWER_DISCONNECTED);
                        statusIntent.setFlags(Intent.FLAG_RECEIVER_REGISTERED_ONLY_BEFORE_BOOT);
                        mContext.sendBroadcastAsUser(statusIntent, UserHandle.ALL);
                    }
                });
            }

            if (shouldSendBatteryLowLocked()) {
                mSentLowBatteryBroadcast = true;
                mHandler.post(new Runnable() {
                    @Override
                    public void run() {
                        Intent statusIntent = new Intent(Intent.ACTION_BATTERY_LOW);
                        statusIntent.setFlags(Intent.FLAG_RECEIVER_REGISTERED_ONLY_BEFORE_BOOT);
                        mContext.sendBroadcastAsUser(statusIntent, UserHandle.ALL);
                    }
                });
            } else if (mSentLowBatteryBroadcast && mLastBatteryLevel >= mLowBatteryCloseWarningLevel) {
                mSentLowBatteryBroadcast = false;
                mHandler.post(new Runnable() {
                    @Override
                    public void run() {
                        Intent statusIntent = new Intent(Intent.ACTION_BATTERY_OKAY);
                        statusIntent.setFlags(Intent.FLAG_RECEIVER_REGISTERED_ONLY_BEFORE_BOOT);
                        mContext.sendBroadcastAsUser(statusIntent, UserHandle.ALL);
                    }
                });
            }

            // Update the battery LED
            mLed.updateLightsLocked();

            // This needs to be done after sendIntent() so that we get the lastest battery stats.
            if (logOutlier && dischargeDuration != 0) {
                logOutlierLocked(dischargeDuration);
            }

            mLastBatteryStatus = mBatteryProps.batteryStatus;
            mLastBatteryHealth = mBatteryProps.batteryHealth;
            mLastBatteryPresent = mBatteryProps.batteryPresent;
            mLastBatteryLevel = mBatteryProps.batteryLevel;
            mLastPlugType = mPlugType;
            mLastBatteryVoltage = mBatteryProps.batteryVoltage;
            mLastBatteryTemperature = mBatteryProps.batteryTemperature;
            mLastMaxChargingCurrent = mBatteryProps.maxChargingCurrent;
            mLastMaxChargingVoltage = mBatteryProps.maxChargingVoltage;
            mLastChargeCounter = mBatteryProps.batteryChargeCounter;
            mLastBatteryLevelCritical = mBatteryLevelCritical;
            mLastInvalidCharger = mInvalidCharger;
        }
    }

    private void sendIntentLocked() {
        //  Pack up the values and broadcast them to everyone
        final Intent intent = new Intent(Intent.ACTION_BATTERY_CHANGED);
        intent.addFlags(Intent.FLAG_RECEIVER_REGISTERED_ONLY
                | Intent.FLAG_RECEIVER_REPLACE_PENDING);

        int icon = getIconLocked(mBatteryProps.batteryLevel);

        intent.putExtra(BatteryManager.EXTRA_STATUS, mBatteryProps.batteryStatus);
        intent.putExtra(BatteryManager.EXTRA_HEALTH, mBatteryProps.batteryHealth);
        intent.putExtra(BatteryManager.EXTRA_PRESENT, mBatteryProps.batteryPresent);
        intent.putExtra(BatteryManager.EXTRA_LEVEL, mBatteryProps.batteryLevel);
        intent.putExtra(BatteryManager.EXTRA_SCALE, BATTERY_SCALE);
        intent.putExtra(BatteryManager.EXTRA_ICON_SMALL, icon);
        intent.putExtra(BatteryManager.EXTRA_PLUGGED, mPlugType);
        intent.putExtra(BatteryManager.EXTRA_VOLTAGE, mBatteryProps.batteryVoltage);
        intent.putExtra(BatteryManager.EXTRA_TEMPERATURE, mBatteryProps.batteryTemperature);
        intent.putExtra(BatteryManager.EXTRA_TECHNOLOGY, mBatteryProps.batteryTechnology);
        intent.putExtra(BatteryManager.EXTRA_INVALID_CHARGER, mInvalidCharger);
        intent.putExtra(BatteryManager.EXTRA_MAX_CHARGING_CURRENT, mBatteryProps.maxChargingCurrent);
        intent.putExtra(BatteryManager.EXTRA_MAX_CHARGING_VOLTAGE, mBatteryProps.maxChargingVoltage);
        intent.putExtra(BatteryManager.EXTRA_CHARGE_COUNTER, mBatteryProps.batteryChargeCounter);
        if (DEBUG) {
            Slog.d(TAG, "Sending ACTION_BATTERY_CHANGED.  level:" + mBatteryProps.batteryLevel +
                    ", scale:" + BATTERY_SCALE + ", status:" + mBatteryProps.batteryStatus +
                    ", health:" + mBatteryProps.batteryHealth +
                    ", present:" + mBatteryProps.batteryPresent +
                    ", voltage: " + mBatteryProps.batteryVoltage +
                    ", temperature: " + mBatteryProps.batteryTemperature +
                    ", technology: " + mBatteryProps.batteryTechnology +
                    ", AC powered:" + mBatteryProps.chargerAcOnline +
                    ", USB powered:" + mBatteryProps.chargerUsbOnline +
                    ", Wireless powered:" + mBatteryProps.chargerWirelessOnline +
                    ", icon:" + icon  + ", invalid charger:" + mInvalidCharger +
                    ", maxChargingCurrent:" + mBatteryProps.maxChargingCurrent +
                    ", maxChargingVoltage:" + mBatteryProps.maxChargingVoltage +
                    ", chargeCounter:" + mBatteryProps.batteryChargeCounter);
        }

        mHandler.post(new Runnable() {
            @Override
            public void run() {
                ActivityManagerNative.broadcastStickyIntent(intent, null, UserHandle.USER_ALL);
            }
        });
    }

    private void logBatteryStatsLocked() {
        IBinder batteryInfoService = ServiceManager.getService(BatteryStats.SERVICE_NAME);
        if (batteryInfoService == null) return;

        DropBoxManager db = (DropBoxManager) mContext.getSystemService(Context.DROPBOX_SERVICE);
        if (db == null || !db.isTagEnabled("BATTERY_DISCHARGE_INFO")) return;

        File dumpFile = null;
        FileOutputStream dumpStream = null;
        try {
            // dump the service to a file
            dumpFile = new File(DUMPSYS_DATA_PATH + BatteryStats.SERVICE_NAME + ".dump");
            dumpStream = new FileOutputStream(dumpFile);
            batteryInfoService.dump(dumpStream.getFD(), DUMPSYS_ARGS);
            FileUtils.sync(dumpStream);

            // add dump file to drop box
            db.addFile("BATTERY_DISCHARGE_INFO", dumpFile, DropBoxManager.IS_TEXT);
        } catch (RemoteException e) {
            Slog.e(TAG, "failed to dump battery service", e);
        } catch (IOException e) {
            Slog.e(TAG, "failed to write dumpsys file", e);
        } finally {
            // make sure we clean up
            if (dumpStream != null) {
                try {
                    dumpStream.close();
                } catch (IOException e) {
                    Slog.e(TAG, "failed to close dumpsys output stream");
                }
            }
            if (dumpFile != null && !dumpFile.delete()) {
                Slog.e(TAG, "failed to delete temporary dumpsys file: "
                        + dumpFile.getAbsolutePath());
            }
        }
    }

    private void logOutlierLocked(long duration) {
        ContentResolver cr = mContext.getContentResolver();
        String dischargeThresholdString = Settings.Global.getString(cr,
                Settings.Global.BATTERY_DISCHARGE_THRESHOLD);
        String durationThresholdString = Settings.Global.getString(cr,
                Settings.Global.BATTERY_DISCHARGE_DURATION_THRESHOLD);

        if (dischargeThresholdString != null && durationThresholdString != null) {
            try {
                long durationThreshold = Long.parseLong(durationThresholdString);
                int dischargeThreshold = Integer.parseInt(dischargeThresholdString);
                if (duration <= durationThreshold &&
                        mDischargeStartLevel - mBatteryProps.batteryLevel >= dischargeThreshold) {
                    // If the discharge cycle is bad enough we want to know about it.
                    logBatteryStatsLocked();
                }
                if (DEBUG) Slog.v(TAG, "duration threshold: " + durationThreshold +
                        " discharge threshold: " + dischargeThreshold);
                if (DEBUG) Slog.v(TAG, "duration: " + duration + " discharge: " +
                        (mDischargeStartLevel - mBatteryProps.batteryLevel));
            } catch (NumberFormatException e) {
                Slog.e(TAG, "Invalid DischargeThresholds GService string: " +
                        durationThresholdString + " or " + dischargeThresholdString);
            }
        }
    }

    private int getIconLocked(int level) {
        if (mBatteryProps.batteryStatus == BatteryManager.BATTERY_STATUS_CHARGING) {
            return com.android.internal.R.drawable.stat_sys_battery_charge;
        } else if (mBatteryProps.batteryStatus == BatteryManager.BATTERY_STATUS_DISCHARGING) {
            return com.android.internal.R.drawable.stat_sys_battery;
        } else if (mBatteryProps.batteryStatus == BatteryManager.BATTERY_STATUS_NOT_CHARGING
                || mBatteryProps.batteryStatus == BatteryManager.BATTERY_STATUS_FULL) {
            if (isPoweredLocked(BatteryManager.BATTERY_PLUGGED_ANY)
                    && mBatteryProps.batteryLevel >= 100) {
                return com.android.internal.R.drawable.stat_sys_battery_charge;
            } else {
                return com.android.internal.R.drawable.stat_sys_battery;
            }
        } else {
            return com.android.internal.R.drawable.stat_sys_battery_unknown;
        }
    }

    class Shell extends ShellCommand {
        @Override
        public int onCommand(String cmd) {
            return onShellCommand(this, cmd);
        }

        @Override
        public void onHelp() {
            PrintWriter pw = getOutPrintWriter();
            dumpHelp(pw);
        }
    }

    static void dumpHelp(PrintWriter pw) {
        pw.println("Battery service (battery) commands:");
        pw.println("  help");
        pw.println("    Print this help text.");
        pw.println("  set [ac|usb|wireless|status|level|invalid] <value>");
        pw.println("    Force a battery property value, freezing battery state.");
        pw.println("  unplug");
        pw.println("    Force battery unplugged, freezing battery state.");
        pw.println("  reset");
        pw.println("    Unfreeze battery state, returning to current hardware values.");
    }

    int onShellCommand(Shell shell, String cmd) {
        if (cmd == null) {
            return shell.handleDefaultCommands(cmd);
        }
        PrintWriter pw = shell.getOutPrintWriter();
        switch (cmd) {
            case "unplug": {
                getContext().enforceCallingOrSelfPermission(
                        android.Manifest.permission.DEVICE_POWER, null);
                if (!mUpdatesStopped) {
                    mLastBatteryProps.set(mBatteryProps);
                }
                mBatteryProps.chargerAcOnline = false;
                mBatteryProps.chargerUsbOnline = false;
                mBatteryProps.chargerWirelessOnline = false;
                long ident = Binder.clearCallingIdentity();
                try {
                    mUpdatesStopped = true;
                    processValuesLocked(false);
                } finally {
                    Binder.restoreCallingIdentity(ident);
                }
            } break;
            case "set": {
                getContext().enforceCallingOrSelfPermission(
                        android.Manifest.permission.DEVICE_POWER, null);
                final String key = shell.getNextArg();
                if (key == null) {
                    pw.println("No property specified");
                    return -1;

                }
                final String value = shell.getNextArg();
                if (value == null) {
                    pw.println("No value specified");
                    return -1;

                }
                try {
                    if (!mUpdatesStopped) {
                        mLastBatteryProps.set(mBatteryProps);
                    }
                    boolean update = true;
                    switch (key) {
                        case "ac":
                            mBatteryProps.chargerAcOnline = Integer.parseInt(value) != 0;
                            break;
                        case "usb":
                            mBatteryProps.chargerUsbOnline = Integer.parseInt(value) != 0;
                            break;
                        case "wireless":
                            mBatteryProps.chargerWirelessOnline = Integer.parseInt(value) != 0;
                            break;
                        case "status":
                            mBatteryProps.batteryStatus = Integer.parseInt(value);
                            break;
                        case "level":
                            mBatteryProps.batteryLevel = Integer.parseInt(value);
                            break;
                        case "invalid":
                            mInvalidCharger = Integer.parseInt(value);
                            break;
                        default:
                            pw.println("Unknown set option: " + key);
                            update = false;
                            break;
                    }
                    if (update) {
                        long ident = Binder.clearCallingIdentity();
                        try {
                            mUpdatesStopped = true;
                            processValuesLocked(false);
                        } finally {
                            Binder.restoreCallingIdentity(ident);
                        }
                    }
                } catch (NumberFormatException ex) {
                    pw.println("Bad value: " + value);
                    return -1;
                }
            } break;
            case "reset": {
                getContext().enforceCallingOrSelfPermission(
                        android.Manifest.permission.DEVICE_POWER, null);
                long ident = Binder.clearCallingIdentity();
                try {
                    if (mUpdatesStopped) {
                        mUpdatesStopped = false;
                        mBatteryProps.set(mLastBatteryProps);
                        processValuesLocked(false);
                    }
                } finally {
                    Binder.restoreCallingIdentity(ident);
                }
            } break;
            default:
                return shell.handleDefaultCommands(cmd);
        }
        return 0;
    }

    private void dumpInternal(FileDescriptor fd, PrintWriter pw, String[] args) {
        synchronized (mLock) {
            if (args == null || args.length == 0 || "-a".equals(args[0])) {
                pw.println("Current Battery Service state:");
                if (mUpdatesStopped) {
                    pw.println("  (UPDATES STOPPED -- use 'reset' to restart)");
                }
                pw.println("  AC powered: " + mBatteryProps.chargerAcOnline);
                pw.println("  USB powered: " + mBatteryProps.chargerUsbOnline);
                pw.println("  Wireless powered: " + mBatteryProps.chargerWirelessOnline);
                pw.println("  Max charging current: " + mBatteryProps.maxChargingCurrent);
                pw.println("  Max charging voltage: " + mBatteryProps.maxChargingVoltage);
                pw.println("  Charge counter: " + mBatteryProps.batteryChargeCounter);
                pw.println("  status: " + mBatteryProps.batteryStatus);
                pw.println("  health: " + mBatteryProps.batteryHealth);
                pw.println("  present: " + mBatteryProps.batteryPresent);
                pw.println("  level: " + mBatteryProps.batteryLevel);
                pw.println("  scale: " + BATTERY_SCALE);
                pw.println("  voltage: " + mBatteryProps.batteryVoltage);
                pw.println("  temperature: " + mBatteryProps.batteryTemperature);
                pw.println("  technology: " + mBatteryProps.batteryTechnology);
            } else {
                Shell shell = new Shell();
                shell.exec(mBinderService, null, fd, null, args, new ResultReceiver(null));
            }
        }
    }

    private synchronized void updateLedPulse() {
        mLed.updateLightsLocked();
    }

    private final class Led {
        private final Light mBatteryLight;

        private final int mBatteryLedOn;
        private final int mBatteryLedOff;

        public Led(Context context, LightsManager lights) {
            mBatteryLight = lights.getLight(LightsManager.LIGHT_ID_BATTERY);

            // Does the Device support changing battery LED colors?
            mMultiColorLed = context.getResources().getBoolean(
                    com.android.internal.R.bool.config_multiColorBatteryLed);

            // Is the notification LED brightness changeable ?
            mAdjustableNotificationLedBrightness = context.getResources().getBoolean(
                    org.cyanogenmod.platform.internal.R.bool.config_adjustableNotificationLedBrightness);

            // Does the Device have multiple LEDs ?
            mMultipleNotificationLeds = context.getResources().getBoolean(
                    org.cyanogenmod.platform.internal.R.bool.config_multipleNotificationLeds);

            mBatteryLedOn = context.getResources().getInteger(
                    com.android.internal.R.integer.config_notificationsBatteryLedOn);
            mBatteryLedOff = context.getResources().getInteger(
                    com.android.internal.R.integer.config_notificationsBatteryLedOff);

            // Does the Device have segmented battery LED support? In this case, we send the level
            // in the alpha channel of the color and let the HAL sort it out.
            mUseSegmentedBatteryLed = context.getResources().getBoolean(
                    org.cyanogenmod.platform.internal.R.bool.config_useSegmentedBatteryLed);
        }

        private boolean isHvdcpPresent() {
            File mChargerTypeFile = new File("/sys/class/power_supply/usb/type");
            FileReader fileReader;
            BufferedReader br;
            String type;
            boolean ret;

            try {
                fileReader = new FileReader(mChargerTypeFile);
                br = new BufferedReader(fileReader);
                type =  br.readLine();
                if (type.regionMatches(true, 0, "USB_HVDCP", 0, 9))
                    ret = true;
                else
                    ret = false;
                br.close();
                fileReader.close();
            } catch (FileNotFoundException e) {
                ret = false;
                Slog.e(TAG, "Failure in reading charger type", e);
            } catch (IOException e) {
                ret = false;
                Slog.e(TAG, "Failure in reading charger type", e);
            }

            return ret;
        }

        /**
         * Synchronize on BatteryService.
         */
        public void updateLightsLocked() {
            // mBatteryProps could be null on startup (called by SettingsObserver)
            if (mBatteryProps == null) {
                Slog.w(TAG, "updateLightsLocked: mBatteryProps is null; skipping");
                return;
            }

            final int level = mBatteryProps.batteryLevel;
            final int status = mBatteryProps.batteryStatus;
            mNotificationLedBrightnessLevel = mUseSegmentedBatteryLed ? level :
                    LIGHT_BRIGHTNESS_MAXIMUM;

            if (!mLightEnabled) {
                // No lights if explicitly disabled
                mBatteryLight.turnOff();
            } else if (level < mLowBatteryWarningLevel) {
                mBatteryLight.setModes(mNotificationLedBrightnessLevel,
                        mMultipleLedsEnabled);
                if (status == BatteryManager.BATTERY_STATUS_CHARGING) {
                    // Battery is charging and low
                    mBatteryLight.setColor(mBatteryLowARGB);
                } else if (mLedPulseEnabled) {
                    // Battery is low and not charging
                    mBatteryLight.setFlashing(mBatteryLowARGB, Light.LIGHT_FLASH_TIMED,
                            mBatteryLedOn, mBatteryLedOff);
                } else {
                    // "Pulse low battery light" is disabled, no lights.
                    mBatteryLight.turnOff();
                }
            } else if (status == BatteryManager.BATTERY_STATUS_CHARGING
                    || status == BatteryManager.BATTERY_STATUS_FULL) {
                mBatteryLight.setModes(mNotificationLedBrightnessLevel,
                        mMultipleLedsEnabled);
                if (status == BatteryManager.BATTERY_STATUS_FULL || level >= 90) {
                    // Battery is full or charging and nearly full
                    mBatteryLight.setColor(mBatteryFullARGB);
                } else {
<<<<<<< HEAD
                    // Battery is charging and halfway full
                    mBatteryLight.setColor(mBatteryMediumARGB);
=======
                    if (isHvdcpPresent()) {
                        // Blinking orange if HVDCP charger
                        mBatteryLight.setFlashing(mBatteryMediumARGB, Light.LIGHT_FLASH_TIMED,
                                mBatteryLedOn, mBatteryLedOn);
                    } else {
                        // Solid orange when charging and halfway full
                        mBatteryLight.setColor(mBatteryMediumARGB);
                    }
>>>>>>> 4404f4a2
                }
            } else {
                // No lights if not charging and not low
                mBatteryLight.turnOff();
            }
        }
    }

    private final class BatteryListener extends IBatteryPropertiesListener.Stub {
        @Override public void batteryPropertiesChanged(BatteryProperties props) {
            final long identity = Binder.clearCallingIdentity();
            try {
                BatteryService.this.update(props);
            } finally {
                Binder.restoreCallingIdentity(identity);
            }
       }
    }

    private final class BinderService extends Binder {
        @Override protected void dump(FileDescriptor fd, PrintWriter pw, String[] args) {
            if (mContext.checkCallingOrSelfPermission(android.Manifest.permission.DUMP)
                    != PackageManager.PERMISSION_GRANTED) {

                pw.println("Permission Denial: can't dump Battery service from from pid="
                        + Binder.getCallingPid()
                        + ", uid=" + Binder.getCallingUid());
                return;
            }

            dumpInternal(fd, pw, args);
        }

        @Override public void onShellCommand(FileDescriptor in, FileDescriptor out,
                FileDescriptor err, String[] args, ResultReceiver resultReceiver) {
            (new Shell()).exec(this, in, out, err, args, resultReceiver);
        }
    }

    private final class LocalService extends BatteryManagerInternal {
        @Override
        public boolean isPowered(int plugTypeSet) {
            synchronized (mLock) {
                return isPoweredLocked(plugTypeSet);
            }
        }

        @Override
        public int getPlugType() {
            synchronized (mLock) {
                return mPlugType;
            }
        }

        @Override
        public int getBatteryLevel() {
            synchronized (mLock) {
                return mBatteryProps.batteryLevel;
            }
        }

        @Override
        public boolean getBatteryLevelLow() {
            synchronized (mLock) {
                return mBatteryLevelLow;
            }
        }

        @Override
        public int getInvalidCharger() {
            synchronized (mLock) {
                return mInvalidCharger;
            }
        }
    }

    class SettingsObserver extends ContentObserver {
        SettingsObserver(Handler handler) {
            super(handler);
        }

        void observe() {
            ContentResolver resolver = mContext.getContentResolver();

            // Battery light enabled
            resolver.registerContentObserver(CMSettings.System.getUriFor(
                    CMSettings.System.BATTERY_LIGHT_ENABLED), false, this, UserHandle.USER_ALL);

            // Low battery pulse
            resolver.registerContentObserver(CMSettings.System.getUriFor(
                    CMSettings.System.BATTERY_LIGHT_PULSE), false, this, UserHandle.USER_ALL);

            // Notification LED brightness
            if (mAdjustableNotificationLedBrightness) {
                resolver.registerContentObserver(CMSettings.System.getUriFor(
                        CMSettings.System.NOTIFICATION_LIGHT_BRIGHTNESS_LEVEL),
                        false, this, UserHandle.USER_ALL);
            }

            // Multiple LEDs enabled
            if (mMultipleNotificationLeds) {
                resolver.registerContentObserver(CMSettings.System.getUriFor(
                        CMSettings.System.NOTIFICATION_LIGHT_MULTIPLE_LEDS_ENABLE),
                        false, this, UserHandle.USER_ALL);
            }

            // Light colors
            if (mMultiColorLed) {
                // Register observer if we have a multi color led
                resolver.registerContentObserver(
                        CMSettings.System.getUriFor(CMSettings.System.BATTERY_LIGHT_LOW_COLOR),
                        false, this, UserHandle.USER_ALL);
                resolver.registerContentObserver(
                        CMSettings.System.getUriFor(CMSettings.System.BATTERY_LIGHT_MEDIUM_COLOR),
                        false, this, UserHandle.USER_ALL);
                resolver.registerContentObserver(
                        CMSettings.System.getUriFor(CMSettings.System.BATTERY_LIGHT_FULL_COLOR),
                        false, this, UserHandle.USER_ALL);
            }

            update();
        }

        @Override public void onChange(boolean selfChange) {
            update();
        }

        public void update() {
            ContentResolver resolver = mContext.getContentResolver();
            Resources res = mContext.getResources();

            // Battery light enabled
            mLightEnabled = CMSettings.System.getInt(resolver,
                    CMSettings.System.BATTERY_LIGHT_ENABLED, 1) != 0;

            // Low battery pulse
            mLedPulseEnabled = CMSettings.System.getInt(resolver,
                        CMSettings.System.BATTERY_LIGHT_PULSE, 1) != 0;

            // Light colors
            mBatteryLowARGB = CMSettings.System.getInt(resolver,
                    CMSettings.System.BATTERY_LIGHT_LOW_COLOR, res.getInteger(
                    com.android.internal.R.integer.config_notificationsBatteryLowARGB));
            mBatteryMediumARGB = CMSettings.System.getInt(resolver,
                    CMSettings.System.BATTERY_LIGHT_MEDIUM_COLOR, res.getInteger(
                    com.android.internal.R.integer.config_notificationsBatteryMediumARGB));
            mBatteryFullARGB = CMSettings.System.getInt(resolver,
                    CMSettings.System.BATTERY_LIGHT_FULL_COLOR, res.getInteger(
                    com.android.internal.R.integer.config_notificationsBatteryFullARGB));

            // Notification LED brightness
            if (mAdjustableNotificationLedBrightness) {
                mNotificationLedBrightnessLevel = CMSettings.System.getInt(resolver,
                        CMSettings.System.NOTIFICATION_LIGHT_BRIGHTNESS_LEVEL,
                        LIGHT_BRIGHTNESS_MAXIMUM);
            }

            // Multiple LEDs enabled
            if (mMultipleNotificationLeds) {
                mMultipleLedsEnabled = CMSettings.System.getInt(resolver,
                        CMSettings.System.NOTIFICATION_LIGHT_MULTIPLE_LEDS_ENABLE,
                        mMultipleNotificationLeds ? 1 : 0) != 0;
            }

            updateLedPulse();
        }
    }
}<|MERGE_RESOLUTION|>--- conflicted
+++ resolved
@@ -28,16 +28,13 @@
 import com.android.server.lights.LightsManager;
 
 import android.app.ActivityManagerNative;
+import android.content.BroadcastReceiver;
 import android.content.ContentResolver;
 import android.content.Context;
 import android.content.Intent;
 import android.content.pm.PackageManager;
-<<<<<<< HEAD
 import android.content.res.Resources;
 import android.database.ContentObserver;
-=======
-import android.content.BroadcastReceiver;
->>>>>>> 4404f4a2
 import android.os.BatteryManager;
 import android.os.BatteryManagerInternal;
 import android.os.BatteryProperties;
@@ -1040,19 +1037,14 @@
                     // Battery is full or charging and nearly full
                     mBatteryLight.setColor(mBatteryFullARGB);
                 } else {
-<<<<<<< HEAD
-                    // Battery is charging and halfway full
-                    mBatteryLight.setColor(mBatteryMediumARGB);
-=======
                     if (isHvdcpPresent()) {
                         // Blinking orange if HVDCP charger
                         mBatteryLight.setFlashing(mBatteryMediumARGB, Light.LIGHT_FLASH_TIMED,
                                 mBatteryLedOn, mBatteryLedOn);
                     } else {
-                        // Solid orange when charging and halfway full
+                        // Battery is charging and halfway full
                         mBatteryLight.setColor(mBatteryMediumARGB);
                     }
->>>>>>> 4404f4a2
                 }
             } else {
                 // No lights if not charging and not low
