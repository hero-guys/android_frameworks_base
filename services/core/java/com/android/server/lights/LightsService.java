<<<<<<< HEAD
/*
 * Copyright (C) 2008 The Android Open Source Project
 * Copyright (C) 2015 The CyanogenMod Project
=======
/* * Copyright (C) 2008 The Android Open Source Project
>>>>>>> 6422e8fb
 *
 * Licensed under the Apache License, Version 2.0 (the "License");
 * you may not use this file except in compliance with the License.
 * You may obtain a copy of the License at
 *
 *      http://www.apache.org/licenses/LICENSE-2.0
 *
 * Unless required by applicable law or agreed to in writing, software
 * distributed under the License is distributed on an "AS IS" BASIS,
 * WITHOUT WARRANTIES OR CONDITIONS OF ANY KIND, either express or implied.
 * See the License for the specific language governing permissions and
 * limitations under the License.
 */

package com.android.server.lights;

import com.android.server.SystemService;

import android.app.ActivityManager;
import android.content.Context;
import android.os.Handler;
import android.os.Message;
import android.os.Trace;
import android.provider.Settings;
import android.util.Slog;

public class LightsService extends SystemService {
    static final String TAG = "LightsService";
    static final boolean DEBUG = false;

    final LightImpl mLights[] = new LightImpl[LightsManager.LIGHT_ID_COUNT];

    private final class LightImpl extends Light {

        private LightImpl(int id) {
            mId = id;
            mBrightnessLevel = 0xFF;
            mModesUpdate = false;
            mMultipleLeds = false;
        }

        @Override
        public void setBrightness(int brightness) {
            setBrightness(brightness, BRIGHTNESS_MODE_USER);
        }

        @Override
        public void setBrightness(int brightness, int brightnessMode) {
            synchronized (this) {
                // LOW_PERSISTENCE cannot be manually set
                if (brightnessMode == BRIGHTNESS_MODE_LOW_PERSISTENCE) {
                    Slog.w(TAG, "setBrightness with LOW_PERSISTENCE unexpected #" + mId +
                            ": brightness=0x" + Integer.toHexString(brightness));
                    return;
                }

                int color = brightness & 0x000000ff;
                color = 0xff000000 | (color << 16) | (color << 8) | color;
                setLightLocked(color, LIGHT_FLASH_NONE, 0, 0, brightnessMode);
            }
        }

        @Override
        public void setColor(int color) {
            synchronized (this) {
                setLightLocked(color, LIGHT_FLASH_NONE, 0, 0, 0);
            }
        }

        @Override
        public void setFlashing(int color, int mode, int onMS, int offMS) {
            synchronized (this) {
                setLightLocked(color, mode, onMS, offMS, BRIGHTNESS_MODE_USER);
            }
        }

        @Override
        public void setModes(int brightnessLevel, boolean multipleLeds) {
            synchronized (this) {
                if (mBrightnessLevel != brightnessLevel) {
                    mBrightnessLevel = brightnessLevel;
                    mModesUpdate = true;
                }
                if (mMultipleLeds != multipleLeds) {
                    mMultipleLeds = multipleLeds;
                    mModesUpdate = true;
                }
            }
        }

        @Override
        public void pulse() {
            pulse(0x00ffffff, 7);
        }

        @Override
        public void pulse(int color, int onMS) {
            synchronized (this) {
                if (mColor == 0 && !mFlashing) {
                    setLightLocked(color, LIGHT_FLASH_HARDWARE, onMS, 1000,
                            BRIGHTNESS_MODE_USER);
                    mColor = 0;
                    mH.sendMessageDelayed(Message.obtain(mH, 1, this), onMS);
                }
            }
        }

        @Override
        public void turnOff() {
            synchronized (this) {
                setLightLocked(0, LIGHT_FLASH_NONE, 0, 0, 0);
            }
        }

        @Override
        public void setVrMode(boolean enabled) {
            synchronized (this) {
                if (mVrModeEnabled != enabled) {
                    mVrModeEnabled = enabled;

                    mUseLowPersistenceForVR =
                            (getVrDisplayMode() == Settings.Secure.VR_DISPLAY_MODE_LOW_PERSISTENCE);
                    if (shouldBeInLowPersistenceMode()) {
                        mLastBrightnessMode = mBrightnessMode;
                    }

                    // NOTE: We do not trigger a call to setLightLocked here.  We do not know the
                    // current brightness or other values when leaving VR so we avoid any incorrect
                    // jumps. The code that calls this method will immediately issue a brightness
                    // update which is when the change will occur.
                }
            }
        }

        private void stopFlashing() {
            synchronized (this) {
                setLightLocked(mColor, LIGHT_FLASH_NONE, 0, 0, BRIGHTNESS_MODE_USER);
            }
        }

        private void setLightLocked(int color, int mode, int onMS, int offMS, int brightnessMode) {
<<<<<<< HEAD
            if (!mLocked && (mModesUpdate || color != mColor || mode != mMode || onMS != mOnMS ||
                    offMS != mOffMS || mBrightnessMode != brightnessMode || mReset)) {
=======
            if (shouldBeInLowPersistenceMode()) {
                brightnessMode = BRIGHTNESS_MODE_LOW_PERSISTENCE;
            } else if (brightnessMode == BRIGHTNESS_MODE_LOW_PERSISTENCE) {
                brightnessMode = mLastBrightnessMode;
            }

            if ((color != mColor || mode != mMode || onMS != mOnMS || offMS != mOffMS ||
                    mBrightnessMode != brightnessMode)) {
>>>>>>> 6422e8fb
                if (DEBUG) Slog.v(TAG, "setLight #" + mId + ": color=#"
                        + Integer.toHexString(color) + ": brightnessMode=" + brightnessMode);
                mLastColor = mColor;
                mReset = false;
                mColor = color;
                mMode = mode;
                mOnMS = onMS;
                mOffMS = offMS;
                mBrightnessMode = brightnessMode;
                mModesUpdate = false;
                Trace.traceBegin(Trace.TRACE_TAG_POWER, "setLight(" + mId + ", 0x"
                        + Integer.toHexString(color) + ")");
                try {
                    setLight_native(mNativePointer, mId, color, mode, onMS, offMS, brightnessMode,
                            mBrightnessLevel, mMultipleLeds ? 1 : 0);
                } finally {
                    Trace.traceEnd(Trace.TRACE_TAG_POWER);
                }
            }
        }

        private boolean shouldBeInLowPersistenceMode() {
            return mVrModeEnabled && mUseLowPersistenceForVR;
        }

        private int mId;
        private int mColor;
        private int mMode;
        private int mOnMS;
        private int mOffMS;
        private int mBrightnessLevel;
        private boolean mFlashing;
        private int mBrightnessMode;
        private int mLastBrightnessMode;
        private int mLastColor;
<<<<<<< HEAD
        private boolean mLocked;
        private boolean mModesUpdate;
        private boolean mMultipleLeds;
        private boolean mReset = true;
=======
        private boolean mVrModeEnabled;
        private boolean mUseLowPersistenceForVR;
>>>>>>> 6422e8fb
    }

    public LightsService(Context context) {
        super(context);

        mNativePointer = init_native();

        for (int i = 0; i < LightsManager.LIGHT_ID_COUNT; i++) {
            mLights[i] = new LightImpl(i);
        }
    }

    @Override
    public void onStart() {
        publishLocalService(LightsManager.class, mService);
    }

    @Override
    public void onBootPhase(int phase) {
    }

    private int getVrDisplayMode() {
        int currentUser = ActivityManager.getCurrentUser();
        return Settings.Secure.getIntForUser(getContext().getContentResolver(),
                Settings.Secure.VR_DISPLAY_MODE,
                /*default*/Settings.Secure.VR_DISPLAY_MODE_LOW_PERSISTENCE,
                currentUser);
    }

    private final LightsManager mService = new LightsManager() {
        @Override
        public Light getLight(int id) {
            if (id < LIGHT_ID_COUNT) {
                return mLights[id];
            } else {
                return null;
            }
        }
    };

    @Override
    protected void finalize() throws Throwable {
        finalize_native(mNativePointer);
        super.finalize();
    }

    private Handler mH = new Handler() {
        @Override
        public void handleMessage(Message msg) {
            LightImpl light = (LightImpl)msg.obj;
            light.stopFlashing();
        }
    };

    private static native long init_native();
    private static native void finalize_native(long ptr);

    static native void setLight_native(long ptr, int light, int color, int mode,
            int onMS, int offMS, int brightnessMode, int brightnessLevel,
            int mMultipleLeds);

    private long mNativePointer;
}<|MERGE_RESOLUTION|>--- conflicted
+++ resolved
@@ -1,10 +1,6 @@
-<<<<<<< HEAD
 /*
  * Copyright (C) 2008 The Android Open Source Project
  * Copyright (C) 2015 The CyanogenMod Project
-=======
-/* * Copyright (C) 2008 The Android Open Source Project
->>>>>>> 6422e8fb
  *
  * Licensed under the Apache License, Version 2.0 (the "License");
  * you may not use this file except in compliance with the License.
@@ -146,19 +142,14 @@
         }
 
         private void setLightLocked(int color, int mode, int onMS, int offMS, int brightnessMode) {
-<<<<<<< HEAD
-            if (!mLocked && (mModesUpdate || color != mColor || mode != mMode || onMS != mOnMS ||
-                    offMS != mOffMS || mBrightnessMode != brightnessMode || mReset)) {
-=======
             if (shouldBeInLowPersistenceMode()) {
                 brightnessMode = BRIGHTNESS_MODE_LOW_PERSISTENCE;
             } else if (brightnessMode == BRIGHTNESS_MODE_LOW_PERSISTENCE) {
                 brightnessMode = mLastBrightnessMode;
             }
 
-            if ((color != mColor || mode != mMode || onMS != mOnMS || offMS != mOffMS ||
+            if ((mModesUpdate || color != mColor || mode != mMode || onMS != mOnMS || offMS != mOffMS ||
                     mBrightnessMode != brightnessMode)) {
->>>>>>> 6422e8fb
                 if (DEBUG) Slog.v(TAG, "setLight #" + mId + ": color=#"
                         + Integer.toHexString(color) + ": brightnessMode=" + brightnessMode);
                 mLastColor = mColor;
@@ -194,15 +185,11 @@
         private int mBrightnessMode;
         private int mLastBrightnessMode;
         private int mLastColor;
-<<<<<<< HEAD
-        private boolean mLocked;
         private boolean mModesUpdate;
         private boolean mMultipleLeds;
         private boolean mReset = true;
-=======
         private boolean mVrModeEnabled;
         private boolean mUseLowPersistenceForVR;
->>>>>>> 6422e8fb
     }
 
     public LightsService(Context context) {
