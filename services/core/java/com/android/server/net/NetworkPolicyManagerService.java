/*
 * Copyright (C) 2011 The Android Open Source Project
 *
 * Licensed under the Apache License, Version 2.0 (the "License");
 * you may not use this file except in compliance with the License.
 * You may obtain a copy of the License at
 *
 *      http://www.apache.org/licenses/LICENSE-2.0
 *
 * Unless required by applicable law or agreed to in writing, software
 * distributed under the License is distributed on an "AS IS" BASIS,
 * WITHOUT WARRANTIES OR CONDITIONS OF ANY KIND, either express or implied.
 * See the License for the specific language governing permissions and
 * limitations under the License.
 */

package com.android.server.net;

import static android.Manifest.permission.ACCESS_NETWORK_STATE;
import static android.Manifest.permission.CONNECTIVITY_INTERNAL;
import static android.Manifest.permission.DUMP;
import static android.Manifest.permission.MANAGE_NETWORK_POLICY;
import static android.Manifest.permission.READ_NETWORK_USAGE_HISTORY;
import static android.Manifest.permission.READ_PHONE_STATE;
import static android.Manifest.permission.READ_PRIVILEGED_PHONE_STATE;
import static android.content.Intent.ACTION_PACKAGE_ADDED;
import static android.content.Intent.ACTION_UID_REMOVED;
import static android.content.Intent.ACTION_USER_ADDED;
import static android.content.Intent.ACTION_USER_REMOVED;
import static android.content.Intent.EXTRA_UID;
import static android.net.ConnectivityManager.CONNECTIVITY_ACTION;
import static android.net.ConnectivityManager.RESTRICT_BACKGROUND_STATUS_DISABLED;
import static android.net.ConnectivityManager.RESTRICT_BACKGROUND_STATUS_ENABLED;
import static android.net.ConnectivityManager.RESTRICT_BACKGROUND_STATUS_WHITELISTED;
import static android.net.ConnectivityManager.TYPE_MOBILE;
import static android.net.ConnectivityManager.TYPE_WIMAX;
import static android.net.ConnectivityManager.isNetworkTypeMobile;
import static android.net.NetworkPolicy.CYCLE_NONE;
import static android.net.NetworkPolicy.LIMIT_DISABLED;
import static android.net.NetworkPolicy.SNOOZE_NEVER;
import static android.net.NetworkPolicy.WARNING_DISABLED;
import static android.net.NetworkPolicyManager.EXTRA_NETWORK_TEMPLATE;
import static android.net.NetworkPolicyManager.FIREWALL_CHAIN_DOZABLE;
import static android.net.NetworkPolicyManager.FIREWALL_CHAIN_POWERSAVE;
import static android.net.NetworkPolicyManager.FIREWALL_CHAIN_STANDBY;
import static android.net.NetworkPolicyManager.FIREWALL_RULE_ALLOW;
import static android.net.NetworkPolicyManager.FIREWALL_RULE_DEFAULT;
import static android.net.NetworkPolicyManager.FIREWALL_RULE_DENY;
import static android.net.NetworkPolicyManager.POLICY_NONE;
import static android.net.NetworkPolicyManager.POLICY_REJECT_METERED_BACKGROUND;
import static android.net.NetworkPolicyManager.RULE_ALLOW_ALL;
import static android.net.NetworkPolicyManager.RULE_ALLOW_METERED;
import static android.net.NetworkPolicyManager.MASK_METERED_NETWORKS;
import static android.net.NetworkPolicyManager.MASK_ALL_NETWORKS;
import static android.net.NetworkPolicyManager.RULE_NONE;
import static android.net.NetworkPolicyManager.RULE_REJECT_ALL;
import static android.net.NetworkPolicyManager.RULE_REJECT_METERED;
import static android.net.NetworkPolicyManager.RULE_TEMPORARY_ALLOW_METERED;
import static android.net.NetworkPolicyManager.computeLastCycleBoundary;
import static android.net.NetworkPolicyManager.uidRulesToString;
import static android.net.NetworkTemplate.MATCH_MOBILE_3G_LOWER;
import static android.net.NetworkTemplate.MATCH_MOBILE_4G;
import static android.net.NetworkTemplate.MATCH_MOBILE_ALL;
import static android.net.NetworkTemplate.MATCH_WIFI;
import static android.net.NetworkTemplate.buildTemplateMobileAll;
import static android.net.TrafficStats.MB_IN_BYTES;
import static android.net.wifi.WifiManager.CHANGE_REASON_ADDED;
import static android.net.wifi.WifiManager.CHANGE_REASON_REMOVED;
import static android.net.wifi.WifiManager.CONFIGURED_NETWORKS_CHANGED_ACTION;
import static android.net.wifi.WifiManager.EXTRA_CHANGE_REASON;
import static android.net.wifi.WifiManager.EXTRA_NETWORK_INFO;
import static android.net.wifi.WifiManager.EXTRA_WIFI_CONFIGURATION;
import static android.net.wifi.WifiManager.EXTRA_WIFI_INFO;
import static android.text.format.DateUtils.DAY_IN_MILLIS;

import static com.android.internal.util.ArrayUtils.appendInt;
import static com.android.internal.util.Preconditions.checkNotNull;
import static com.android.internal.util.XmlUtils.readBooleanAttribute;
import static com.android.internal.util.XmlUtils.readIntAttribute;
import static com.android.internal.util.XmlUtils.readLongAttribute;
import static com.android.internal.util.XmlUtils.writeBooleanAttribute;
import static com.android.internal.util.XmlUtils.writeIntAttribute;
import static com.android.internal.util.XmlUtils.writeLongAttribute;
import static com.android.server.NetworkManagementService.LIMIT_GLOBAL_ALERT;
import static com.android.server.net.NetworkStatsService.ACTION_NETWORK_STATS_UPDATED;

import static org.xmlpull.v1.XmlPullParser.END_DOCUMENT;
import static org.xmlpull.v1.XmlPullParser.END_TAG;
import static org.xmlpull.v1.XmlPullParser.START_TAG;

import android.Manifest;
import android.app.ActivityManager;
import android.app.AppGlobals;
import android.app.AppOpsManager;
import android.app.IActivityManager;
import android.app.INotificationManager;
import android.app.IUidObserver;
import android.app.Notification;
import android.app.PendingIntent;
import android.app.usage.UsageStatsManagerInternal;
import android.content.BroadcastReceiver;
import android.content.ComponentName;
import android.content.Context;
import android.content.Intent;
import android.content.IntentFilter;
import android.content.pm.ApplicationInfo;
import android.content.pm.IPackageManager;
import android.content.pm.PackageManager;
import android.content.pm.PackageManager.NameNotFoundException;
import android.content.pm.UserInfo;
import android.content.res.Resources;
import android.net.ConnectivityManager;
import android.net.IConnectivityManager;
import android.net.INetworkManagementEventObserver;
import android.net.INetworkPolicyListener;
import android.net.INetworkPolicyManager;
import android.net.INetworkStatsService;
import android.net.LinkProperties;
import android.net.NetworkIdentity;
import android.net.NetworkInfo;
import android.net.NetworkPolicy;
import android.net.NetworkPolicyManager;
import android.net.NetworkQuotaInfo;
import android.net.NetworkState;
import android.net.NetworkTemplate;
import android.net.wifi.WifiConfiguration;
import android.net.wifi.WifiInfo;
import android.net.wifi.WifiManager;
import android.os.Binder;
import android.os.Environment;
import android.os.Handler;
import android.os.HandlerThread;
import android.os.IDeviceIdleController;
import android.os.INetworkManagementService;
import android.os.IPowerManager;
import android.os.Message;
import android.os.MessageQueue.IdleHandler;
import android.os.PowerManager;
import android.os.PowerManagerInternal;
import android.os.RemoteCallbackList;
import android.os.RemoteException;
import android.os.ResultReceiver;
import android.os.ServiceManager;
import android.os.UserHandle;
import android.os.UserManager;
import android.provider.Settings;
import android.telephony.SubscriptionManager;
import android.telephony.TelephonyManager;
import android.text.format.Formatter;
import android.text.format.Time;
import android.util.ArrayMap;
import android.util.ArraySet;
import android.util.AtomicFile;
import android.util.DebugUtils;
import android.util.Log;
import android.util.NtpTrustedTime;
import android.util.Pair;
import android.util.Slog;
import android.util.SparseBooleanArray;
import android.util.SparseIntArray;
import android.util.TrustedTime;
import android.util.Xml;

import com.android.internal.R;
import com.android.internal.annotations.VisibleForTesting;
import com.android.internal.content.PackageMonitor;
import com.android.internal.util.ArrayUtils;
import com.android.internal.util.FastXmlSerializer;
import com.android.internal.util.IndentingPrintWriter;
import com.android.server.DeviceIdleController;
import com.android.server.EventLogTags;
import com.android.server.LocalServices;
import com.android.server.SystemConfig;

import libcore.io.IoUtils;

import com.google.android.collect.Lists;

import org.xmlpull.v1.XmlPullParser;
import org.xmlpull.v1.XmlPullParserException;
import org.xmlpull.v1.XmlSerializer;

import java.io.File;
import java.io.FileDescriptor;
import java.io.FileInputStream;
import java.io.FileNotFoundException;
import java.io.FileOutputStream;
import java.io.IOException;
import java.io.PrintWriter;
import java.nio.charset.StandardCharsets;
import java.util.ArrayList;
import java.util.Arrays;
import java.util.List;

/**
 * Service that maintains low-level network policy rules, using
 * {@link NetworkStatsService} statistics to drive those rules.
 * <p>
 * Derives active rules by combining a given policy with other system status,
 * and delivers to listeners, such as {@link ConnectivityManager}, for
 * enforcement.
 */
public class NetworkPolicyManagerService extends INetworkPolicyManager.Stub {
    static final String TAG = "NetworkPolicy";
    private static final boolean LOGD = false;
    private static final boolean LOGV = false;

    private static final int VERSION_INIT = 1;
    private static final int VERSION_ADDED_SNOOZE = 2;
    private static final int VERSION_ADDED_RESTRICT_BACKGROUND = 3;
    private static final int VERSION_ADDED_METERED = 4;
    private static final int VERSION_SPLIT_SNOOZE = 5;
    private static final int VERSION_ADDED_TIMEZONE = 6;
    private static final int VERSION_ADDED_INFERRED = 7;
    private static final int VERSION_SWITCH_APP_ID = 8;
    private static final int VERSION_ADDED_NETWORK_ID = 9;
    private static final int VERSION_SWITCH_UID = 10;
    private static final int VERSION_LATEST = VERSION_SWITCH_UID;

    @VisibleForTesting
    public static final int TYPE_WARNING = 0x1;
    @VisibleForTesting
    public static final int TYPE_LIMIT = 0x2;
    @VisibleForTesting
    public static final int TYPE_LIMIT_SNOOZED = 0x3;

    private static final String TAG_POLICY_LIST = "policy-list";
    private static final String TAG_NETWORK_POLICY = "network-policy";
    private static final String TAG_UID_POLICY = "uid-policy";
    private static final String TAG_APP_POLICY = "app-policy";
    private static final String TAG_WHITELIST = "whitelist";
    private static final String TAG_RESTRICT_BACKGROUND = "restrict-background";
    private static final String TAG_REVOKED_RESTRICT_BACKGROUND = "revoked-restrict-background";

    private static final String ATTR_VERSION = "version";
    private static final String ATTR_RESTRICT_BACKGROUND = "restrictBackground";
    private static final String ATTR_NETWORK_TEMPLATE = "networkTemplate";
    private static final String ATTR_SUBSCRIBER_ID = "subscriberId";
    private static final String ATTR_NETWORK_ID = "networkId";
    private static final String ATTR_CYCLE_DAY = "cycleDay";
    private static final String ATTR_CYCLE_TIMEZONE = "cycleTimezone";
    private static final String ATTR_WARNING_BYTES = "warningBytes";
    private static final String ATTR_LIMIT_BYTES = "limitBytes";
    private static final String ATTR_LAST_SNOOZE = "lastSnooze";
    private static final String ATTR_LAST_WARNING_SNOOZE = "lastWarningSnooze";
    private static final String ATTR_LAST_LIMIT_SNOOZE = "lastLimitSnooze";
    private static final String ATTR_METERED = "metered";
    private static final String ATTR_INFERRED = "inferred";
    private static final String ATTR_UID = "uid";
    private static final String ATTR_APP_ID = "appId";
    private static final String ATTR_POLICY = "policy";

    private static final String ACTION_ALLOW_BACKGROUND =
            "com.android.server.net.action.ALLOW_BACKGROUND";
    private static final String ACTION_SNOOZE_WARNING =
            "com.android.server.net.action.SNOOZE_WARNING";

    private static final long TIME_CACHE_MAX_AGE = DAY_IN_MILLIS;

    private static final int MSG_RULES_CHANGED = 1;
    private static final int MSG_METERED_IFACES_CHANGED = 2;
    private static final int MSG_LIMIT_REACHED = 5;
    private static final int MSG_RESTRICT_BACKGROUND_CHANGED = 6;
    private static final int MSG_ADVISE_PERSIST_THRESHOLD = 7;
    private static final int MSG_SCREEN_ON_CHANGED = 8;
    private static final int MSG_RESTRICT_BACKGROUND_WHITELIST_CHANGED = 9;
    private static final int MSG_UPDATE_INTERFACE_QUOTA = 10;
    private static final int MSG_REMOVE_INTERFACE_QUOTA = 11;
    private static final int MSG_RESTRICT_BACKGROUND_BLACKLIST_CHANGED = 12;

    private final Context mContext;
    private final IActivityManager mActivityManager;
    private final IPowerManager mPowerManager;
    private final INetworkStatsService mNetworkStats;
    private final INetworkManagementService mNetworkManager;
    private UsageStatsManagerInternal mUsageStats;
    private final TrustedTime mTime;
    private final UserManager mUserManager;

    private IConnectivityManager mConnManager;
    private INotificationManager mNotifManager;
    private PowerManagerInternal mPowerManagerInternal;
    private IDeviceIdleController mDeviceIdleController;

    final Object mRulesLock = new Object();

    volatile boolean mSystemReady;
    volatile boolean mScreenOn;
    volatile boolean mRestrictBackground;
    volatile boolean mRestrictPower;
    volatile boolean mDeviceIdleMode;

    private final boolean mSuppressDefaultPolicy;

    /** Defined network policies. */
    final ArrayMap<NetworkTemplate, NetworkPolicy> mNetworkPolicy = new ArrayMap<>();
    /** Currently active network rules for ifaces. */
    final ArrayMap<NetworkPolicy, String[]> mNetworkRules = new ArrayMap<>();

    /** Defined UID policies. */
    final SparseIntArray mUidPolicy = new SparseIntArray();
    /** Currently derived rules for each UID. */
    final SparseIntArray mUidRules = new SparseIntArray();

    final SparseIntArray mUidFirewallStandbyRules = new SparseIntArray();
    final SparseIntArray mUidFirewallDozableRules = new SparseIntArray();
    final SparseIntArray mUidFirewallPowerSaveRules = new SparseIntArray();

    /** Set of states for the child firewall chains. True if the chain is active. */
    final SparseBooleanArray mFirewallChainStates = new SparseBooleanArray();

    /**
     * UIDs that have been white-listed to always be able to have network access
     * in power save mode, except device idle (doze) still applies.
     * TODO: An int array might be sufficient
     */
    private final SparseBooleanArray mPowerSaveWhitelistExceptIdleAppIds = new SparseBooleanArray();

    /**
     * UIDs that have been white-listed to always be able to have network access
     * in power save mode.
     * TODO: An int array might be sufficient
     */
    private final SparseBooleanArray mPowerSaveWhitelistAppIds = new SparseBooleanArray();

    private final SparseBooleanArray mPowerSaveTempWhitelistAppIds = new SparseBooleanArray();

    /**
     * UIDs that have been white-listed to avoid restricted background.
     */
    private final SparseBooleanArray mRestrictBackgroundWhitelistUids = new SparseBooleanArray();

    /**
     * UIDs that have been initially white-listed by system to avoid restricted background.
     */
    private final SparseBooleanArray mDefaultRestrictBackgroundWhitelistUids =
            new SparseBooleanArray();

    /**
     * UIDs that have been initially white-listed by system to avoid restricted background,
     * but later revoked by user.
     */
    private final SparseBooleanArray mRestrictBackgroundWhitelistRevokedUids =
            new SparseBooleanArray();

    /** Set of ifaces that are metered. */
    private ArraySet<String> mMeteredIfaces = new ArraySet<>();
    /** Set of over-limit templates that have been notified. */
    private final ArraySet<NetworkTemplate> mOverLimitNotified = new ArraySet<>();

    /** Set of currently active {@link Notification} tags. */
    private final ArraySet<String> mActiveNotifs = new ArraySet<String>();

    /** Foreground at UID granularity. */
    final SparseIntArray mUidState = new SparseIntArray();

    /** Higher priority listener before general event dispatch */
    private INetworkPolicyListener mConnectivityListener;

    private final RemoteCallbackList<INetworkPolicyListener>
            mListeners = new RemoteCallbackList<>();

    final Handler mHandler;

    private final AtomicFile mPolicyFile;

    private final AppOpsManager mAppOps;

    private final MyPackageMonitor mPackageMonitor;
    private final IPackageManager mIPm;


    // TODO: keep whitelist of system-critical services that should never have
    // rules enforced, such as system, phone, and radio UIDs.

    // TODO: migrate notifications to SystemUI

    public NetworkPolicyManagerService(Context context, IActivityManager activityManager,
            IPowerManager powerManager, INetworkStatsService networkStats,
            INetworkManagementService networkManagement) {
        this(context, activityManager, powerManager, networkStats, networkManagement,
                NtpTrustedTime.getInstance(context), getSystemDir(), false);
    }

    private static File getSystemDir() {
        return new File(Environment.getDataDirectory(), "system");
    }

    public NetworkPolicyManagerService(Context context, IActivityManager activityManager,
            IPowerManager powerManager, INetworkStatsService networkStats,
            INetworkManagementService networkManagement, TrustedTime time, File systemDir,
            boolean suppressDefaultPolicy) {
        mContext = checkNotNull(context, "missing context");
        mActivityManager = checkNotNull(activityManager, "missing activityManager");
        mPowerManager = checkNotNull(powerManager, "missing powerManager");
        mNetworkStats = checkNotNull(networkStats, "missing networkStats");
        mNetworkManager = checkNotNull(networkManagement, "missing networkManagement");
        mDeviceIdleController = IDeviceIdleController.Stub.asInterface(ServiceManager.getService(
                Context.DEVICE_IDLE_CONTROLLER));
        mTime = checkNotNull(time, "missing TrustedTime");
        mUserManager = (UserManager) mContext.getSystemService(Context.USER_SERVICE);
        mIPm = AppGlobals.getPackageManager();

        HandlerThread thread = new HandlerThread(TAG);
        thread.start();
        mHandler = new Handler(thread.getLooper(), mHandlerCallback);

        mSuppressDefaultPolicy = suppressDefaultPolicy;

        mPolicyFile = new AtomicFile(new File(systemDir, "netpolicy.xml"));

        mAppOps = context.getSystemService(AppOpsManager.class);

        mPackageMonitor = new MyPackageMonitor();

        // Expose private service for system components to use.
        LocalServices.addService(NetworkPolicyManagerInternal.class,
                new NetworkPolicyManagerInternalImpl());
    }

    public void bindConnectivityManager(IConnectivityManager connManager) {
        mConnManager = checkNotNull(connManager, "missing IConnectivityManager");
    }

    public void bindNotificationManager(INotificationManager notifManager) {
        mNotifManager = checkNotNull(notifManager, "missing INotificationManager");
    }

    void updatePowerSaveWhitelistLocked() {
        try {
            int[] whitelist = mDeviceIdleController.getAppIdWhitelistExceptIdle();
            mPowerSaveWhitelistExceptIdleAppIds.clear();
            if (whitelist != null) {
                for (int uid : whitelist) {
                    mPowerSaveWhitelistExceptIdleAppIds.put(uid, true);
                }
            }
            whitelist = mDeviceIdleController.getAppIdWhitelist();
            mPowerSaveWhitelistAppIds.clear();
            if (whitelist != null) {
                for (int uid : whitelist) {
                    mPowerSaveWhitelistAppIds.put(uid, true);
                }
            }
        } catch (RemoteException e) {
        }
    }

    /**
     * Whitelists pre-defined apps for restrict background, but only if the user didn't already
     * revoke the whitelist.
     *
     * @return whether any uid has been added to {@link #mRestrictBackgroundWhitelistUids}.
     */
    boolean addDefaultRestrictBackgroundWhitelistUidsLocked() {
        final List<UserInfo> users = mUserManager.getUsers();
        final int numberUsers = users.size();

        boolean changed = false;
        for (int i = 0; i < numberUsers; i++) {
            final UserInfo user = users.get(i);
            changed = addDefaultRestrictBackgroundWhitelistUidsLocked(user.id) || changed;
        }
        return changed;
    }

    private boolean addDefaultRestrictBackgroundWhitelistUidsLocked(int userId) {
        final SystemConfig sysConfig = SystemConfig.getInstance();
        final PackageManager pm = mContext.getPackageManager();
        final ArraySet<String> allowDataUsage = sysConfig.getAllowInDataUsageSave();
        boolean changed = false;
        for (int i = 0; i < allowDataUsage.size(); i++) {
            final String pkg = allowDataUsage.valueAt(i);
            if (LOGD)
                Slog.d(TAG, "checking restricted background whitelisting for package " + pkg
                        + " and user " + userId);
            final ApplicationInfo app;
            try {
                app = pm.getApplicationInfoAsUser(pkg, PackageManager.MATCH_SYSTEM_ONLY, userId);
            } catch (PackageManager.NameNotFoundException e) {
                // Should not happen
                Slog.wtf(TAG, "No ApplicationInfo for package " + pkg);
                continue;
            }
            if (!app.isPrivilegedApp()) {
                Slog.wtf(TAG, "pm.getApplicationInfoAsUser() returned non-privileged app: " + pkg);
                continue;
            }
            final int uid = UserHandle.getUid(userId, app.uid);
            mDefaultRestrictBackgroundWhitelistUids.append(uid, true);
            if (LOGD)
                Slog.d(TAG, "Adding uid " + uid + " (user " + userId + ") to default restricted "
                        + "background whitelist. Revoked status: "
                        + mRestrictBackgroundWhitelistRevokedUids.get(uid));
            if (!mRestrictBackgroundWhitelistRevokedUids.get(uid)) {
                Slog.i(TAG, "adding default package " + pkg + " (uid " + uid + " for user "
                        + userId + ") to restrict background whitelist");
                mRestrictBackgroundWhitelistUids.append(uid, true);
                changed = true;
            }
        }
        return changed;
    }

    void updatePowerSaveTempWhitelistLocked() {
        try {
            // Clear the states of the current whitelist
            final int N = mPowerSaveTempWhitelistAppIds.size();
            for (int i = 0; i < N; i++) {
                mPowerSaveTempWhitelistAppIds.setValueAt(i, false);
            }
            // Update the states with the new whitelist
            final int[] whitelist = mDeviceIdleController.getAppIdTempWhitelist();
            if (whitelist != null) {
                for (int uid : whitelist) {
                    mPowerSaveTempWhitelistAppIds.put(uid, true);
                }
            }
        } catch (RemoteException e) {
        }
    }

    /**
     * Remove unnecessary entries in the temp whitelist
     */
    void purgePowerSaveTempWhitelistLocked() {
        final int N = mPowerSaveTempWhitelistAppIds.size();
        for (int i = N - 1; i >= 0; i--) {
            if (mPowerSaveTempWhitelistAppIds.valueAt(i) == false) {
                mPowerSaveTempWhitelistAppIds.removeAt(i);
            }
        }
    }

    public void systemReady() {
        if (!isBandwidthControlEnabled()) {
            Slog.w(TAG, "bandwidth controls disabled, unable to enforce policy");
            return;
        }

        mUsageStats = LocalServices.getService(UsageStatsManagerInternal.class);

        mPackageMonitor.register(mContext, mHandler.getLooper(), UserHandle.ALL, true);

        synchronized (mRulesLock) {
            updatePowerSaveWhitelistLocked();
            mPowerManagerInternal = LocalServices.getService(PowerManagerInternal.class);
            mPowerManagerInternal.registerLowPowerModeObserver(
                    new PowerManagerInternal.LowPowerModeListener() {
                @Override
                public void onLowPowerModeChanged(boolean enabled) {
                    if (LOGD) Slog.d(TAG, "onLowPowerModeChanged(" + enabled + ")");
                    synchronized (mRulesLock) {
                        if (mRestrictPower != enabled) {
                            mRestrictPower = enabled;
                            updateRulesForRestrictPowerLocked();
                            updateRulesForGlobalChangeLocked(true);
                        }
                    }
                }
            });
            mRestrictPower = mPowerManagerInternal.getLowPowerModeEnabled();

            mSystemReady = true;

            // read policy from disk
            readPolicyLocked();

            if (addDefaultRestrictBackgroundWhitelistUidsLocked()) {
                writePolicyLocked();
            }

            updateRulesForGlobalChangeLocked(false);
            updateNotificationsLocked();
        }

        updateScreenOn();

        try {
            mActivityManager.registerUidObserver(mUidObserver,
                    ActivityManager.UID_OBSERVER_PROCSTATE|ActivityManager.UID_OBSERVER_GONE);
            mNetworkManager.registerObserver(mAlertObserver);
        } catch (RemoteException e) {
            // ignored; both services live in system_server
        }

        // TODO: traverse existing processes to know foreground state, or have
        // activitymanager dispatch current state when new observer attached.

        final IntentFilter screenFilter = new IntentFilter();
        screenFilter.addAction(Intent.ACTION_SCREEN_ON);
        screenFilter.addAction(Intent.ACTION_SCREEN_OFF);
        mContext.registerReceiver(mScreenReceiver, screenFilter);

        // listen for changes to power save whitelist
        final IntentFilter whitelistFilter = new IntentFilter(
                PowerManager.ACTION_POWER_SAVE_WHITELIST_CHANGED);
        mContext.registerReceiver(mPowerSaveWhitelistReceiver, whitelistFilter, null, mHandler);

        DeviceIdleController.LocalService deviceIdleService
                = LocalServices.getService(DeviceIdleController.LocalService.class);
        deviceIdleService.setNetworkPolicyTempWhitelistCallback(mTempPowerSaveChangedCallback);

        // watch for network interfaces to be claimed
        final IntentFilter connFilter = new IntentFilter(CONNECTIVITY_ACTION);
        mContext.registerReceiver(mConnReceiver, connFilter, CONNECTIVITY_INTERNAL, mHandler);

        // listen for package changes to update policy
        final IntentFilter packageFilter = new IntentFilter();
        packageFilter.addAction(ACTION_PACKAGE_ADDED);
        packageFilter.addDataScheme("package");
        mContext.registerReceiver(mPackageReceiver, packageFilter, null, mHandler);

        // listen for UID changes to update policy
        mContext.registerReceiver(
                mUidRemovedReceiver, new IntentFilter(ACTION_UID_REMOVED), null, mHandler);

        // listen for user changes to update policy
        final IntentFilter userFilter = new IntentFilter();
        userFilter.addAction(ACTION_USER_ADDED);
        userFilter.addAction(ACTION_USER_REMOVED);
        mContext.registerReceiver(mUserReceiver, userFilter, null, mHandler);

        // listen for stats update events
        final IntentFilter statsFilter = new IntentFilter(ACTION_NETWORK_STATS_UPDATED);
        mContext.registerReceiver(
                mStatsReceiver, statsFilter, READ_NETWORK_USAGE_HISTORY, mHandler);

        // listen for restrict background changes from notifications
        final IntentFilter allowFilter = new IntentFilter(ACTION_ALLOW_BACKGROUND);
        mContext.registerReceiver(mAllowReceiver, allowFilter, MANAGE_NETWORK_POLICY, mHandler);

        // listen for snooze warning from notifications
        final IntentFilter snoozeWarningFilter = new IntentFilter(ACTION_SNOOZE_WARNING);
        mContext.registerReceiver(mSnoozeWarningReceiver, snoozeWarningFilter,
                MANAGE_NETWORK_POLICY, mHandler);

        // listen for configured wifi networks to be removed
        final IntentFilter wifiConfigFilter = new IntentFilter(CONFIGURED_NETWORKS_CHANGED_ACTION);
        mContext.registerReceiver(mWifiConfigReceiver, wifiConfigFilter, null, mHandler);

        // listen for wifi state changes to catch metered hint
        final IntentFilter wifiStateFilter = new IntentFilter(
                WifiManager.NETWORK_STATE_CHANGED_ACTION);
        mContext.registerReceiver(mWifiStateReceiver, wifiStateFilter, null, mHandler);

        mUsageStats.addAppIdleStateChangeListener(new AppIdleStateChangeListener());

    }

    final private IUidObserver mUidObserver = new IUidObserver.Stub() {
        @Override public void onUidStateChanged(int uid, int procState) throws RemoteException {
            synchronized (mRulesLock) {
                updateUidStateLocked(uid, procState);
            }
        }

        @Override public void onUidGone(int uid) throws RemoteException {
            synchronized (mRulesLock) {
                removeUidStateLocked(uid);
            }
        }

        @Override public void onUidActive(int uid) throws RemoteException {
        }

        @Override public void onUidIdle(int uid) throws RemoteException {
        }
    };

    final private BroadcastReceiver mPowerSaveWhitelistReceiver = new BroadcastReceiver() {
        @Override
        public void onReceive(Context context, Intent intent) {
            // on background handler thread, and POWER_SAVE_WHITELIST_CHANGED is protected
            synchronized (mRulesLock) {
                updatePowerSaveWhitelistLocked();
                updateRulesForGlobalChangeLocked(false);
            }
        }
    };

    final private Runnable mTempPowerSaveChangedCallback = new Runnable() {
        @Override
        public void run() {
            synchronized (mRulesLock) {
                updatePowerSaveTempWhitelistLocked();
                updateRulesForTempWhitelistChangeLocked();
                purgePowerSaveTempWhitelistLocked();
            }
        }
    };

    final private BroadcastReceiver mScreenReceiver = new BroadcastReceiver() {
        @Override
        public void onReceive(Context context, Intent intent) {
            // screen-related broadcasts are protected by system, no need
            // for permissions check.
            mHandler.obtainMessage(MSG_SCREEN_ON_CHANGED).sendToTarget();
        }
    };

    final private BroadcastReceiver mPackageReceiver = new BroadcastReceiver() {
        @Override
        public void onReceive(Context context, Intent intent) {
            // on background handler thread, and PACKAGE_ADDED is protected

            final String action = intent.getAction();
            final int uid = intent.getIntExtra(EXTRA_UID, -1);
            if (uid == -1) return;

            if (ACTION_PACKAGE_ADDED.equals(action)) {
                // update rules for UID, since it might be subject to
                // global background data policy
                if (LOGV) Slog.v(TAG, "ACTION_PACKAGE_ADDED for uid=" + uid);
                synchronized (mRulesLock) {
                    updateRestrictionRulesForUidLocked(uid);
                }
            }
        }
    };

    final private BroadcastReceiver mUidRemovedReceiver = new BroadcastReceiver() {
        @Override
        public void onReceive(Context context, Intent intent) {
            // on background handler thread, and UID_REMOVED is protected

            final int uid = intent.getIntExtra(EXTRA_UID, -1);
            if (uid == -1) return;

            // remove any policy and update rules to clean up
            if (LOGV) Slog.v(TAG, "ACTION_UID_REMOVED for uid=" + uid);
            synchronized (mRulesLock) {
                mUidPolicy.delete(uid);
                updateRestrictionRulesForUidLocked(uid);
                writePolicyLocked();
            }
        }
    };

    final private BroadcastReceiver mUserReceiver = new BroadcastReceiver() {
        @Override
        public void onReceive(Context context, Intent intent) {
            // on background handler thread, and USER_ADDED and USER_REMOVED
            // broadcasts are protected

            final String action = intent.getAction();
            final int userId = intent.getIntExtra(Intent.EXTRA_USER_HANDLE, -1);
            if (userId == -1) return;

            switch (action) {
                case ACTION_USER_REMOVED:
                case ACTION_USER_ADDED:
                    synchronized (mRulesLock) {
                        // Remove any persistable state for the given user; both cleaning up after a
                        // USER_REMOVED, and one last sanity check during USER_ADDED
                        removeUserStateLocked(userId, true);
                        if (action == ACTION_USER_ADDED) {
                            // Add apps that are whitelisted by default.
                            addDefaultRestrictBackgroundWhitelistUidsLocked(userId);
                        }
                        // Update global restrict for that user
                        updateRulesForGlobalChangeLocked(true);
                    }
                    break;
            }
        }
    };

    /**
     * Receiver that watches for {@link INetworkStatsService} updates, which we
     * use to check against {@link NetworkPolicy#warningBytes}.
     */
    final private BroadcastReceiver mStatsReceiver = new BroadcastReceiver() {
        @Override
        public void onReceive(Context context, Intent intent) {
            // on background handler thread, and verified
            // READ_NETWORK_USAGE_HISTORY permission above.

            maybeRefreshTrustedTime();
            synchronized (mRulesLock) {
                updateNetworkEnabledLocked();
                updateNotificationsLocked();
            }
        }
    };

    /**
     * Receiver that watches for {@link Notification} control of
     * {@link #mRestrictBackground}.
     */
    final private BroadcastReceiver mAllowReceiver = new BroadcastReceiver() {
        @Override
        public void onReceive(Context context, Intent intent) {
            // on background handler thread, and verified MANAGE_NETWORK_POLICY
            // permission above.

            setRestrictBackground(false);
        }
    };

    /**
     * Receiver that watches for {@link Notification} control of
     * {@link NetworkPolicy#lastWarningSnooze}.
     */
    final private BroadcastReceiver mSnoozeWarningReceiver = new BroadcastReceiver() {
        @Override
        public void onReceive(Context context, Intent intent) {
            // on background handler thread, and verified MANAGE_NETWORK_POLICY
            // permission above.

            final NetworkTemplate template = intent.getParcelableExtra(EXTRA_NETWORK_TEMPLATE);
            performSnooze(template, TYPE_WARNING);
        }
    };

    /**
     * Receiver that watches for {@link WifiConfiguration} to be changed.
     */
    final private BroadcastReceiver mWifiConfigReceiver = new BroadcastReceiver() {
        @Override
        public void onReceive(Context context, Intent intent) {
            // on background handler thread, and verified CONNECTIVITY_INTERNAL
            // permission above.

            final int reason = intent.getIntExtra(EXTRA_CHANGE_REASON, CHANGE_REASON_ADDED);
            if (reason == CHANGE_REASON_REMOVED) {
                final WifiConfiguration config = intent.getParcelableExtra(
                        EXTRA_WIFI_CONFIGURATION);
                if (config.SSID != null) {
                    final NetworkTemplate template = NetworkTemplate.buildTemplateWifi(config.SSID);
                    synchronized (mRulesLock) {
                        if (mNetworkPolicy.containsKey(template)) {
                            mNetworkPolicy.remove(template);
                            writePolicyLocked();
                        }
                    }
                }
            }
        }
    };

    /**
     * Receiver that watches {@link WifiInfo} state changes to infer metered
     * state. Ignores hints when policy is user-defined.
     */
    final private BroadcastReceiver mWifiStateReceiver = new BroadcastReceiver() {
        @Override
        public void onReceive(Context context, Intent intent) {
            // on background handler thread, and verified CONNECTIVITY_INTERNAL
            // permission above.

            // ignore when not connected
            final NetworkInfo netInfo = intent.getParcelableExtra(EXTRA_NETWORK_INFO);
            if (!netInfo.isConnected()) return;

            final WifiInfo info = intent.getParcelableExtra(EXTRA_WIFI_INFO);
            final boolean meteredHint = info.getMeteredHint();

            final NetworkTemplate template = NetworkTemplate.buildTemplateWifi(info.getSSID());
            synchronized (mRulesLock) {
                NetworkPolicy policy = mNetworkPolicy.get(template);
                if (policy == null && meteredHint) {
                    // policy doesn't exist, and AP is hinting that it's
                    // metered: create an inferred policy.
                    policy = newWifiPolicy(template, meteredHint);
                    addNetworkPolicyLocked(policy);

                } else if (policy != null && policy.inferred) {
                    // policy exists, and was inferred: update its current
                    // metered state.
                    policy.metered = meteredHint;

                    // since this is inferred for each wifi session, just update
                    // rules without persisting.
                    updateNetworkRulesLocked();
                }
            }
        }
    };

    static NetworkPolicy newWifiPolicy(NetworkTemplate template, boolean metered) {
        return new NetworkPolicy(template, CYCLE_NONE, Time.TIMEZONE_UTC,
                WARNING_DISABLED, LIMIT_DISABLED, SNOOZE_NEVER, SNOOZE_NEVER,
                metered, true);
    }

    /**
     * Observer that watches for {@link INetworkManagementService} alerts.
     */
    final private INetworkManagementEventObserver mAlertObserver
            = new BaseNetworkObserver() {
        @Override
        public void limitReached(String limitName, String iface) {
            // only someone like NMS should be calling us
            mContext.enforceCallingOrSelfPermission(CONNECTIVITY_INTERNAL, TAG);

            if (!LIMIT_GLOBAL_ALERT.equals(limitName)) {
                mHandler.obtainMessage(MSG_LIMIT_REACHED, iface).sendToTarget();
            }
        }
    };

    /**
     * Check {@link NetworkPolicy} against current {@link INetworkStatsService}
     * to show visible notifications as needed.
     */
    void updateNotificationsLocked() {
        if (LOGV) Slog.v(TAG, "updateNotificationsLocked()");

        // keep track of previously active notifications
        final ArraySet<String> beforeNotifs = new ArraySet<String>(mActiveNotifs);
        mActiveNotifs.clear();

        // TODO: when switching to kernel notifications, compute next future
        // cycle boundary to recompute notifications.

        // examine stats for each active policy
        final long currentTime = currentTimeMillis();
        for (int i = mNetworkPolicy.size()-1; i >= 0; i--) {
            final NetworkPolicy policy = mNetworkPolicy.valueAt(i);
            // ignore policies that aren't relevant to user
            if (!isTemplateRelevant(policy.template)) continue;
            if (!policy.hasCycle()) continue;

            final long start = computeLastCycleBoundary(currentTime, policy);
            final long end = currentTime;
            final long totalBytes = getTotalBytes(policy.template, start, end);

            if (policy.isOverLimit(totalBytes)) {
                if (policy.lastLimitSnooze >= start) {
                    enqueueNotification(policy, TYPE_LIMIT_SNOOZED, totalBytes);
                } else {
                    enqueueNotification(policy, TYPE_LIMIT, totalBytes);
                    notifyOverLimitLocked(policy.template);
                }

            } else {
                notifyUnderLimitLocked(policy.template);

                if (policy.isOverWarning(totalBytes) && policy.lastWarningSnooze < start) {
                    enqueueNotification(policy, TYPE_WARNING, totalBytes);
                }
            }
        }

        // cancel stale notifications that we didn't renew above
        for (int i = beforeNotifs.size()-1; i >= 0; i--) {
            final String tag = beforeNotifs.valueAt(i);
            if (!mActiveNotifs.contains(tag)) {
                cancelNotification(tag);
            }
        }
    }

    /**
     * Test if given {@link NetworkTemplate} is relevant to user based on
     * current device state, such as when
     * {@link TelephonyManager#getSubscriberId()} matches. This is regardless of
     * data connection status.
     */
    private boolean isTemplateRelevant(NetworkTemplate template) {
        if (template.isMatchRuleMobile()) {
            final TelephonyManager tele = TelephonyManager.from(mContext);
            final SubscriptionManager sub = SubscriptionManager.from(mContext);

            // Mobile template is relevant when any active subscriber matches
            final int[] subIds = sub.getActiveSubscriptionIdList();
            for (int subId : subIds) {
                final String subscriberId = tele.getSubscriberId(subId);
                final NetworkIdentity probeIdent = new NetworkIdentity(TYPE_MOBILE,
                        TelephonyManager.NETWORK_TYPE_UNKNOWN, subscriberId, null, false, true);
                if (template.matches(probeIdent)) {
                    return true;
                }
            }
            return false;
        } else {
            return true;
        }
    }

    /**
     * Notify that given {@link NetworkTemplate} is over
     * {@link NetworkPolicy#limitBytes}, potentially showing dialog to user.
     */
    private void notifyOverLimitLocked(NetworkTemplate template) {
        if (!mOverLimitNotified.contains(template)) {
            mContext.startActivity(buildNetworkOverLimitIntent(template));
            mOverLimitNotified.add(template);
        }
    }

    private void notifyUnderLimitLocked(NetworkTemplate template) {
        mOverLimitNotified.remove(template);
    }

    /**
     * Build unique tag that identifies an active {@link NetworkPolicy}
     * notification of a specific type, like {@link #TYPE_LIMIT}.
     */
    private String buildNotificationTag(NetworkPolicy policy, int type) {
        return TAG + ":" + policy.template.hashCode() + ":" + type;
    }

    /**
     * Show notification for combined {@link NetworkPolicy} and specific type,
     * like {@link #TYPE_LIMIT}. Okay to call multiple times.
     */
    private void enqueueNotification(NetworkPolicy policy, int type, long totalBytes) {
        final String tag = buildNotificationTag(policy, type);
        final Notification.Builder builder = new Notification.Builder(mContext);
        builder.setOnlyAlertOnce(true);
        builder.setWhen(0L);
        builder.setColor(mContext.getColor(
                com.android.internal.R.color.system_notification_accent_color));

        final Resources res = mContext.getResources();
        switch (type) {
            case TYPE_WARNING: {
                final CharSequence title = res.getText(R.string.data_usage_warning_title);
                final CharSequence body = res.getString(R.string.data_usage_warning_body);

                builder.setSmallIcon(R.drawable.stat_notify_error);
                builder.setTicker(title);
                builder.setContentTitle(title);
                builder.setContentText(body);

                final Intent snoozeIntent = buildSnoozeWarningIntent(policy.template);
                builder.setDeleteIntent(PendingIntent.getBroadcast(
                        mContext, 0, snoozeIntent, PendingIntent.FLAG_UPDATE_CURRENT));

                final Intent viewIntent = buildViewDataUsageIntent(policy.template);
                builder.setContentIntent(PendingIntent.getActivity(
                        mContext, 0, viewIntent, PendingIntent.FLAG_UPDATE_CURRENT));

                break;
            }
            case TYPE_LIMIT: {
                final CharSequence body = res.getText(R.string.data_usage_limit_body);

                final CharSequence title;
                int icon = R.drawable.stat_notify_disabled_data;
                switch (policy.template.getMatchRule()) {
                    case MATCH_MOBILE_3G_LOWER:
                        title = res.getText(R.string.data_usage_3g_limit_title);
                        break;
                    case MATCH_MOBILE_4G:
                        title = res.getText(R.string.data_usage_4g_limit_title);
                        break;
                    case MATCH_MOBILE_ALL:
                        title = res.getText(R.string.data_usage_mobile_limit_title);
                        break;
                    case MATCH_WIFI:
                        title = res.getText(R.string.data_usage_wifi_limit_title);
                        icon = R.drawable.stat_notify_error;
                        break;
                    default:
                        title = null;
                        break;
                }

                builder.setOngoing(true);
                builder.setSmallIcon(icon);
                builder.setTicker(title);
                builder.setContentTitle(title);
                builder.setContentText(body);

                final Intent intent = buildNetworkOverLimitIntent(policy.template);
                builder.setContentIntent(PendingIntent.getActivity(
                        mContext, 0, intent, PendingIntent.FLAG_UPDATE_CURRENT));
                break;
            }
            case TYPE_LIMIT_SNOOZED: {
                final long overBytes = totalBytes - policy.limitBytes;
                final CharSequence body = res.getString(R.string.data_usage_limit_snoozed_body,
                        Formatter.formatFileSize(mContext, overBytes));

                final CharSequence title;
                switch (policy.template.getMatchRule()) {
                    case MATCH_MOBILE_3G_LOWER:
                        title = res.getText(R.string.data_usage_3g_limit_snoozed_title);
                        break;
                    case MATCH_MOBILE_4G:
                        title = res.getText(R.string.data_usage_4g_limit_snoozed_title);
                        break;
                    case MATCH_MOBILE_ALL:
                        title = res.getText(R.string.data_usage_mobile_limit_snoozed_title);
                        break;
                    case MATCH_WIFI:
                        title = res.getText(R.string.data_usage_wifi_limit_snoozed_title);
                        break;
                    default:
                        title = null;
                        break;
                }

                builder.setOngoing(true);
                builder.setSmallIcon(R.drawable.stat_notify_error);
                builder.setTicker(title);
                builder.setContentTitle(title);
                builder.setContentText(body);

                final Intent intent = buildViewDataUsageIntent(policy.template);
                builder.setContentIntent(PendingIntent.getActivity(
                        mContext, 0, intent, PendingIntent.FLAG_UPDATE_CURRENT));
                break;
            }
        }

        // TODO: move to NotificationManager once we can mock it
        try {
            final String packageName = mContext.getPackageName();
            final int[] idReceived = new int[1];
            mNotifManager.enqueueNotificationWithTag(
                    packageName, packageName, tag, 0x0, builder.getNotification(), idReceived,
                    UserHandle.USER_ALL);
            mActiveNotifs.add(tag);
        } catch (RemoteException e) {
            // ignored; service lives in system_server
        }
    }

    private void cancelNotification(String tag) {
        // TODO: move to NotificationManager once we can mock it
        try {
            final String packageName = mContext.getPackageName();
            mNotifManager.cancelNotificationWithTag(
                    packageName, tag, 0x0, UserHandle.USER_ALL);
        } catch (RemoteException e) {
            // ignored; service lives in system_server
        }
    }

    /**
     * Receiver that watches for {@link IConnectivityManager} to claim network
     * interfaces. Used to apply {@link NetworkPolicy} to matching networks.
     */
    private BroadcastReceiver mConnReceiver = new BroadcastReceiver() {
        @Override
        public void onReceive(Context context, Intent intent) {
            // on background handler thread, and verified CONNECTIVITY_INTERNAL
            // permission above.

            maybeRefreshTrustedTime();
            synchronized (mRulesLock) {
                ensureActiveMobilePolicyLocked();
                normalizePoliciesLocked();
                updateNetworkEnabledLocked();
                updateNetworkRulesLocked();
                updateNotificationsLocked();
            }
        }
    };

    /**
     * Proactively control network data connections when they exceed
     * {@link NetworkPolicy#limitBytes}.
     */
    void updateNetworkEnabledLocked() {
        if (LOGV) Slog.v(TAG, "updateNetworkEnabledLocked()");

        // TODO: reset any policy-disabled networks when any policy is removed
        // completely, which is currently rare case.

        final long currentTime = currentTimeMillis();
        for (int i = mNetworkPolicy.size()-1; i >= 0; i--) {
            final NetworkPolicy policy = mNetworkPolicy.valueAt(i);
            // shortcut when policy has no limit
            if (policy.limitBytes == LIMIT_DISABLED || !policy.hasCycle()) {
                setNetworkTemplateEnabled(policy.template, true);
                continue;
            }

            final long start = computeLastCycleBoundary(currentTime, policy);
            final long end = currentTime;
            final long totalBytes = getTotalBytes(policy.template, start, end);

            // disable data connection when over limit and not snoozed
            final boolean overLimitWithoutSnooze = policy.isOverLimit(totalBytes)
                    && policy.lastLimitSnooze < start;
            final boolean networkEnabled = !overLimitWithoutSnooze;

            setNetworkTemplateEnabled(policy.template, networkEnabled);
        }
    }

    /**
     * Proactively disable networks that match the given
     * {@link NetworkTemplate}.
     */
    private void setNetworkTemplateEnabled(NetworkTemplate template, boolean enabled) {
        // TODO: reach into ConnectivityManager to proactively disable bringing
        // up this network, since we know that traffic will be blocked.
    }

    /**
     * Examine all connected {@link NetworkState}, looking for
     * {@link NetworkPolicy} that need to be enforced. When matches found, set
     * remaining quota based on usage cycle and historical stats.
     */
    void updateNetworkRulesLocked() {
        if (LOGV) Slog.v(TAG, "updateNetworkRulesLocked()");

        final NetworkState[] states;
        try {
            states = mConnManager.getAllNetworkState();
        } catch (RemoteException e) {
            // ignored; service lives in system_server
            return;
        }

        // First, generate identities of all connected networks so we can
        // quickly compare them against all defined policies below.
        final ArrayList<Pair<String, NetworkIdentity>> connIdents = new ArrayList<>(states.length);
        final ArraySet<String> connIfaces = new ArraySet<String>(states.length);
        for (NetworkState state : states) {
            if (state.networkInfo != null && state.networkInfo.isConnected()) {
                final NetworkIdentity ident = NetworkIdentity.buildNetworkIdentity(mContext, state);

                final String baseIface = state.linkProperties.getInterfaceName();
                if (baseIface != null) {
                    connIdents.add(Pair.create(baseIface, ident));
                }

                // Stacked interfaces are considered to have same identity as
                // their parent network.
                final List<LinkProperties> stackedLinks = state.linkProperties.getStackedLinks();
                for (LinkProperties stackedLink : stackedLinks) {
                    final String stackedIface = stackedLink.getInterfaceName();
                    if (stackedIface != null) {
                        connIdents.add(Pair.create(stackedIface, ident));
                    }
                }
            }
        }

        // Apply policies against all connected interfaces found above
        mNetworkRules.clear();
        final ArrayList<String> ifaceList = Lists.newArrayList();
        for (int i = mNetworkPolicy.size() - 1; i >= 0; i--) {
            final NetworkPolicy policy = mNetworkPolicy.valueAt(i);

            ifaceList.clear();
            for (int j = connIdents.size() - 1; j >= 0; j--) {
                final Pair<String, NetworkIdentity> ident = connIdents.get(j);
                if (policy.template.matches(ident.second)) {
                    ifaceList.add(ident.first);
                }
            }

            if (ifaceList.size() > 0) {
                final String[] ifaces = ifaceList.toArray(new String[ifaceList.size()]);
                mNetworkRules.put(policy, ifaces);
            }
        }

        long lowestRule = Long.MAX_VALUE;
        final ArraySet<String> newMeteredIfaces = new ArraySet<String>(states.length);

        // apply each policy that we found ifaces for; compute remaining data
        // based on current cycle and historical stats, and push to kernel.
        final long currentTime = currentTimeMillis();
        for (int i = mNetworkRules.size()-1; i >= 0; i--) {
            final NetworkPolicy policy = mNetworkRules.keyAt(i);
            final String[] ifaces = mNetworkRules.valueAt(i);

            final long start;
            final long totalBytes;
            if (policy.hasCycle()) {
                start = computeLastCycleBoundary(currentTime, policy);
                totalBytes = getTotalBytes(policy.template, start, currentTime);
            } else {
                start = Long.MAX_VALUE;
                totalBytes = 0;
            }

            if (LOGD) {
                Slog.d(TAG, "applying policy " + policy + " to ifaces " + Arrays.toString(ifaces));
            }

            final boolean hasWarning = policy.warningBytes != LIMIT_DISABLED;
            final boolean hasLimit = policy.limitBytes != LIMIT_DISABLED;
            if (hasLimit || policy.metered) {
                final long quotaBytes;
                if (!hasLimit) {
                    // metered network, but no policy limit; we still need to
                    // restrict apps, so push really high quota.
                    quotaBytes = Long.MAX_VALUE;
                } else if (policy.lastLimitSnooze >= start) {
                    // snoozing past quota, but we still need to restrict apps,
                    // so push really high quota.
                    quotaBytes = Long.MAX_VALUE;
                } else {
                    // remaining "quota" bytes are based on total usage in
                    // current cycle. kernel doesn't like 0-byte rules, so we
                    // set 1-byte quota and disable the radio later.
                    quotaBytes = Math.max(1, policy.limitBytes - totalBytes);
                }

                if (ifaces.length > 1) {
                    // TODO: switch to shared quota once NMS supports
                    Slog.w(TAG, "shared quota unsupported; generating rule for each iface");
                }

                for (String iface : ifaces) {
                    // long quotaBytes split up into two ints to fit in message
                    mHandler.obtainMessage(MSG_UPDATE_INTERFACE_QUOTA,
                            (int) (quotaBytes >> 32), (int) (quotaBytes & 0xFFFFFFFF), iface)
                            .sendToTarget();
                    newMeteredIfaces.add(iface);
                }
            }

            // keep track of lowest warning or limit of active policies
            if (hasWarning && policy.warningBytes < lowestRule) {
                lowestRule = policy.warningBytes;
            }
            if (hasLimit && policy.limitBytes < lowestRule) {
                lowestRule = policy.limitBytes;
            }
        }

        for (int i = connIfaces.size()-1; i >= 0; i--) {
            String iface = connIfaces.valueAt(i);
            // long quotaBytes split up into two ints to fit in message
            mHandler.obtainMessage(MSG_UPDATE_INTERFACE_QUOTA,
                    (int) (Long.MAX_VALUE >> 32), (int) (Long.MAX_VALUE & 0xFFFFFFFF), iface)
                    .sendToTarget();
            newMeteredIfaces.add(iface);
        }

        mHandler.obtainMessage(MSG_ADVISE_PERSIST_THRESHOLD, lowestRule).sendToTarget();

        // remove quota on any trailing interfaces
        for (int i = mMeteredIfaces.size() - 1; i >= 0; i--) {
            final String iface = mMeteredIfaces.valueAt(i);
            if (!newMeteredIfaces.contains(iface)) {
                mHandler.obtainMessage(MSG_REMOVE_INTERFACE_QUOTA, iface)
                        .sendToTarget();
            }
        }
        mMeteredIfaces = newMeteredIfaces;

        final String[] meteredIfaces = mMeteredIfaces.toArray(new String[mMeteredIfaces.size()]);
        mHandler.obtainMessage(MSG_METERED_IFACES_CHANGED, meteredIfaces).sendToTarget();
    }

    /**
     * Once any {@link #mNetworkPolicy} are loaded from disk, ensure that we
     * have at least a default mobile policy defined.
     */
    private void ensureActiveMobilePolicyLocked() {
        if (LOGV) Slog.v(TAG, "ensureActiveMobilePolicyLocked()");
        if (mSuppressDefaultPolicy) return;

        final TelephonyManager tele = TelephonyManager.from(mContext);
        final SubscriptionManager sub = SubscriptionManager.from(mContext);

        final int[] subIds = sub.getActiveSubscriptionIdList();
        for (int subId : subIds) {
            final String subscriberId = tele.getSubscriberId(subId);
            ensureActiveMobilePolicyLocked(subscriberId);
        }
    }

    private void ensureActiveMobilePolicyLocked(String subscriberId) {
        // Poke around to see if we already have a policy
        final NetworkIdentity probeIdent = new NetworkIdentity(TYPE_MOBILE,
                TelephonyManager.NETWORK_TYPE_UNKNOWN, subscriberId, null, false, true);
        for (int i = mNetworkPolicy.size() - 1; i >= 0; i--) {
            final NetworkTemplate template = mNetworkPolicy.keyAt(i);
            if (template.matches(probeIdent)) {
                if (LOGD) {
                    Slog.d(TAG, "Found template " + template + " which matches subscriber "
                            + NetworkIdentity.scrubSubscriberId(subscriberId));
                }
                return;
            }
        }

        Slog.i(TAG, "No policy for subscriber " + NetworkIdentity.scrubSubscriberId(subscriberId)
                + "; generating default policy");

        // Build default mobile policy, and assume usage cycle starts today
        final long warningBytes = mContext.getResources().getInteger(
                com.android.internal.R.integer.config_networkPolicyDefaultWarning) * MB_IN_BYTES;

        final Time time = new Time();
        time.setToNow();

        final int cycleDay = time.monthDay;
        final String cycleTimezone = time.timezone;

        final NetworkTemplate template = buildTemplateMobileAll(subscriberId);
        final NetworkPolicy policy = new NetworkPolicy(template, cycleDay, cycleTimezone,
                warningBytes, LIMIT_DISABLED, SNOOZE_NEVER, SNOOZE_NEVER, true, true);
        addNetworkPolicyLocked(policy);
    }

    private void readPolicyLocked() {
        if (LOGV) Slog.v(TAG, "readPolicyLocked()");

        // clear any existing policy and read from disk
        mNetworkPolicy.clear();
        mUidPolicy.clear();

        FileInputStream fis = null;
        try {
            fis = mPolicyFile.openRead();
            final XmlPullParser in = Xml.newPullParser();
            in.setInput(fis, StandardCharsets.UTF_8.name());

            int type;
            int version = VERSION_INIT;
            boolean insideWhitelist = false;
            while ((type = in.next()) != END_DOCUMENT) {
                final String tag = in.getName();
                if (type == START_TAG) {
                    if (TAG_POLICY_LIST.equals(tag)) {
                        final boolean oldValue = mRestrictBackground;
                        version = readIntAttribute(in, ATTR_VERSION);
                        if (version >= VERSION_ADDED_RESTRICT_BACKGROUND) {
                            mRestrictBackground = readBooleanAttribute(
                                    in, ATTR_RESTRICT_BACKGROUND);
                        } else {
                            mRestrictBackground = false;
                        }
                        if (mRestrictBackground != oldValue) {
                            // Some early services may have read the default value,
                            // so notify them that it's changed
                            mHandler.obtainMessage(MSG_RESTRICT_BACKGROUND_CHANGED,
                                    mRestrictBackground ? 1 : 0, 0).sendToTarget();
                        }

                    } else if (TAG_NETWORK_POLICY.equals(tag)) {
                        final int networkTemplate = readIntAttribute(in, ATTR_NETWORK_TEMPLATE);
                        final String subscriberId = in.getAttributeValue(null, ATTR_SUBSCRIBER_ID);
                        final String networkId;
                        if (version >= VERSION_ADDED_NETWORK_ID) {
                            networkId = in.getAttributeValue(null, ATTR_NETWORK_ID);
                        } else {
                            networkId = null;
                        }
                        final int cycleDay = readIntAttribute(in, ATTR_CYCLE_DAY);
                        final String cycleTimezone;
                        if (version >= VERSION_ADDED_TIMEZONE) {
                            cycleTimezone = in.getAttributeValue(null, ATTR_CYCLE_TIMEZONE);
                        } else {
                            cycleTimezone = Time.TIMEZONE_UTC;
                        }
                        final long warningBytes = readLongAttribute(in, ATTR_WARNING_BYTES);
                        final long limitBytes = readLongAttribute(in, ATTR_LIMIT_BYTES);
                        final long lastLimitSnooze;
                        if (version >= VERSION_SPLIT_SNOOZE) {
                            lastLimitSnooze = readLongAttribute(in, ATTR_LAST_LIMIT_SNOOZE);
                        } else if (version >= VERSION_ADDED_SNOOZE) {
                            lastLimitSnooze = readLongAttribute(in, ATTR_LAST_SNOOZE);
                        } else {
                            lastLimitSnooze = SNOOZE_NEVER;
                        }
                        final boolean metered;
                        if (version >= VERSION_ADDED_METERED) {
                            metered = readBooleanAttribute(in, ATTR_METERED);
                        } else {
                            switch (networkTemplate) {
                                case MATCH_MOBILE_3G_LOWER:
                                case MATCH_MOBILE_4G:
                                case MATCH_MOBILE_ALL:
                                    metered = true;
                                    break;
                                default:
                                    metered = false;
                            }
                        }
                        final long lastWarningSnooze;
                        if (version >= VERSION_SPLIT_SNOOZE) {
                            lastWarningSnooze = readLongAttribute(in, ATTR_LAST_WARNING_SNOOZE);
                        } else {
                            lastWarningSnooze = SNOOZE_NEVER;
                        }
                        final boolean inferred;
                        if (version >= VERSION_ADDED_INFERRED) {
                            inferred = readBooleanAttribute(in, ATTR_INFERRED);
                        } else {
                            inferred = false;
                        }

                        final NetworkTemplate template = new NetworkTemplate(networkTemplate,
                                subscriberId, networkId);
                        if (template.isPersistable()) {
                            mNetworkPolicy.put(template, new NetworkPolicy(template, cycleDay,
                                    cycleTimezone, warningBytes, limitBytes, lastWarningSnooze,
                                    lastLimitSnooze, metered, inferred));
                        }

                    } else if (TAG_UID_POLICY.equals(tag)) {
                        final int uid = readIntAttribute(in, ATTR_UID);
                        final int policy = readIntAttribute(in, ATTR_POLICY);

                        if (UserHandle.isApp(uid)) {
                            setUidPolicyUncheckedLocked(uid, policy, false);
                        } else {
                            Slog.w(TAG, "unable to apply policy to UID " + uid + "; ignoring");
                        }
                    } else if (TAG_APP_POLICY.equals(tag)) {
                        final int appId = readIntAttribute(in, ATTR_APP_ID);
                        final int policy = readIntAttribute(in, ATTR_POLICY);

                        // TODO: set for other users during upgrade
                        // app policy is deprecated so this is only used in pre system user split.
                        final int uid = UserHandle.getUid(UserHandle.USER_SYSTEM, appId);
                        if (UserHandle.isApp(uid)) {
                            setUidPolicyUncheckedLocked(uid, policy, false);
                        } else {
                            Slog.w(TAG, "unable to apply policy to UID " + uid + "; ignoring");
                        }
                    } else if (TAG_WHITELIST.equals(tag)) {
                        insideWhitelist = true;
                    } else if (TAG_RESTRICT_BACKGROUND.equals(tag) && insideWhitelist) {
                        final int uid = readIntAttribute(in, ATTR_UID);
                        mRestrictBackgroundWhitelistUids.put(uid, true);
                    } else if (TAG_REVOKED_RESTRICT_BACKGROUND.equals(tag) && insideWhitelist) {
                        final int uid = readIntAttribute(in, ATTR_UID);
                        mRestrictBackgroundWhitelistRevokedUids.put(uid, true);
                    }
                } else if (type == END_TAG) {
                    if (TAG_WHITELIST.equals(tag)) {
                        insideWhitelist = false;
                    }

                }
            }

        } catch (FileNotFoundException e) {
            // missing policy is okay, probably first boot
            upgradeLegacyBackgroundData();
        } catch (IOException e) {
            Log.wtf(TAG, "problem reading network policy", e);
        } catch (XmlPullParserException e) {
            Log.wtf(TAG, "problem reading network policy", e);
        } finally {
            IoUtils.closeQuietly(fis);
        }
    }

    /**
     * Upgrade legacy background data flags, notifying listeners of one last
     * change to always-true.
     */
    private void upgradeLegacyBackgroundData() {
        mRestrictBackground = Settings.Secure.getInt(
                mContext.getContentResolver(), Settings.Secure.BACKGROUND_DATA, 1) != 1;

        // kick off one last broadcast if restricted
        if (mRestrictBackground) {
            final Intent broadcast = new Intent(
                    ConnectivityManager.ACTION_BACKGROUND_DATA_SETTING_CHANGED);
            mContext.sendBroadcastAsUser(broadcast, UserHandle.ALL);
        }
    }

    void writePolicyLocked() {
        if (LOGV) Slog.v(TAG, "writePolicyLocked()");

        FileOutputStream fos = null;
        try {
            fos = mPolicyFile.startWrite();

            XmlSerializer out = new FastXmlSerializer();
            out.setOutput(fos, StandardCharsets.UTF_8.name());
            out.startDocument(null, true);

            out.startTag(null, TAG_POLICY_LIST);
            writeIntAttribute(out, ATTR_VERSION, VERSION_LATEST);
            writeBooleanAttribute(out, ATTR_RESTRICT_BACKGROUND, mRestrictBackground);

            // write all known network policies
            for (int i = 0; i < mNetworkPolicy.size(); i++) {
                final NetworkPolicy policy = mNetworkPolicy.valueAt(i);
                final NetworkTemplate template = policy.template;
                if (!template.isPersistable()) continue;

                out.startTag(null, TAG_NETWORK_POLICY);
                writeIntAttribute(out, ATTR_NETWORK_TEMPLATE, template.getMatchRule());
                final String subscriberId = template.getSubscriberId();
                if (subscriberId != null) {
                    out.attribute(null, ATTR_SUBSCRIBER_ID, subscriberId);
                }
                final String networkId = template.getNetworkId();
                if (networkId != null) {
                    out.attribute(null, ATTR_NETWORK_ID, networkId);
                }
                writeIntAttribute(out, ATTR_CYCLE_DAY, policy.cycleDay);
                out.attribute(null, ATTR_CYCLE_TIMEZONE, policy.cycleTimezone);
                writeLongAttribute(out, ATTR_WARNING_BYTES, policy.warningBytes);
                writeLongAttribute(out, ATTR_LIMIT_BYTES, policy.limitBytes);
                writeLongAttribute(out, ATTR_LAST_WARNING_SNOOZE, policy.lastWarningSnooze);
                writeLongAttribute(out, ATTR_LAST_LIMIT_SNOOZE, policy.lastLimitSnooze);
                writeBooleanAttribute(out, ATTR_METERED, policy.metered);
                writeBooleanAttribute(out, ATTR_INFERRED, policy.inferred);
                out.endTag(null, TAG_NETWORK_POLICY);
            }

            // write all known uid policies
            for (int i = 0; i < mUidPolicy.size(); i++) {
                final int uid = mUidPolicy.keyAt(i);
                final int policy = mUidPolicy.valueAt(i);

                // skip writing empty policies
                if (policy == POLICY_NONE) continue;

                out.startTag(null, TAG_UID_POLICY);
                writeIntAttribute(out, ATTR_UID, uid);
                writeIntAttribute(out, ATTR_POLICY, policy);
                out.endTag(null, TAG_UID_POLICY);
            }

            out.endTag(null, TAG_POLICY_LIST);

            // write all whitelists
            out.startTag(null, TAG_WHITELIST);

            // restrict background whitelist
            int size = mRestrictBackgroundWhitelistUids.size();
            for (int i = 0; i < size; i++) {
                final int uid = mRestrictBackgroundWhitelistUids.keyAt(i);
                out.startTag(null, TAG_RESTRICT_BACKGROUND);
                writeIntAttribute(out, ATTR_UID, uid);
                out.endTag(null, TAG_RESTRICT_BACKGROUND);
            }

            // revoked restrict background whitelist
            size = mRestrictBackgroundWhitelistRevokedUids.size();
            for (int i = 0; i < size; i++) {
                final int uid = mRestrictBackgroundWhitelistRevokedUids.keyAt(i);
                out.startTag(null, TAG_REVOKED_RESTRICT_BACKGROUND);
                writeIntAttribute(out, ATTR_UID, uid);
                out.endTag(null, TAG_REVOKED_RESTRICT_BACKGROUND);
            }

            out.endTag(null, TAG_WHITELIST);

            out.endDocument();

            mPolicyFile.finishWrite(fos);
        } catch (IOException e) {
            if (fos != null) {
                mPolicyFile.failWrite(fos);
            }
        }
    }

    @Override
    public void setUidPolicy(int uid, int policy) {
        mContext.enforceCallingOrSelfPermission(MANAGE_NETWORK_POLICY, TAG);

        if (!UserHandle.isApp(uid)) {
            throw new IllegalArgumentException("cannot apply policy to UID " + uid);
        }

        synchronized (mRulesLock) {
            final long token = Binder.clearCallingIdentity();
            try {
                final int oldPolicy = mUidPolicy.get(uid, POLICY_NONE);
                if (oldPolicy != policy) {
                    setUidPolicyUncheckedLocked(uid, oldPolicy, policy, true);
                }
            } finally {
                Binder.restoreCallingIdentity(token);
            }
        }
    }

    @Override
    public void addUidPolicy(int uid, int policy) {
        mContext.enforceCallingOrSelfPermission(MANAGE_NETWORK_POLICY, TAG);

        if (!UserHandle.isApp(uid)) {
            throw new IllegalArgumentException("cannot apply policy to UID " + uid);
        }

        synchronized (mRulesLock) {
            final int oldPolicy = mUidPolicy.get(uid, POLICY_NONE);
            policy |= oldPolicy;
            if (oldPolicy != policy) {
                setUidPolicyUncheckedLocked(uid, oldPolicy, policy, true);
            }
        }
    }

    @Override
    public void removeUidPolicy(int uid, int policy) {
        mContext.enforceCallingOrSelfPermission(MANAGE_NETWORK_POLICY, TAG);

        if (!UserHandle.isApp(uid)) {
            throw new IllegalArgumentException("cannot apply policy to UID " + uid);
        }

        synchronized (mRulesLock) {
            final int oldPolicy = mUidPolicy.get(uid, POLICY_NONE);
            policy = oldPolicy & ~policy;
            if (oldPolicy != policy) {
                setUidPolicyUncheckedLocked(uid, oldPolicy, policy, true);
            }
        }
    }

    private void setUidPolicyUncheckedLocked(int uid, int oldPolicy, int policy, boolean persist) {
        setUidPolicyUncheckedLocked(uid, policy, persist);

        final boolean isBlacklisted = policy == POLICY_REJECT_METERED_BACKGROUND;
        mHandler.obtainMessage(MSG_RESTRICT_BACKGROUND_BLACKLIST_CHANGED, uid,
                isBlacklisted ? 1 : 0).sendToTarget();

        final boolean wasBlacklisted = oldPolicy == POLICY_REJECT_METERED_BACKGROUND;
        // Checks if app was added or removed to the blacklist.
        if ((oldPolicy == POLICY_NONE && isBlacklisted)
                || (wasBlacklisted && policy == POLICY_NONE)) {
            mHandler.obtainMessage(MSG_RESTRICT_BACKGROUND_WHITELIST_CHANGED, uid, 1, null)
                    .sendToTarget();
        }
    }

    private void setUidPolicyUncheckedLocked(int uid, int policy, boolean persist) {
        mUidPolicy.put(uid, policy);

        // uid policy changed, recompute rules and persist policy.
        updateRulesForDataUsageRestrictionsLocked(uid);
        if (persist) {
            writePolicyLocked();
        }
    }

    @Override
    public int getUidPolicy(int uid) {
        mContext.enforceCallingOrSelfPermission(MANAGE_NETWORK_POLICY, TAG);

        synchronized (mRulesLock) {
            return mUidPolicy.get(uid, POLICY_NONE);
        }
    }

    @Override
    public int[] getUidsWithPolicy(int policy) {
        mContext.enforceCallingOrSelfPermission(MANAGE_NETWORK_POLICY, TAG);

        int[] uids = new int[0];
        synchronized (mRulesLock) {
            for (int i = 0; i < mUidPolicy.size(); i++) {
                final int uid = mUidPolicy.keyAt(i);
                final int uidPolicy = mUidPolicy.valueAt(i);
                if (uidPolicy == policy) {
                    uids = appendInt(uids, uid);
                }
            }
        }
        return uids;
    }

    /**
     * Removes any persistable state associated with given {@link UserHandle}, persisting
     * if any changes that are made.
     */
    boolean removeUserStateLocked(int userId, boolean writePolicy) {

        if (LOGV) Slog.v(TAG, "removeUserStateLocked()");
        boolean changed = false;

        // Remove entries from restricted background UID whitelist
        int[] wlUids = new int[0];
        for (int i = 0; i < mRestrictBackgroundWhitelistUids.size(); i++) {
            final int uid = mRestrictBackgroundWhitelistUids.keyAt(i);
            if (UserHandle.getUserId(uid) == userId) {
                wlUids = appendInt(wlUids, uid);
            }
        }

        if (wlUids.length > 0) {
            for (int uid : wlUids) {
                removeRestrictBackgroundWhitelistedUidLocked(uid, false, false);
            }
            changed = true;
        }

        // Remove entries from revoked default restricted background UID whitelist
        for (int i = mRestrictBackgroundWhitelistRevokedUids.size() - 1; i >= 0; i--) {
            final int uid = mRestrictBackgroundWhitelistRevokedUids.keyAt(i);
            if (UserHandle.getUserId(uid) == userId) {
                mRestrictBackgroundWhitelistRevokedUids.removeAt(i);
                changed = true;
            }
        }

        // Remove associated UID policies
        int[] uids = new int[0];
        for (int i = 0; i < mUidPolicy.size(); i++) {
            final int uid = mUidPolicy.keyAt(i);
            if (UserHandle.getUserId(uid) == userId) {
                uids = appendInt(uids, uid);
            }
        }

        if (uids.length > 0) {
            for (int uid : uids) {
                mUidPolicy.delete(uid);
            }
            changed = true;
        }

        updateRulesForGlobalChangeLocked(true);

        if (writePolicy && changed) {
            writePolicyLocked();
        }
        return changed;
    }

    @Override
    public void setConnectivityListener(INetworkPolicyListener listener) {
        mContext.enforceCallingOrSelfPermission(CONNECTIVITY_INTERNAL, TAG);
        if (mConnectivityListener != null) {
            throw new IllegalStateException("Connectivity listener already registered");
        }
        mConnectivityListener = listener;
    }

    @Override
    public void registerListener(INetworkPolicyListener listener) {
        // TODO: create permission for observing network policy
        mContext.enforceCallingOrSelfPermission(CONNECTIVITY_INTERNAL, TAG);
        mListeners.register(listener);
    }

    @Override
    public void unregisterListener(INetworkPolicyListener listener) {
        // TODO: create permission for observing network policy
        mContext.enforceCallingOrSelfPermission(CONNECTIVITY_INTERNAL, TAG);
        mListeners.unregister(listener);
    }

    @Override
    public void setNetworkPolicies(NetworkPolicy[] policies) {
        mContext.enforceCallingOrSelfPermission(MANAGE_NETWORK_POLICY, TAG);

        final long token = Binder.clearCallingIdentity();
        try {
            maybeRefreshTrustedTime();
            synchronized (mRulesLock) {
                normalizePoliciesLocked(policies);
                updateNetworkEnabledLocked();
                updateNetworkRulesLocked();
                updateNotificationsLocked();
                writePolicyLocked();
            }
        } finally {
            Binder.restoreCallingIdentity(token);
        }
    }

    void addNetworkPolicyLocked(NetworkPolicy policy) {
        NetworkPolicy[] policies = getNetworkPolicies(mContext.getOpPackageName());
        policies = ArrayUtils.appendElement(NetworkPolicy.class, policies, policy);
        setNetworkPolicies(policies);
    }

    @Override
    public NetworkPolicy[] getNetworkPolicies(String callingPackage) {
        mContext.enforceCallingOrSelfPermission(MANAGE_NETWORK_POLICY, TAG);
        try {
            mContext.enforceCallingOrSelfPermission(READ_PRIVILEGED_PHONE_STATE, TAG);
            // SKIP checking run-time OP_READ_PHONE_STATE since caller or self has PRIVILEGED
            // permission
        } catch (SecurityException e) {
            mContext.enforceCallingOrSelfPermission(READ_PHONE_STATE, TAG);

            if (mAppOps.noteOp(AppOpsManager.OP_READ_PHONE_STATE, Binder.getCallingUid(),
                    callingPackage) != AppOpsManager.MODE_ALLOWED) {
                return new NetworkPolicy[0];
            }
        }

        synchronized (mRulesLock) {
            final int size = mNetworkPolicy.size();
            final NetworkPolicy[] policies = new NetworkPolicy[size];
            for (int i = 0; i < size; i++) {
                policies[i] = mNetworkPolicy.valueAt(i);
            }
            return policies;
        }
    }

    private void normalizePoliciesLocked() {
        normalizePoliciesLocked(getNetworkPolicies(mContext.getOpPackageName()));
    }

    private void normalizePoliciesLocked(NetworkPolicy[] policies) {
        final TelephonyManager tele = TelephonyManager.from(mContext);
        final String[] merged = tele.getMergedSubscriberIds();

        mNetworkPolicy.clear();
        for (NetworkPolicy policy : policies) {
            // When two normalized templates conflict, prefer the most
            // restrictive policy
            policy.template = NetworkTemplate.normalize(policy.template, merged);
            final NetworkPolicy existing = mNetworkPolicy.get(policy.template);
            if (existing == null || existing.compareTo(policy) > 0) {
                if (existing != null) {
                    Slog.d(TAG, "Normalization replaced " + existing + " with " + policy);
                }
                mNetworkPolicy.put(policy.template, policy);
            }
        }
    }

    @Override
    public void snoozeLimit(NetworkTemplate template) {
        mContext.enforceCallingOrSelfPermission(MANAGE_NETWORK_POLICY, TAG);

        final long token = Binder.clearCallingIdentity();
        try {
            performSnooze(template, TYPE_LIMIT);
        } finally {
            Binder.restoreCallingIdentity(token);
        }
    }

    void performSnooze(NetworkTemplate template, int type) {
        maybeRefreshTrustedTime();
        final long currentTime = currentTimeMillis();
        synchronized (mRulesLock) {
            // find and snooze local policy that matches
            final NetworkPolicy policy = mNetworkPolicy.get(template);
            if (policy == null) {
                throw new IllegalArgumentException("unable to find policy for " + template);
            }

            switch (type) {
                case TYPE_WARNING:
                    policy.lastWarningSnooze = currentTime;
                    break;
                case TYPE_LIMIT:
                    policy.lastLimitSnooze = currentTime;
                    break;
                default:
                    throw new IllegalArgumentException("unexpected type");
            }

            normalizePoliciesLocked();
            updateNetworkEnabledLocked();
            updateNetworkRulesLocked();
            updateNotificationsLocked();
            writePolicyLocked();
        }
    }

    @Override
    public void onTetheringChanged(String iface, boolean tethering) {
        // No need to enforce permission because setRestrictBackground() will do it.
        if (LOGD) Log.d(TAG, "onTetherStateChanged(" + iface + ", " + tethering + ")");
        synchronized (mRulesLock) {
            if (mRestrictBackground && tethering) {
                Log.d(TAG, "Tethering on (" + iface +"); disable Data Saver");
                setRestrictBackground(false);
            }
        }
    }

    @Override
    public void setRestrictBackground(boolean restrictBackground) {
        mContext.enforceCallingOrSelfPermission(MANAGE_NETWORK_POLICY, TAG);
        final long token = Binder.clearCallingIdentity();
        try {
            maybeRefreshTrustedTime();
            synchronized (mRulesLock) {
                if (restrictBackground == mRestrictBackground) {
                    // Ideally, UI should never allow this scenario...
                    Slog.w(TAG, "setRestrictBackground: already " + restrictBackground);
                    return;
                }
                setRestrictBackgroundLocked(restrictBackground);
            }

        } finally {
            Binder.restoreCallingIdentity(token);
        }

        mHandler.obtainMessage(MSG_RESTRICT_BACKGROUND_CHANGED, restrictBackground ? 1 : 0, 0)
                .sendToTarget();
    }

    private void setRestrictBackgroundLocked(boolean restrictBackground) {
        final boolean oldRestrictBackground = mRestrictBackground;
        mRestrictBackground = restrictBackground;
        // Must whitelist foreground apps before turning data saver mode on.
        // TODO: there is no need to iterate through all apps here, just those in the foreground,
        // so it could call AM to get the UIDs of such apps, and iterate through them instead.
        updateRulesForRestrictBackgroundLocked();
        try {
            if (!mNetworkManager.setDataSaverModeEnabled(mRestrictBackground)) {
                Slog.e(TAG, "Could not change Data Saver Mode on NMS to " + mRestrictBackground);
                mRestrictBackground = oldRestrictBackground;
                // TODO: if it knew the foreground apps (see TODO above), it could call
                // updateRulesForRestrictBackgroundLocked() again to restore state.
                return;
            }
        } catch (RemoteException e) {
            // ignored; service lives in system_server
        }
        updateNotificationsLocked();
        writePolicyLocked();
    }

    @Override
    public void addRestrictBackgroundWhitelistedUid(int uid) {
        mContext.enforceCallingOrSelfPermission(MANAGE_NETWORK_POLICY, TAG);
        final boolean oldStatus;
        final boolean needFirewallRules;
        synchronized (mRulesLock) {
            oldStatus = mRestrictBackgroundWhitelistUids.get(uid);
            if (oldStatus) {
                if (LOGD) Slog.d(TAG, "uid " + uid + " is already whitelisted");
                return;
            }
            needFirewallRules = isUidValidForWhitelistRules(uid);
            Slog.i(TAG, "adding uid " + uid + " to restrict background whitelist");
            mRestrictBackgroundWhitelistUids.append(uid, true);
            if (mDefaultRestrictBackgroundWhitelistUids.get(uid)
                    && mRestrictBackgroundWhitelistRevokedUids.get(uid)) {
                if (LOGD) Slog.d(TAG, "Removing uid " + uid
                        + " from revoked restrict background whitelist");
                mRestrictBackgroundWhitelistRevokedUids.delete(uid);
            }
            if (needFirewallRules) {
                // Only update firewall rules if necessary...
                updateRulesForDataUsageRestrictionsLocked(uid);
            }
            // ...but always persists the whitelist request.
            writePolicyLocked();
        }
        int changed = (mRestrictBackground && !oldStatus && needFirewallRules) ? 1 : 0;
        mHandler.obtainMessage(MSG_RESTRICT_BACKGROUND_WHITELIST_CHANGED, uid, changed,
                Boolean.TRUE).sendToTarget();
    }

    @Override
    public void removeRestrictBackgroundWhitelistedUid(int uid) {
        mContext.enforceCallingOrSelfPermission(MANAGE_NETWORK_POLICY, TAG);
        final boolean changed;
        synchronized (mRulesLock) {
            changed = removeRestrictBackgroundWhitelistedUidLocked(uid, false, true);
        }
        mHandler.obtainMessage(MSG_RESTRICT_BACKGROUND_WHITELIST_CHANGED, uid, changed ? 1 : 0,
                Boolean.FALSE).sendToTarget();
    }

    /**
     * Removes a uid from the restricted background whitelist, returning whether its current
     * {@link ConnectivityManager.RestrictBackgroundStatus} changed.
     */
    private boolean removeRestrictBackgroundWhitelistedUidLocked(int uid, boolean uidDeleted,
            boolean updateNow) {
        final boolean oldStatus = mRestrictBackgroundWhitelistUids.get(uid);
        if (!oldStatus && !uidDeleted) {
            if (LOGD) Slog.d(TAG, "uid " + uid + " was not whitelisted before");
            return false;
        }
        final boolean needFirewallRules = uidDeleted || isUidValidForWhitelistRules(uid);
        if (oldStatus) {
            Slog.i(TAG, "removing uid " + uid + " from restrict background whitelist");
            mRestrictBackgroundWhitelistUids.delete(uid);
        }
        if (mDefaultRestrictBackgroundWhitelistUids.get(uid)
                && !mRestrictBackgroundWhitelistRevokedUids.get(uid)) {
            if (LOGD) Slog.d(TAG, "Adding uid " + uid
                    + " to revoked restrict background whitelist");
            mRestrictBackgroundWhitelistRevokedUids.append(uid, true);
        }
        if (needFirewallRules) {
            // Only update firewall rules if necessary...
            updateRulesForDataUsageRestrictionsLocked(uid, uidDeleted);
        }
        if (updateNow) {
            // ...but always persists the whitelist request.
            writePolicyLocked();
        }
        // Status only changes if Data Saver is turned on (otherwise it is DISABLED, even if the
        // app was whitelisted before).
        return mRestrictBackground && needFirewallRules;
    }

    @Override
    public int[] getRestrictBackgroundWhitelistedUids() {
        mContext.enforceCallingOrSelfPermission(MANAGE_NETWORK_POLICY, TAG);
        synchronized (mRulesLock) {
            final int size = mRestrictBackgroundWhitelistUids.size();
            final int[] whitelist = new int[size];
            for (int i = 0; i < size; i++) {
                whitelist[i] = mRestrictBackgroundWhitelistUids.keyAt(i);
            }
            if (LOGV) {
                Slog.v(TAG, "getRestrictBackgroundWhitelistedUids(): "
                        + mRestrictBackgroundWhitelistUids);
            }
            return whitelist;
        }
    }

    @Override
    public int getRestrictBackgroundByCaller() {
        mContext.enforceCallingOrSelfPermission(ACCESS_NETWORK_STATE, TAG);
        final int uid = Binder.getCallingUid();

        synchronized (mRulesLock) {
            // Must clear identity because getUidPolicy() is restricted to system.
            final long token = Binder.clearCallingIdentity();
            final int policy;
            try {
                policy = getUidPolicy(uid);
            } finally {
                Binder.restoreCallingIdentity(token);
            }
            if (policy == POLICY_REJECT_METERED_BACKGROUND) {
                // App is blacklisted.
                return RESTRICT_BACKGROUND_STATUS_ENABLED;
            }
            if (!mRestrictBackground) {
                return RESTRICT_BACKGROUND_STATUS_DISABLED;
            }
            return mRestrictBackgroundWhitelistUids.get(uid)
                    ? RESTRICT_BACKGROUND_STATUS_WHITELISTED
                    : RESTRICT_BACKGROUND_STATUS_ENABLED;
        }
    }

    @Override
    public boolean getRestrictBackground() {
        mContext.enforceCallingOrSelfPermission(MANAGE_NETWORK_POLICY, TAG);

        synchronized (mRulesLock) {
            return mRestrictBackground;
        }
    }

    @Override
    public void setDeviceIdleMode(boolean enabled) {
        mContext.enforceCallingOrSelfPermission(MANAGE_NETWORK_POLICY, TAG);

        synchronized (mRulesLock) {
            if (mDeviceIdleMode != enabled) {
                mDeviceIdleMode = enabled;
                if (mSystemReady) {
                    // Device idle change means we need to rebuild rules for all
                    // known apps, so do a global refresh.
                    updateRulesForGlobalChangeLocked(false);
                }
                if (enabled) {
                    EventLogTags.writeDeviceIdleOnPhase("net");
                } else {
                    EventLogTags.writeDeviceIdleOffPhase("net");
                }
            }
        }
    }

    private NetworkPolicy findPolicyForNetworkLocked(NetworkIdentity ident) {
        for (int i = mNetworkPolicy.size()-1; i >= 0; i--) {
            NetworkPolicy policy = mNetworkPolicy.valueAt(i);
            if (policy.template.matches(ident)) {
                return policy;
            }
        }
        return null;
    }

    @Override
    public NetworkQuotaInfo getNetworkQuotaInfo(NetworkState state) {
        mContext.enforceCallingOrSelfPermission(ACCESS_NETWORK_STATE, TAG);

        // only returns usage summary, so we don't require caller to have
        // READ_NETWORK_USAGE_HISTORY.
        final long token = Binder.clearCallingIdentity();
        try {
            return getNetworkQuotaInfoUnchecked(state);
        } finally {
            Binder.restoreCallingIdentity(token);
        }
    }

    private NetworkQuotaInfo getNetworkQuotaInfoUnchecked(NetworkState state) {
        final NetworkIdentity ident = NetworkIdentity.buildNetworkIdentity(mContext, state);

        final NetworkPolicy policy;
        synchronized (mRulesLock) {
            policy = findPolicyForNetworkLocked(ident);
        }

        if (policy == null || !policy.hasCycle()) {
            // missing policy means we can't derive useful quota info
            return null;
        }

        final long currentTime = currentTimeMillis();

        // find total bytes used under policy
        final long start = computeLastCycleBoundary(currentTime, policy);
        final long end = currentTime;
        final long totalBytes = getTotalBytes(policy.template, start, end);

        // report soft and hard limits under policy
        final long softLimitBytes = policy.warningBytes != WARNING_DISABLED ? policy.warningBytes
                : NetworkQuotaInfo.NO_LIMIT;
        final long hardLimitBytes = policy.limitBytes != LIMIT_DISABLED ? policy.limitBytes
                : NetworkQuotaInfo.NO_LIMIT;

        return new NetworkQuotaInfo(totalBytes, softLimitBytes, hardLimitBytes);
    }

    @Override
    public boolean isNetworkMetered(NetworkState state) {
        if (state.networkInfo == null) {
            return false;
        }

        final NetworkIdentity ident = NetworkIdentity.buildNetworkIdentity(mContext, state);

        // roaming networks are always considered metered
        if (ident.getRoaming()) {
            return true;
        }

        final NetworkPolicy policy;
        synchronized (mRulesLock) {
            policy = findPolicyForNetworkLocked(ident);
        }

        if (policy != null) {
            return policy.metered;
        } else {
            final int type = state.networkInfo.getType();
            if (isNetworkTypeMobile(type) || type == TYPE_WIMAX) {
                return true;
            }
            return false;
        }
    }

    @Override
    protected void dump(FileDescriptor fd, PrintWriter writer, String[] args) {
        mContext.enforceCallingOrSelfPermission(DUMP, TAG);

        final IndentingPrintWriter fout = new IndentingPrintWriter(writer, "  ");

        final ArraySet<String> argSet = new ArraySet<String>(args.length);
        for (String arg : args) {
            argSet.add(arg);
        }

        synchronized (mRulesLock) {
            if (argSet.contains("--unsnooze")) {
                for (int i = mNetworkPolicy.size()-1; i >= 0; i--) {
                    mNetworkPolicy.valueAt(i).clearSnooze();
                }

                normalizePoliciesLocked();
                updateNetworkEnabledLocked();
                updateNetworkRulesLocked();
                updateNotificationsLocked();
                writePolicyLocked();

                fout.println("Cleared snooze timestamps");
                return;
            }

            fout.print("System ready: "); fout.println(mSystemReady);
            fout.print("Restrict background: "); fout.println(mRestrictBackground);
            fout.print("Restrict power: "); fout.println(mRestrictPower);
            fout.print("Device idle: "); fout.println(mDeviceIdleMode);
            fout.println("Network policies:");
            fout.increaseIndent();
            for (int i = 0; i < mNetworkPolicy.size(); i++) {
                fout.println(mNetworkPolicy.valueAt(i).toString());
            }
            fout.decreaseIndent();

            fout.print("Metered ifaces: "); fout.println(String.valueOf(mMeteredIfaces));

            fout.println("Policy for UIDs:");
            fout.increaseIndent();
            int size = mUidPolicy.size();
            for (int i = 0; i < size; i++) {
                final int uid = mUidPolicy.keyAt(i);
                final int policy = mUidPolicy.valueAt(i);
                fout.print("UID=");
                fout.print(uid);
                fout.print(" policy=");
                fout.print(DebugUtils.flagsToString(NetworkPolicyManager.class, "POLICY_", policy));
                fout.println();
            }
            fout.decreaseIndent();

            size = mPowerSaveWhitelistExceptIdleAppIds.size();
            if (size > 0) {
                fout.println("Power save whitelist (except idle) app ids:");
                fout.increaseIndent();
                for (int i = 0; i < size; i++) {
                    fout.print("UID=");
                    fout.print(mPowerSaveWhitelistExceptIdleAppIds.keyAt(i));
                    fout.print(": ");
                    fout.print(mPowerSaveWhitelistExceptIdleAppIds.valueAt(i));
                    fout.println();
                }
                fout.decreaseIndent();
            }

            size = mPowerSaveWhitelistAppIds.size();
            if (size > 0) {
                fout.println("Power save whitelist app ids:");
                fout.increaseIndent();
                for (int i = 0; i < size; i++) {
                    fout.print("UID=");
                    fout.print(mPowerSaveWhitelistAppIds.keyAt(i));
                    fout.print(": ");
                    fout.print(mPowerSaveWhitelistAppIds.valueAt(i));
                    fout.println();
                }
                fout.decreaseIndent();
            }

            size = mRestrictBackgroundWhitelistUids.size();
            if (size > 0) {
                fout.println("Restrict background whitelist uids:");
                fout.increaseIndent();
                for (int i = 0; i < size; i++) {
                    fout.print("UID=");
                    fout.print(mRestrictBackgroundWhitelistUids.keyAt(i));
                    fout.println();
                }
                fout.decreaseIndent();
            }

            size = mDefaultRestrictBackgroundWhitelistUids.size();
            if (size > 0) {
                fout.println("Default restrict background whitelist uids:");
                fout.increaseIndent();
                for (int i = 0; i < size; i++) {
                    fout.print("UID=");
                    fout.print(mDefaultRestrictBackgroundWhitelistUids.keyAt(i));
                    fout.println();
                }
                fout.decreaseIndent();
            }

            size = mRestrictBackgroundWhitelistRevokedUids.size();
            if (size > 0) {
                fout.println("Default restrict background whitelist uids revoked by users:");
                fout.increaseIndent();
                for (int i = 0; i < size; i++) {
                    fout.print("UID=");
                    fout.print(mRestrictBackgroundWhitelistRevokedUids.keyAt(i));
                    fout.println();
                }
                fout.decreaseIndent();
            }

            final SparseBooleanArray knownUids = new SparseBooleanArray();
            collectKeys(mUidState, knownUids);
            collectKeys(mUidRules, knownUids);

            fout.println("Status for all known UIDs:");
            fout.increaseIndent();
            size = knownUids.size();
            for (int i = 0; i < size; i++) {
                final int uid = knownUids.keyAt(i);
                fout.print("UID=");
                fout.print(uid);

                final int state = mUidState.get(uid, ActivityManager.PROCESS_STATE_CACHED_EMPTY);
                fout.print(" state=");
                fout.print(state);
                if (state <= ActivityManager.PROCESS_STATE_TOP) {
                    fout.print(" (fg)");
                } else {
                    fout.print(state <= ActivityManager.PROCESS_STATE_FOREGROUND_SERVICE
                            ? " (fg svc)" : " (bg)");
                }

                final int uidRules = mUidRules.get(uid, RULE_NONE);
                fout.print(" rules=");
                fout.print(uidRulesToString(uidRules));
                fout.println();
            }
            fout.decreaseIndent();

            fout.println("Status for just UIDs with rules:");
            fout.increaseIndent();
            size = mUidRules.size();
            for (int i = 0; i < size; i++) {
                final int uid = mUidRules.keyAt(i);
                fout.print("UID=");
                fout.print(uid);
                final int uidRules = mUidRules.get(uid, RULE_NONE);
                fout.print(" rules=");
                fout.print(uidRulesToString(uidRules));
                fout.println();
            }
            fout.decreaseIndent();
        }
    }

    @Override
    public void onShellCommand(FileDescriptor in, FileDescriptor out, FileDescriptor err,
            String[] args, ResultReceiver resultReceiver) throws RemoteException {
        (new NetworkPolicyManagerShellCommand(mContext, this)).exec(
                this, in, out, err, args, resultReceiver);
    }

    @Override
    public boolean isUidForeground(int uid) {
        mContext.enforceCallingOrSelfPermission(MANAGE_NETWORK_POLICY, TAG);

        synchronized (mRulesLock) {
            return isUidForegroundLocked(uid);
        }
    }

    private boolean isUidForegroundLocked(int uid) {
        return isUidStateForegroundLocked(
                mUidState.get(uid, ActivityManager.PROCESS_STATE_CACHED_EMPTY));
    }

    private boolean isUidForegroundOnRestrictBackgroundLocked(int uid) {
        final int procState = mUidState.get(uid, ActivityManager.PROCESS_STATE_CACHED_EMPTY);
        return isProcStateAllowedWhileOnRestrictBackgroundLocked(procState);
    }

    private boolean isUidForegroundOnRestrictPowerLocked(int uid) {
        final int procState = mUidState.get(uid, ActivityManager.PROCESS_STATE_CACHED_EMPTY);
        return isProcStateAllowedWhileIdleOrPowerSaveMode(procState);
    }

    private boolean isUidStateForegroundLocked(int state) {
        // only really in foreground when screen is also on
        return mScreenOn && state <= ActivityManager.PROCESS_STATE_TOP;
    }

    /**
     * Process state of UID changed; if needed, will trigger
     * {@link #updateRulesForDataUsageRestrictionsLocked(int)} and
     * {@link #updateRulesForPowerRestrictionsLocked(int)}
     */
    private void updateUidStateLocked(int uid, int uidState) {
        final int oldUidState = mUidState.get(uid, ActivityManager.PROCESS_STATE_CACHED_EMPTY);
        if (oldUidState != uidState) {
            // state changed, push updated rules
            mUidState.put(uid, uidState);
            updateRestrictBackgroundRulesOnUidStatusChangedLocked(uid, oldUidState, uidState);
            if (isProcStateAllowedWhileIdleOrPowerSaveMode(oldUidState)
                    != isProcStateAllowedWhileIdleOrPowerSaveMode(uidState) ) {
                if (isUidIdle(uid)) {
                    updateRuleForAppIdleLocked(uid);
                }
                if (mDeviceIdleMode) {
                    updateRuleForDeviceIdleLocked(uid);
                }
                if (mRestrictPower) {
                    updateRuleForRestrictPowerLocked(uid);
                }
                updateRulesForPowerRestrictionsLocked(uid);
            }
            updateNetworkStats(uid, isUidStateForegroundLocked(uidState));
        }
    }

    private void removeUidStateLocked(int uid) {
        final int index = mUidState.indexOfKey(uid);
        if (index >= 0) {
            final int oldUidState = mUidState.valueAt(index);
            mUidState.removeAt(index);
            if (oldUidState != ActivityManager.PROCESS_STATE_CACHED_EMPTY) {
                updateRestrictBackgroundRulesOnUidStatusChangedLocked(uid, oldUidState,
                        ActivityManager.PROCESS_STATE_CACHED_EMPTY);
                if (mDeviceIdleMode) {
                    updateRuleForDeviceIdleLocked(uid);
                }
                if (mRestrictPower) {
                    updateRuleForRestrictPowerLocked(uid);
                }
                updateRulesForPowerRestrictionsLocked(uid);
                updateNetworkStats(uid, false);
            }
        }
    }

    // adjust stats accounting based on foreground status
    private void updateNetworkStats(int uid, boolean uidForeground) {
        try {
            mNetworkStats.setUidForeground(uid, uidForeground);
        } catch (RemoteException e) {
            // ignored; service lives in system_server
        }
    }

    private void updateRestrictBackgroundRulesOnUidStatusChangedLocked(int uid, int oldUidState,
            int newUidState) {
        final boolean oldForeground =
                isProcStateAllowedWhileOnRestrictBackgroundLocked(oldUidState);
        final boolean newForeground =
                isProcStateAllowedWhileOnRestrictBackgroundLocked(newUidState);
        if (oldForeground != newForeground) {
            updateRulesForDataUsageRestrictionsLocked(uid);
        }
    }

    private void updateScreenOn() {
        synchronized (mRulesLock) {
            try {
                mScreenOn = mPowerManager.isInteractive();
            } catch (RemoteException e) {
                // ignored; service lives in system_server
            }
            updateRulesForScreenLocked();
        }
    }

    /**
     * Update rules that might be changed by {@link #mScreenOn} value.
     */
    private void updateRulesForScreenLocked() {
        // only update rules for anyone with foreground activities
        final int size = mUidState.size();
        for (int i = 0; i < size; i++) {
            if (mUidState.valueAt(i) <= ActivityManager.PROCESS_STATE_FOREGROUND_SERVICE) {
                final int uid = mUidState.keyAt(i);
                updateRestrictionRulesForUidLocked(uid);
            }
        }
    }

    static boolean isProcStateAllowedWhileIdleOrPowerSaveMode(int procState) {
        return procState <= ActivityManager.PROCESS_STATE_FOREGROUND_SERVICE;
    }

    static boolean isProcStateAllowedWhileOnRestrictBackgroundLocked(int procState) {
        return procState <= ActivityManager.PROCESS_STATE_FOREGROUND_SERVICE;
    }

    void updateRulesForRestrictPowerLocked() {
        updateRulesForWhitelistedPowerSaveLocked(mRestrictPower, FIREWALL_CHAIN_POWERSAVE,
                mUidFirewallPowerSaveRules);
    }

    void updateRuleForRestrictPowerLocked(int uid) {
        updateRulesForWhitelistedPowerSaveLocked(uid, mRestrictPower, FIREWALL_CHAIN_POWERSAVE);
    }

    void updateRulesForDeviceIdleLocked() {
        updateRulesForWhitelistedPowerSaveLocked(mDeviceIdleMode, FIREWALL_CHAIN_DOZABLE,
                mUidFirewallDozableRules);
    }

    void updateRuleForDeviceIdleLocked(int uid) {
        updateRulesForWhitelistedPowerSaveLocked(uid, mDeviceIdleMode, FIREWALL_CHAIN_DOZABLE);
    }

    // NOTE: since both fw_dozable and fw_powersave uses the same map
    // (mPowerSaveTempWhitelistAppIds) for whitelisting, we can reuse their logic in this method.
    private void updateRulesForWhitelistedPowerSaveLocked(boolean enabled, int chain,
            SparseIntArray rules) {
        if (enabled) {
            // Sync the whitelists before enabling the chain.  We don't care about the rules if
            // we are disabling the chain.
            final SparseIntArray uidRules = rules;
            uidRules.clear();
            final List<UserInfo> users = mUserManager.getUsers();
            for (int ui = users.size() - 1; ui >= 0; ui--) {
                UserInfo user = users.get(ui);
                for (int i = mPowerSaveTempWhitelistAppIds.size() - 1; i >= 0; i--) {
                    if (mPowerSaveTempWhitelistAppIds.valueAt(i)) {
                        int appId = mPowerSaveTempWhitelistAppIds.keyAt(i);
                        int uid = UserHandle.getUid(user.id, appId);
                        uidRules.put(uid, FIREWALL_RULE_ALLOW);
                    }
                }
                for (int i = mPowerSaveWhitelistAppIds.size() - 1; i >= 0; i--) {
                    int appId = mPowerSaveWhitelistAppIds.keyAt(i);
                    int uid = UserHandle.getUid(user.id, appId);
                    uidRules.put(uid, FIREWALL_RULE_ALLOW);
                }
            }
            for (int i = mUidState.size() - 1; i >= 0; i--) {
                if (isProcStateAllowedWhileIdleOrPowerSaveMode(mUidState.valueAt(i))) {
                    uidRules.put(mUidState.keyAt(i), FIREWALL_RULE_ALLOW);
                }
            }
            setUidFirewallRules(chain, uidRules);
        }

        enableFirewallChainLocked(chain, enabled);
    }

    private void updateRulesForNonMeteredNetworksLocked() {

    }

    private boolean isWhitelistedBatterySaverLocked(int uid) {
        final int appId = UserHandle.getAppId(uid);
        return mPowerSaveTempWhitelistAppIds.get(appId) || mPowerSaveWhitelistAppIds.get(appId);
    }

    // NOTE: since both fw_dozable and fw_powersave uses the same map
    // (mPowerSaveTempWhitelistAppIds) for whitelisting, we can reuse their logic in this method.
    private void updateRulesForWhitelistedPowerSaveLocked(int uid, boolean enabled, int chain) {
        if (enabled) {
            if (isWhitelistedBatterySaverLocked(uid)
                    || isProcStateAllowedWhileIdleOrPowerSaveMode(mUidState.get(uid))) {
                setUidFirewallRule(chain, uid, FIREWALL_RULE_ALLOW);
            } else {
                setUidFirewallRule(chain, uid, FIREWALL_RULE_DEFAULT);
            }
        }
    }

    void updateRulesForAppIdleLocked() {
        final SparseIntArray uidRules = mUidFirewallStandbyRules;
        uidRules.clear();

        // Fully update the app idle firewall chain.
        final List<UserInfo> users = mUserManager.getUsers();
        for (int ui = users.size() - 1; ui >= 0; ui--) {
            UserInfo user = users.get(ui);
            int[] idleUids = mUsageStats.getIdleUidsForUser(user.id);
            for (int uid : idleUids) {
                if (!mPowerSaveTempWhitelistAppIds.get(UserHandle.getAppId(uid), false)) {
                    // quick check: if this uid doesn't have INTERNET permission, it
                    // doesn't have network access anyway, so it is a waste to mess
                    // with it here.
                    if (hasInternetPermissions(uid)) {
                        uidRules.put(uid, FIREWALL_RULE_DENY);
                    }
                }
            }
        }

        setUidFirewallRules(FIREWALL_CHAIN_STANDBY, uidRules);
    }

    void updateRuleForAppIdleLocked(int uid) {
        if (!isUidValidForBlacklistRules(uid)) return;

        int appId = UserHandle.getAppId(uid);
        if (!mPowerSaveTempWhitelistAppIds.get(appId) && isUidIdle(uid)
                && !isUidForegroundOnRestrictPowerLocked(uid)) {
            setUidFirewallRule(FIREWALL_CHAIN_STANDBY, uid, FIREWALL_RULE_DENY);
        } else {
            setUidFirewallRule(FIREWALL_CHAIN_STANDBY, uid, FIREWALL_RULE_DEFAULT);
        }
    }

    void updateRulesForAppIdleParoleLocked() {
        boolean enableChain = !mUsageStats.isAppIdleParoleOn();
        enableFirewallChainLocked(FIREWALL_CHAIN_STANDBY, enableChain);
    }

    /**
     * Update rules that might be changed by {@link #mRestrictBackground},
     * {@link #mRestrictPower}, or {@link #mDeviceIdleMode} value.
     */
    private void updateRulesForGlobalChangeLocked(boolean restrictedNetworksChanged) {
        long start;
        if (LOGD) start = System.currentTimeMillis();

        updateRulesForDeviceIdleLocked();
        updateRulesForAppIdleLocked();
        updateRulesForRestrictPowerLocked();
        updateRulesForRestrictBackgroundLocked();
        setRestrictBackgroundLocked(mRestrictBackground);

        // If the set of restricted networks may have changed, re-evaluate those.
        if (restrictedNetworksChanged) {
            normalizePoliciesLocked();
            updateNetworkRulesLocked();
        }
        if (LOGD) {
            final long delta = System.currentTimeMillis() - start;
            Slog.d(TAG, "updateRulesForGlobalChangeLocked(" + restrictedNetworksChanged + ") took "
                    + delta + "ms");
        }
    }

    private void updateRulesForRestrictBackgroundLocked() {
        final PackageManager pm = mContext.getPackageManager();

        // update rules for all installed applications
        final List<UserInfo> users = mUserManager.getUsers();
        final List<ApplicationInfo> apps = pm.getInstalledApplications(
                PackageManager.MATCH_UNINSTALLED_PACKAGES | PackageManager.MATCH_DISABLED_COMPONENTS
                        | PackageManager.MATCH_DIRECT_BOOT_AWARE
                        | PackageManager.MATCH_DIRECT_BOOT_UNAWARE);

        final int usersSize = users.size();
        final int appsSize = apps.size();
        for (int i = 0; i < usersSize; i++) {
            final UserInfo user = users.get(i);
            for (int j = 0; j < appsSize; j++) {
                final ApplicationInfo app = apps.get(j);
                final int uid = UserHandle.getUid(user.id, app.uid);
                updateRulesForDataUsageRestrictionsLocked(uid);
                updateRulesForPowerRestrictionsLocked(uid);
            }
        }
    }

    private void updateRulesForTempWhitelistChangeLocked() {
        final List<UserInfo> users = mUserManager.getUsers();
        for (int i = 0; i < users.size(); i++) {
            final UserInfo user = users.get(i);
            for (int j = mPowerSaveTempWhitelistAppIds.size() - 1; j >= 0; j--) {
                int appId = mPowerSaveTempWhitelistAppIds.keyAt(j);
                int uid = UserHandle.getUid(user.id, appId);
                // Update external firewall rules.
                updateRuleForAppIdleLocked(uid);
                updateRuleForDeviceIdleLocked(uid);
                updateRuleForRestrictPowerLocked(uid);
                // Update internal rules.
                updateRulesForPowerRestrictionsLocked(uid);
            }
        }
    }

    // TODO: the MEDIA / DRM restriction might not be needed anymore, in which case both
    // methods below could be merged into a isUidValidForRules() method.
    private boolean isUidValidForBlacklistRules(int uid) {
        // allow rules on specific system services, and any apps
        if (uid == android.os.Process.MEDIA_UID || uid == android.os.Process.DRM_UID
            || (UserHandle.isApp(uid) && hasInternetPermissions(uid))) {
            return true;
        }

        return false;
    }

    private boolean isUidValidForWhitelistRules(int uid) {
        return UserHandle.isApp(uid) && hasInternetPermissions(uid);
    }

    private boolean isUidIdle(int uid) {
        final String[] packages = mContext.getPackageManager().getPackagesForUid(uid);
        final int userId = UserHandle.getUserId(uid);

<<<<<<< HEAD
        if (!ArrayUtils.isEmpty(packages)) {
=======
        if (packages != null) {
>>>>>>> b9d266ff
            for (String packageName : packages) {
                if (!mUsageStats.isAppIdle(packageName, uid, userId)) {
                    return false;
                }
            }
        }
        return true;
    }

    /**
     * Checks if an uid has INTERNET permissions.
     * <p>
     * Useful for the cases where the lack of network access can simplify the rules.
     */
    private boolean hasInternetPermissions(int uid) {
        try {
            if (mIPm.checkUidPermission(Manifest.permission.INTERNET, uid)
                    != PackageManager.PERMISSION_GRANTED) {
                return false;
            }
        } catch (RemoteException e) {
        }
        return true;
    }

    /**
     * Applies network rules to bandwidth and firewall controllers based on uid policy.
     *
     * <p>There are currently 4 types of restriction rules:
     * <ul>
     * <li>Doze mode
     * <li>App idle mode
     * <li>Battery Saver Mode (also referred as power save).
     * <li>Data Saver Mode (The Feature Formerly Known As 'Restrict Background Data').
     * </ul>
     *
     * <p>This method changes both the external firewall rules and the internal state.
     */
    private void updateRestrictionRulesForUidLocked(int uid) {
        // Methods below only changes the firewall rules for the power-related modes.
        updateRuleForDeviceIdleLocked(uid);
        updateRuleForAppIdleLocked(uid);
        updateRuleForRestrictPowerLocked(uid);

        // Update internal state for power-related modes.
        updateRulesForPowerRestrictionsLocked(uid);

        // Update firewall and internal rules for Data Saver Mode.
        updateRulesForDataUsageRestrictionsLocked(uid);
    }

    /**
     * Applies network rules to bandwidth controllers based on process state and user-defined
     * restrictions (blacklist / whitelist).
     *
     * <p>
     * {@code netd} defines 3 firewall chains that govern whether an app has access to metered
     * networks:
     * <ul>
     * <li>@{code bw_penalty_box}: UIDs added to this chain do not have access (blacklist).
     * <li>@{code bw_happy_box}: UIDs added to this chain have access (whitelist), unless they're
     *     also blacklisted.
     * <li>@{code bw_data_saver}: when enabled (through {@link #setRestrictBackground(boolean)}),
     *     no UIDs other those whitelisted will have access.
     * <ul>
     *
     * <p>The @{code bw_penalty_box} and @{code bw_happy_box} are primarily managed through the
     * {@link #setUidPolicy(int, int)} and {@link #addRestrictBackgroundWhitelistedUid(int)} /
     * {@link #removeRestrictBackgroundWhitelistedUid(int)} methods (for blacklist and whitelist
     * respectively): these methods set the proper internal state (blacklist / whitelist), then call
     * this ({@link #updateRulesForDataUsageRestrictionsLocked(int)}) to propagate the rules to
     * {@link INetworkManagementService}, but this method should also be called in events (like
     * Data Saver Mode flips or UID state changes) that might affect the foreground app, since the
     * following rules should also be applied:
     *
     * <ul>
     * <li>When Data Saver mode is on, the foreground app should be temporarily added to
     *     {@code bw_happy_box} before the @{code bw_data_saver} chain is enabled.
     * <li>If the foreground app is blacklisted by the user, it should be temporarily removed from
     *     {@code bw_penalty_box}.
     * <li>When the app leaves foreground state, the temporary changes above should be reverted.
     * </ul>
     *
     * <p>For optimization, the rules are only applied on user apps that have internet access
     * permission, since there is no need to change the {@code iptables} rule if the app does not
     * have permission to use the internet.
     *
     * <p>The {@link #mUidRules} map is used to define the transtion of states of an UID.
     *
     */
    private void updateRulesForDataUsageRestrictionsLocked(int uid) {
        updateRulesForDataUsageRestrictionsLocked(uid, false);
    }

    /**
     * Overloaded version of {@link #updateRulesForDataUsageRestrictionsLocked(int)} called when an
     * app is removed - it ignores the UID validity check.
     */
    private void updateRulesForDataUsageRestrictionsLocked(int uid, boolean uidDeleted) {
        if (!uidDeleted && !isUidValidForWhitelistRules(uid)) {
            if (LOGD) Slog.d(TAG, "no need to update restrict data rules for uid " + uid);
            return;
        }

        final int uidPolicy = mUidPolicy.get(uid, POLICY_NONE);
        final int oldUidRules = mUidRules.get(uid, RULE_NONE);
        final boolean isForeground = isUidForegroundOnRestrictBackgroundLocked(uid);

        final boolean isBlacklisted = (uidPolicy & POLICY_REJECT_METERED_BACKGROUND) != 0;
        final boolean isWhitelisted = mRestrictBackgroundWhitelistUids.get(uid);
        final int oldRule = oldUidRules & MASK_METERED_NETWORKS;
        int newRule = RULE_NONE;

        // First step: define the new rule based on user restrictions and foreground state.
        if (isForeground) {
            if (isBlacklisted || (mRestrictBackground && !isWhitelisted)) {
                newRule = RULE_TEMPORARY_ALLOW_METERED;
            } else if (isWhitelisted) {
                newRule = RULE_ALLOW_METERED;
            }
        } else {
            if (isBlacklisted) {
                newRule = RULE_REJECT_METERED;
            } else if (mRestrictBackground && isWhitelisted) {
                newRule = RULE_ALLOW_METERED;
            }
        }
        final int newUidRules = newRule | (oldUidRules & MASK_ALL_NETWORKS);

        if (LOGV) {
            Log.v(TAG, "updateRuleForRestrictBackgroundLocked(" + uid + ")"
                    + ": isForeground=" +isForeground
                    + ", isBlacklisted=" + isBlacklisted
                    + ", isWhitelisted=" + isWhitelisted
                    + ", oldRule=" + uidRulesToString(oldRule)
                    + ", newRule=" + uidRulesToString(newRule)
                    + ", newUidRules=" + uidRulesToString(newUidRules)
                    + ", oldUidRules=" + uidRulesToString(oldUidRules));
        }

        if (newUidRules == RULE_NONE) {
            mUidRules.delete(uid);
        } else {
            mUidRules.put(uid, newUidRules);
        }

        boolean changed = false;

        // Second step: apply bw changes based on change of state.
        if (newRule != oldRule) {
            changed = true;

            if ((newRule & RULE_TEMPORARY_ALLOW_METERED) != 0) {
                // Temporarily whitelist foreground app, removing from blacklist if necessary
                // (since bw_penalty_box prevails over bw_happy_box).

                setMeteredNetworkWhitelist(uid, true);
                // TODO: if statement below is used to avoid an unnecessary call to netd / iptables,
                // but ideally it should be just:
                //    setMeteredNetworkBlacklist(uid, isBlacklisted);
                if (isBlacklisted) {
                    setMeteredNetworkBlacklist(uid, false);
                }
            } else if ((oldRule & RULE_TEMPORARY_ALLOW_METERED) != 0) {
                // Remove temporary whitelist from app that is not on foreground anymore.

                // TODO: if statements below are used to avoid unnecessary calls to netd / iptables,
                // but ideally they should be just:
                //    setMeteredNetworkWhitelist(uid, isWhitelisted);
                //    setMeteredNetworkBlacklist(uid, isBlacklisted);
                if (!isWhitelisted) {
                    setMeteredNetworkWhitelist(uid, false);
                }
                if (isBlacklisted) {
                    setMeteredNetworkBlacklist(uid, true);
                }
            } else if ((newRule & RULE_REJECT_METERED) != 0
                    || (oldRule & RULE_REJECT_METERED) != 0) {
                // Flip state because app was explicitly added or removed to blacklist.
                setMeteredNetworkBlacklist(uid, isBlacklisted);
                if ((oldRule & RULE_REJECT_METERED) != 0 && isWhitelisted) {
                    // Since blacklist prevails over whitelist, we need to handle the special case
                    // where app is whitelisted and blacklisted at the same time (although such
                    // scenario should be blocked by the UI), then blacklist is removed.
                    setMeteredNetworkWhitelist(uid, isWhitelisted);
                }
            } else if ((newRule & RULE_ALLOW_METERED) != 0
                    || (oldRule & RULE_ALLOW_METERED) != 0) {
                // Flip state because app was explicitly added or removed to whitelist.
                setMeteredNetworkWhitelist(uid, isWhitelisted);
            } else {
                // All scenarios should have been covered above.
                Log.wtf(TAG, "Unexpected change of metered UID state for " + uid
                        + ": foreground=" + isForeground
                        + ", whitelisted=" + isWhitelisted
                        + ", blacklisted=" + isBlacklisted
                        + ", newRule=" + uidRulesToString(newUidRules)
                        + ", oldRule=" + uidRulesToString(oldUidRules));
            }

            // Dispatch changed rule to existing listeners.
            mHandler.obtainMessage(MSG_RULES_CHANGED, uid, newUidRules).sendToTarget();
        }
    }

    /**
     * Updates the power-related part of the {@link #mUidRules} for a given map, and notify external
     * listeners in case of change.
     * <p>
     * There are 3 power-related rules that affects whether an app has background access on
     * non-metered networks, and when the condition applies and the UID is not whitelisted for power
     * restriction, it's added to the equivalent firewall chain:
     * <ul>
     * <li>App is idle: {@code fw_standby} firewall chain.
     * <li>Device is idle: {@code fw_dozable} firewall chain.
     * <li>Battery Saver Mode is on: {@code fw_powersave} firewall chain.
     * </ul>
     * <p>
     * This method updates the power-related part of the {@link #mUidRules} for a given uid based on
     * these modes, the UID process state (foreground or not), and the UIDwhitelist state.
     * <p>
     * <strong>NOTE: </strong>This method does not update the firewall rules on {@code netd}.
     */
    private void updateRulesForPowerRestrictionsLocked(int uid) {
        if (!isUidValidForBlacklistRules(uid)) {
            if (LOGD) Slog.d(TAG, "no need to update restrict power rules for uid " + uid);
            return;
        }

        final boolean isIdle = isUidIdle(uid);
        final boolean restrictMode = isIdle || mRestrictPower || mDeviceIdleMode;
        final int uidPolicy = mUidPolicy.get(uid, POLICY_NONE);
        final int oldUidRules = mUidRules.get(uid, RULE_NONE);
        final boolean isForeground = isUidForegroundOnRestrictPowerLocked(uid);

        final boolean isWhitelisted = isWhitelistedBatterySaverLocked(uid);
        final int oldRule = oldUidRules & MASK_ALL_NETWORKS;
        int newRule = RULE_NONE;

        // First step: define the new rule based on user restrictions and foreground state.

        // NOTE: if statements below could be inlined, but it's easier to understand the logic
        // by considering the foreground and non-foreground states.
        if (isForeground) {
            if (restrictMode) {
                newRule = RULE_ALLOW_ALL;
            }
        } else if (restrictMode) {
            newRule = isWhitelisted ? RULE_ALLOW_ALL : RULE_REJECT_ALL;
        }

        final int newUidRules = (oldUidRules & MASK_METERED_NETWORKS) | newRule;

        if (LOGV) {
            Log.v(TAG, "updateRulesForNonMeteredNetworksLocked(" + uid + ")"
                    + ", isIdle: " + isIdle
                    + ", mRestrictPower: " + mRestrictPower
                    + ", mDeviceIdleMode: " + mDeviceIdleMode
                    + ", isForeground=" + isForeground
                    + ", isWhitelisted=" + isWhitelisted
                    + ", oldRule=" + uidRulesToString(oldRule)
                    + ", newRule=" + uidRulesToString(newRule)
                    + ", newUidRules=" + uidRulesToString(newUidRules)
                    + ", oldUidRules=" + uidRulesToString(oldUidRules));
        }

        if (newUidRules == RULE_NONE) {
            mUidRules.delete(uid);
        } else {
            mUidRules.put(uid, newUidRules);
        }

        // Second step: notify listeners if state changed.
        if (newRule != oldRule) {
            if (newRule == RULE_NONE || (newRule & RULE_ALLOW_ALL) != 0) {
                if (LOGV) Log.v(TAG, "Allowing non-metered access for UID " + uid);
            } else if ((newRule & RULE_REJECT_ALL) != 0) {
                if (LOGV) Log.v(TAG, "Rejecting non-metered access for UID " + uid);
            } else {
                // All scenarios should have been covered above
                Log.wtf(TAG, "Unexpected change of non-metered UID state for " + uid
                        + ": foreground=" + isForeground
                        + ", whitelisted=" + isWhitelisted
                        + ", newRule=" + uidRulesToString(newUidRules)
                        + ", oldRule=" + uidRulesToString(oldUidRules));
            }
            mHandler.obtainMessage(MSG_RULES_CHANGED, uid, newUidRules).sendToTarget();
        }
    }

    private class AppIdleStateChangeListener
            extends UsageStatsManagerInternal.AppIdleStateChangeListener {

        @Override
        public void onAppIdleStateChanged(String packageName, int userId, boolean idle) {
            try {
                final int uid = mContext.getPackageManager().getPackageUidAsUser(packageName,
                        PackageManager.MATCH_UNINSTALLED_PACKAGES, userId);
                if (LOGV) Log.v(TAG, "onAppIdleStateChanged(): uid=" + uid + ", idle=" + idle);
                synchronized (mRulesLock) {
                    updateRuleForAppIdleLocked(uid);
                    updateRulesForPowerRestrictionsLocked(uid);
                }
            } catch (NameNotFoundException nnfe) {
            }
        }

        @Override
        public void onParoleStateChanged(boolean isParoleOn) {
            synchronized (mRulesLock) {
                updateRulesForAppIdleParoleLocked();
            }
        }
    }

    private void dispatchUidRulesChanged(INetworkPolicyListener listener, int uid, int uidRules) {
        if (listener != null) {
            try {
                listener.onUidRulesChanged(uid, uidRules);
            } catch (RemoteException ignored) {
            }
        }
    }

    private void dispatchMeteredIfacesChanged(INetworkPolicyListener listener,
            String[] meteredIfaces) {
        if (listener != null) {
            try {
                listener.onMeteredIfacesChanged(meteredIfaces);
            } catch (RemoteException ignored) {
            }
        }
    }

    private void dispatchRestrictBackgroundChanged(INetworkPolicyListener listener,
            boolean restrictBackground) {
        if (listener != null) {
            try {
                listener.onRestrictBackgroundChanged(restrictBackground);
            } catch (RemoteException ignored) {
            }
        }
    }

    private void dispatchRestrictBackgroundWhitelistChanged(INetworkPolicyListener listener,
            int uid, boolean whitelisted) {
        if (listener != null) {
            try {
                listener.onRestrictBackgroundWhitelistChanged(uid, whitelisted);
            } catch (RemoteException ignored) {
            }
        }
    }

    private void dispatchRestrictBackgroundBlacklistChanged(INetworkPolicyListener listener,
            int uid, boolean blacklisted) {
        if (listener != null) {
            try {
                listener.onRestrictBackgroundBlacklistChanged(uid, blacklisted);
            } catch (RemoteException ignored) {
            }
        }
    }

    private Handler.Callback mHandlerCallback = new Handler.Callback() {
        @Override
        public boolean handleMessage(Message msg) {
            switch (msg.what) {
                case MSG_RULES_CHANGED: {
                    final int uid = msg.arg1;
                    final int uidRules = msg.arg2;
                    dispatchUidRulesChanged(mConnectivityListener, uid, uidRules);
                    final int length = mListeners.beginBroadcast();
                    for (int i = 0; i < length; i++) {
                        final INetworkPolicyListener listener = mListeners.getBroadcastItem(i);
                        dispatchUidRulesChanged(listener, uid, uidRules);
                    }
                    mListeners.finishBroadcast();
                    return true;
                }
                case MSG_METERED_IFACES_CHANGED: {
                    final String[] meteredIfaces = (String[]) msg.obj;
                    dispatchMeteredIfacesChanged(mConnectivityListener, meteredIfaces);
                    final int length = mListeners.beginBroadcast();
                    for (int i = 0; i < length; i++) {
                        final INetworkPolicyListener listener = mListeners.getBroadcastItem(i);
                        dispatchMeteredIfacesChanged(listener, meteredIfaces);
                    }
                    mListeners.finishBroadcast();
                    return true;
                }
                case MSG_LIMIT_REACHED: {
                    final String iface = (String) msg.obj;

                    maybeRefreshTrustedTime();
                    synchronized (mRulesLock) {
                        if (mMeteredIfaces.contains(iface)) {
                            try {
                                // force stats update to make sure we have
                                // numbers that caused alert to trigger.
                                mNetworkStats.forceUpdate();
                            } catch (RemoteException e) {
                                // ignored; service lives in system_server
                            }

                            updateNetworkEnabledLocked();
                            updateNotificationsLocked();
                        }
                    }
                    return true;
                }
                case MSG_RESTRICT_BACKGROUND_CHANGED: {
                    final boolean restrictBackground = msg.arg1 != 0;
                    dispatchRestrictBackgroundChanged(mConnectivityListener, restrictBackground);
                    final int length = mListeners.beginBroadcast();
                    for (int i = 0; i < length; i++) {
                        final INetworkPolicyListener listener = mListeners.getBroadcastItem(i);
                        dispatchRestrictBackgroundChanged(listener, restrictBackground);
                    }
                    mListeners.finishBroadcast();
                    final Intent intent =
                            new Intent(ConnectivityManager.ACTION_RESTRICT_BACKGROUND_CHANGED);
                    intent.setFlags(Intent.FLAG_RECEIVER_REGISTERED_ONLY);
                    mContext.sendBroadcastAsUser(intent, UserHandle.ALL);
                    return true;
                }
                case MSG_RESTRICT_BACKGROUND_WHITELIST_CHANGED: {
                    // MSG_RESTRICT_BACKGROUND_WHITELIST_CHANGED can be called in 2 occasions:
                    // - when an app is whitelisted
                    // - when an app is blacklisted
                    //
                    // Whether the internal listeners (INetworkPolicyListener implementations) or
                    // app broadcast receivers are notified depend on the following rules:
                    //
                    // - App receivers are only notified when the app status changed (msg.arg2 = 1)
                    // - Listeners are only notified when app was whitelisted (msg.obj is not null),
                    //   since blacklist notifications are handled through MSG_RULES_CHANGED).
                    final int uid = msg.arg1;
                    final boolean changed = msg.arg2 == 1;
                    final Boolean whitelisted = (Boolean) msg.obj;

                    // First notify internal listeners...
                    if (whitelisted != null) {
                        final boolean whitelistedBool = whitelisted.booleanValue();
                        dispatchRestrictBackgroundWhitelistChanged(mConnectivityListener, uid,
                                whitelistedBool);
                        final int length = mListeners.beginBroadcast();
                        for (int i = 0; i < length; i++) {
                            final INetworkPolicyListener listener = mListeners.getBroadcastItem(i);
                            dispatchRestrictBackgroundWhitelistChanged(listener, uid,
                                    whitelistedBool);
                        }
                        mListeners.finishBroadcast();
                    }
                    final PackageManager pm = mContext.getPackageManager();
                    final String[] packages = pm.getPackagesForUid(uid);
                    if (changed && packages != null) {
                        // ...then notify apps listening to ACTION_RESTRICT_BACKGROUND_CHANGED
                        final int userId = UserHandle.getUserId(uid);
                        for (String packageName : packages) {
                            final Intent intent = new Intent(
                                    ConnectivityManager.ACTION_RESTRICT_BACKGROUND_CHANGED);
                            intent.setPackage(packageName);
                            intent.setFlags(Intent.FLAG_RECEIVER_REGISTERED_ONLY);
                            mContext.sendBroadcastAsUser(intent, UserHandle.of(userId));
                        }
                    }
                    return true;
                }
                case MSG_RESTRICT_BACKGROUND_BLACKLIST_CHANGED: {
                    final int uid = msg.arg1;
                    final boolean blacklisted = msg.arg2 == 1;

                    dispatchRestrictBackgroundBlacklistChanged(mConnectivityListener, uid,
                            blacklisted);
                    final int length = mListeners.beginBroadcast();
                    for (int i = 0; i < length; i++) {
                        final INetworkPolicyListener listener = mListeners.getBroadcastItem(i);
                        dispatchRestrictBackgroundBlacklistChanged(listener, uid,
                                blacklisted);
                    }
                    mListeners.finishBroadcast();
                    return true;
                }
                case MSG_ADVISE_PERSIST_THRESHOLD: {
                    final long lowestRule = (Long) msg.obj;
                    try {
                        // make sure stats are recorded frequently enough; we aim
                        // for 2MB threshold for 2GB/month rules.
                        final long persistThreshold = lowestRule / 1000;
                        mNetworkStats.advisePersistThreshold(persistThreshold);
                    } catch (RemoteException e) {
                        // ignored; service lives in system_server
                    }
                    return true;
                }
                case MSG_SCREEN_ON_CHANGED: {
                    updateScreenOn();
                    return true;
                }
                case MSG_UPDATE_INTERFACE_QUOTA: {
                    removeInterfaceQuota((String) msg.obj);
                    // int params need to be stitched back into a long
                    setInterfaceQuota((String) msg.obj,
                            ((long) msg.arg1 << 32) | (msg.arg2 & 0xFFFFFFFFL));
                    return true;
                }
                case MSG_REMOVE_INTERFACE_QUOTA: {
                    removeInterfaceQuota((String) msg.obj);
                    return true;
                }
                default: {
                    return false;
                }
            }
        }
    };

    private void setInterfaceQuota(String iface, long quotaBytes) {
        try {
            mNetworkManager.setInterfaceQuota(iface, quotaBytes);
        } catch (IllegalStateException e) {
            Log.wtf(TAG, "problem setting interface quota", e);
        } catch (RemoteException e) {
            // ignored; service lives in system_server
        }
    }

    private void removeInterfaceQuota(String iface) {
        try {
            mNetworkManager.removeInterfaceQuota(iface);
        } catch (IllegalStateException e) {
            Log.wtf(TAG, "problem removing interface quota", e);
        } catch (RemoteException e) {
            // ignored; service lives in system_server
        }
    }

    private void setMeteredNetworkBlacklist(int uid, boolean enable) {
        if (LOGV) Slog.v(TAG, "setMeteredNetworkBlacklist " + uid + ": " + enable);
        try {
            mNetworkManager.setUidMeteredNetworkBlacklist(uid, enable);
        } catch (IllegalStateException e) {
            Log.wtf(TAG, "problem setting blacklist (" + enable + ") rules for " + uid, e);
        } catch (RemoteException e) {
            // ignored; service lives in system_server
        }
    }

    private void setMeteredNetworkWhitelist(int uid, boolean enable) {
        if (LOGV) Slog.v(TAG, "setMeteredNetworkWhitelist " + uid + ": " + enable);
        try {
            mNetworkManager.setUidMeteredNetworkWhitelist(uid, enable);
        } catch (IllegalStateException e) {
            Log.wtf(TAG, "problem setting whitelist (" + enable + ") rules for " + uid, e);
        } catch (RemoteException e) {
            // ignored; service lives in system_server
        }
    }

    /**
     * Set uid rules on a particular firewall chain. This is going to synchronize the rules given
     * here to netd.  It will clean up dead rules and make sure the target chain only contains rules
     * specified here.
     */
    private void setUidFirewallRules(int chain, SparseIntArray uidRules) {
        try {
            int size = uidRules.size();
            int[] uids = new int[size];
            int[] rules = new int[size];
            for(int index = size - 1; index >= 0; --index) {
                uids[index] = uidRules.keyAt(index);
                rules[index] = uidRules.valueAt(index);
            }
            mNetworkManager.setFirewallUidRules(chain, uids, rules);
        } catch (IllegalStateException e) {
            Log.wtf(TAG, "problem setting firewall uid rules", e);
        } catch (RemoteException e) {
            // ignored; service lives in system_server
        }
    }

    /**
     * Add or remove a uid to the firewall blacklist for all network ifaces.
     */
    private void setUidFirewallRule(int chain, int uid, int rule) {
        if (chain == FIREWALL_CHAIN_DOZABLE) {
            mUidFirewallDozableRules.put(uid, rule);
        } else if (chain == FIREWALL_CHAIN_STANDBY) {
            mUidFirewallStandbyRules.put(uid, rule);
        } else if (chain == FIREWALL_CHAIN_POWERSAVE) {
            mUidFirewallPowerSaveRules.put(uid, rule);
        }

        try {
            mNetworkManager.setFirewallUidRule(chain, uid, rule);
        } catch (IllegalStateException e) {
            Log.wtf(TAG, "problem setting firewall uid rules", e);
        } catch (RemoteException e) {
            // ignored; service lives in system_server
        }
    }

    /**
     * Add or remove a uid to the firewall blacklist for all network ifaces.
     */
    private void enableFirewallChainLocked(int chain, boolean enable) {
        if (mFirewallChainStates.indexOfKey(chain) >= 0 &&
                mFirewallChainStates.get(chain) == enable) {
            // All is the same, nothing to do.
            return;
        }
        mFirewallChainStates.put(chain, enable);
        try {
            mNetworkManager.setFirewallChainEnabled(chain, enable);
        } catch (IllegalStateException e) {
            Log.wtf(TAG, "problem enable firewall chain", e);
        } catch (RemoteException e) {
            // ignored; service lives in system_server
        }
    }

    private long getTotalBytes(NetworkTemplate template, long start, long end) {
        try {
            return mNetworkStats.getNetworkTotalBytes(template, start, end);
        } catch (RuntimeException e) {
            Slog.w(TAG, "problem reading network stats: " + e);
            return 0;
        } catch (RemoteException e) {
            // ignored; service lives in system_server
            return 0;
        }
    }

    private boolean isBandwidthControlEnabled() {
        final long token = Binder.clearCallingIdentity();
        try {
            return mNetworkManager.isBandwidthControlEnabled();
        } catch (RemoteException e) {
            // ignored; service lives in system_server
            return false;
        } finally {
            Binder.restoreCallingIdentity(token);
        }
    }

    /**
     * Try refreshing {@link #mTime} when stale.
     */
    void maybeRefreshTrustedTime() {
        if (mTime.getCacheAge() > TIME_CACHE_MAX_AGE) {
            mTime.forceRefresh();
        }
    }

    private long currentTimeMillis() {
        return mTime.hasCache() ? mTime.currentTimeMillis() : System.currentTimeMillis();
    }

    private static Intent buildAllowBackgroundDataIntent() {
        return new Intent(ACTION_ALLOW_BACKGROUND);
    }

    private static Intent buildSnoozeWarningIntent(NetworkTemplate template) {
        final Intent intent = new Intent(ACTION_SNOOZE_WARNING);
        intent.putExtra(EXTRA_NETWORK_TEMPLATE, template);
        return intent;
    }

    private static Intent buildNetworkOverLimitIntent(NetworkTemplate template) {
        final Intent intent = new Intent();
        intent.setComponent(new ComponentName(
                "com.android.systemui", "com.android.systemui.net.NetworkOverLimitActivity"));
        intent.addFlags(Intent.FLAG_ACTIVITY_NEW_TASK);
        intent.putExtra(EXTRA_NETWORK_TEMPLATE, template);
        return intent;
    }

    private static Intent buildViewDataUsageIntent(NetworkTemplate template) {
        final Intent intent = new Intent();
        intent.setComponent(new ComponentName(
                "com.android.settings", "com.android.settings.Settings$DataUsageSummaryActivity"));
        intent.addFlags(Intent.FLAG_ACTIVITY_NEW_TASK);
        intent.putExtra(EXTRA_NETWORK_TEMPLATE, template);
        return intent;
    }

    @VisibleForTesting
    public void addIdleHandler(IdleHandler handler) {
        mHandler.getLooper().getQueue().addIdleHandler(handler);
    }

    private static void collectKeys(SparseIntArray source, SparseBooleanArray target) {
        final int size = source.size();
        for (int i = 0; i < size; i++) {
            target.put(source.keyAt(i), true);
        }
    }

    @Override
    public void factoryReset(String subscriber) {
        mContext.enforceCallingOrSelfPermission(CONNECTIVITY_INTERNAL, TAG);

        if (mUserManager.hasUserRestriction(UserManager.DISALLOW_NETWORK_RESET)) {
            return;
        }

        // Turn mobile data limit off
        NetworkPolicy[] policies = getNetworkPolicies(mContext.getOpPackageName());
        NetworkTemplate template = NetworkTemplate.buildTemplateMobileAll(subscriber);
        for (NetworkPolicy policy : policies) {
            if (policy.template.equals(template)) {
                policy.limitBytes = NetworkPolicy.LIMIT_DISABLED;
                policy.inferred = false;
                policy.clearSnooze();
            }
        }
        setNetworkPolicies(policies);

        // Turn restrict background data off
        setRestrictBackground(false);

        if (!mUserManager.hasUserRestriction(UserManager.DISALLOW_APPS_CONTROL)) {
            // Remove app's "restrict background data" flag
            for (int uid : getUidsWithPolicy(POLICY_REJECT_METERED_BACKGROUND)) {
                setUidPolicy(uid, POLICY_NONE);
            }
        }
    }

    private class MyPackageMonitor extends PackageMonitor {

        @Override
        public void onPackageRemoved(String packageName, int uid) {
            if (LOGV) Slog.v(TAG, "onPackageRemoved: " + packageName + " ->" + uid);
            synchronized (mRulesLock) {
                removeRestrictBackgroundWhitelistedUidLocked(uid, true, true);
                updateRestrictionRulesForUidLocked(uid);
            }
        }
    }

    private class NetworkPolicyManagerInternalImpl extends NetworkPolicyManagerInternal {

        @Override
        public void resetUserState(int userId) {
            synchronized (mRulesLock) {
                boolean changed = removeUserStateLocked(userId, false);
                changed = addDefaultRestrictBackgroundWhitelistUidsLocked(userId) || changed;
                if (changed) {
                    writePolicyLocked();
                }
            }
        }
    }
}<|MERGE_RESOLUTION|>--- conflicted
+++ resolved
@@ -2747,11 +2747,7 @@
         final String[] packages = mContext.getPackageManager().getPackagesForUid(uid);
         final int userId = UserHandle.getUserId(uid);
 
-<<<<<<< HEAD
-        if (!ArrayUtils.isEmpty(packages)) {
-=======
         if (packages != null) {
->>>>>>> b9d266ff
             for (String packageName : packages) {
                 if (!mUsageStats.isAppIdle(packageName, uid, userId)) {
                     return false;
