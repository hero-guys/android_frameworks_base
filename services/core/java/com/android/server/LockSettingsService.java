/*
 * Copyright (C) 2012 The Android Open Source Project
 *
 * Licensed under the Apache License, Version 2.0 (the "License");
 * you may not use this file except in compliance with the License.
 * You may obtain a copy of the License at
 *
 *      http://www.apache.org/licenses/LICENSE-2.0
 *
 * Unless required by applicable law or agreed to in writing, software
 * distributed under the License is distributed on an "AS IS" BASIS,
 * WITHOUT WARRANTIES OR CONDITIONS OF ANY KIND, either express or implied.
 * See the License for the specific language governing permissions and
 * limitations under the License.
 */

package com.android.server;

import android.app.ActivityManagerNative;
import android.app.KeyguardManager;
import android.app.Notification;
import android.app.NotificationManager;
import android.app.PendingIntent;
import android.app.admin.DevicePolicyManager;
import android.app.backup.BackupManager;
import android.app.trust.IStrongAuthTracker;
import android.app.trust.TrustManager;
import android.content.BroadcastReceiver;
import android.content.ContentResolver;
import android.content.Context;
import android.content.Intent;
import android.content.IntentFilter;
import android.content.pm.PackageManager;
import android.content.pm.UserInfo;
import android.content.res.Resources;

import static android.Manifest.permission.ACCESS_KEYGUARD_SECURE_STORAGE;
import static android.content.Context.KEYGUARD_SERVICE;
import static android.content.Context.USER_SERVICE;
import static android.Manifest.permission.READ_CONTACTS;
import static com.android.internal.widget.LockPatternUtils.StrongAuthTracker.STRONG_AUTH_REQUIRED_AFTER_LOCKOUT;

import android.database.sqlite.SQLiteDatabase;
import android.os.Binder;
import android.os.Bundle;
import android.os.Handler;
import android.os.IBinder;
import android.os.IProgressListener;
import android.os.Parcel;
import android.os.Process;
import android.os.RemoteException;
import android.os.storage.IMountService;
import android.os.storage.StorageManager;
import android.os.ServiceManager;
import android.os.SystemProperties;
import android.os.UserHandle;
import android.os.UserManager;
import android.provider.Settings;
import android.provider.Settings.Secure;
import android.provider.Settings.SettingNotFoundException;
import android.security.KeyStore;
import android.security.keystore.AndroidKeyStoreProvider;
import android.security.keystore.KeyProperties;
import android.security.keystore.KeyProtection;
import android.service.gatekeeper.GateKeeperResponse;
import android.service.gatekeeper.IGateKeeperService;
import android.text.TextUtils;
import android.util.Log;
import android.util.Slog;

import com.android.internal.util.ArrayUtils;
import com.android.internal.widget.ICheckCredentialProgressCallback;
import com.android.internal.widget.ILockSettings;
import com.android.internal.widget.LockPatternUtils;
import com.android.internal.widget.VerifyCredentialResponse;
import com.android.server.LockSettingsStorage.CredentialHash;

import libcore.util.HexEncoding;

import java.io.ByteArrayOutputStream;
import java.io.FileNotFoundException;
import java.io.IOException;
import java.nio.charset.StandardCharsets;
import java.security.InvalidAlgorithmParameterException;
import java.security.InvalidKeyException;
import java.security.KeyStoreException;
import java.security.MessageDigest;
import java.security.NoSuchAlgorithmException;
import java.security.SecureRandom;
import java.security.UnrecoverableKeyException;
import java.security.cert.CertificateException;
import java.util.Arrays;
import java.util.List;
import java.util.concurrent.CountDownLatch;
import java.util.concurrent.TimeUnit;

import javax.crypto.BadPaddingException;
import javax.crypto.Cipher;
import javax.crypto.IllegalBlockSizeException;
import javax.crypto.KeyGenerator;
import javax.crypto.NoSuchPaddingException;
import javax.crypto.SecretKey;
import javax.crypto.spec.GCMParameterSpec;

/**
 * Keeps the lock pattern/password data and related settings for each user.
 * Used by LockPatternUtils. Needs to be a service because Settings app also needs
 * to be able to save lockscreen information for secondary users.
 * @hide
 */
public class LockSettingsService extends ILockSettings.Stub {
    private static final String TAG = "LockSettingsService";
    private static final String PERMISSION = ACCESS_KEYGUARD_SECURE_STORAGE;
    private static final Intent ACTION_NULL; // hack to ensure notification shows the bouncer
    private static final int FBE_ENCRYPTED_NOTIFICATION = 0;
    private static final boolean DEBUG = false;

    private static final int PROFILE_KEY_IV_SIZE = 12;
    private static final String SEPARATE_PROFILE_CHALLENGE_KEY = "lockscreen.profilechallenge";
    private final Object mSeparateChallengeLock = new Object();
    private static final String DEFAULT_PASSWORD = "default_password";

    private final Context mContext;
    private final Handler mHandler;
    private final LockSettingsStorage mStorage;
    private final LockSettingsStrongAuth mStrongAuth;
    private final SynchronizedStrongAuthTracker mStrongAuthTracker;

    private LockPatternUtils mLockPatternUtils;
    private boolean mFirstCallToVold;
    private IGateKeeperService mGateKeeperService;
    private NotificationManager mNotificationManager;
    private UserManager mUserManager;
    private static String mSavePassword = DEFAULT_PASSWORD;

    private final KeyStore mKeyStore = KeyStore.getInstance();

    /**
     * The UIDs that are used for system credential storage in keystore.
     */
    private static final int[] SYSTEM_CREDENTIAL_UIDS = {Process.WIFI_UID, Process.VPN_UID,
        Process.ROOT_UID, Process.SYSTEM_UID};

    static {
        // Just launch the home screen, which happens anyway
        ACTION_NULL = new Intent(Intent.ACTION_MAIN);
        ACTION_NULL.addCategory(Intent.CATEGORY_HOME);
    }

    private interface CredentialUtil {
        void setCredential(String credential, String savedCredential, int userId)
                throws RemoteException;
        byte[] toHash(String credential, int userId);
        String adjustForKeystore(String credential);
    }

    // This class manages life cycle events for encrypted users on File Based Encryption (FBE)
    // devices. The most basic of these is to show/hide notifications about missing features until
    // the user unlocks the account and credential-encrypted storage is available.
    public static final class Lifecycle extends SystemService {
        private LockSettingsService mLockSettingsService;

        public Lifecycle(Context context) {
            super(context);
        }

        @Override
        public void onStart() {
            AndroidKeyStoreProvider.install();
            mLockSettingsService = new LockSettingsService(getContext());
            publishBinderService("lock_settings", mLockSettingsService);
        }

        @Override
        public void onBootPhase(int phase) {
            if (phase == SystemService.PHASE_ACTIVITY_MANAGER_READY) {
                mLockSettingsService.maybeShowEncryptionNotifications();
            } else if (phase == SystemService.PHASE_BOOT_COMPLETED) {
                // TODO
            }
        }

        @Override
        public void onUnlockUser(int userHandle) {
            mLockSettingsService.onUnlockUser(userHandle);
        }

        @Override
        public void onCleanupUser(int userHandle) {
            mLockSettingsService.onCleanupUser(userHandle);
        }
    }

    private class SynchronizedStrongAuthTracker extends LockPatternUtils.StrongAuthTracker {
        public SynchronizedStrongAuthTracker(Context context) {
            super(context);
        }

        @Override
        protected void handleStrongAuthRequiredChanged(int strongAuthFlags, int userId) {
            synchronized (this) {
                super.handleStrongAuthRequiredChanged(strongAuthFlags, userId);
            }
        }

        @Override
        public int getStrongAuthForUser(int userId) {
            synchronized (this) {
                return super.getStrongAuthForUser(userId);
            }
        }

        void register() {
            mStrongAuth.registerStrongAuthTracker(this.mStub);
        }
    }

    /**
     * Tie managed profile to primary profile if it is in unified mode and not tied before.
     *
     * @param managedUserId Managed profile user Id
     * @param managedUserPassword Managed profile original password (when it has separated lock).
     *            NULL when it does not have a separated lock before.
     */
    public void tieManagedProfileLockIfNecessary(int managedUserId, String managedUserPassword) {
        if (DEBUG) Slog.v(TAG, "Check child profile lock for user: " + managedUserId);
        // Only for managed profile
        if (!UserManager.get(mContext).getUserInfo(managedUserId).isManagedProfile()) {
            return;
        }
        // Do not tie managed profile when work challenge is enabled
        if (mLockPatternUtils.isSeparateProfileChallengeEnabled(managedUserId)) {
            return;
        }
        // Do not tie managed profile to parent when it's done already
        if (mStorage.hasChildProfileLock(managedUserId)) {
            return;
        }
        // Do not tie it to parent when parent does not have a screen lock
        final int parentId = mUserManager.getProfileParent(managedUserId).id;
        if (!mStorage.hasPassword(parentId) && !mStorage.hasPattern(parentId)) {
            if (DEBUG) Slog.v(TAG, "Parent does not have a screen lock");
            return;
        }
        if (DEBUG) Slog.v(TAG, "Tie managed profile to parent now!");
        byte[] randomLockSeed = new byte[] {};
        try {
            randomLockSeed = SecureRandom.getInstance("SHA1PRNG").generateSeed(40);
            String newPassword = String.valueOf(HexEncoding.encode(randomLockSeed));
            setLockPasswordInternal(newPassword, managedUserPassword, managedUserId);
            // We store a private credential for the managed user that's unlocked by the primary
            // account holder's credential. As such, the user will never be prompted to enter this
            // password directly, so we always store a password.
            setLong(LockPatternUtils.PASSWORD_TYPE_KEY,
                    DevicePolicyManager.PASSWORD_QUALITY_ALPHANUMERIC, managedUserId);
            tieProfileLockToParent(managedUserId, newPassword);
        } catch (NoSuchAlgorithmException | RemoteException e) {
            Slog.e(TAG, "Fail to tie managed profile", e);
            // Nothing client can do to fix this issue, so we do not throw exception out
        }
    }

    public LockSettingsService(Context context) {
        mContext = context;
        mHandler = new Handler();
        mStrongAuth = new LockSettingsStrongAuth(context);
        // Open the database

        mLockPatternUtils = new LockPatternUtils(context);
        mFirstCallToVold = true;

        IntentFilter filter = new IntentFilter();
        filter.addAction(Intent.ACTION_USER_ADDED);
        filter.addAction(Intent.ACTION_USER_STARTING);
        filter.addAction(Intent.ACTION_USER_REMOVED);
        mContext.registerReceiverAsUser(mBroadcastReceiver, UserHandle.ALL, filter, null, null);

        mStorage = new LockSettingsStorage(context, new LockSettingsStorage.Callback() {
            @Override
            public void initialize(SQLiteDatabase db) {
                // Get the lockscreen default from a system property, if available
                boolean lockScreenDisable = SystemProperties.getBoolean(
                        "ro.lockscreen.disable.default", false);
                if (lockScreenDisable) {
                    mStorage.writeKeyValue(db, LockPatternUtils.DISABLE_LOCKSCREEN_KEY, "1", 0);
                }
            }
        });
        mNotificationManager = (NotificationManager)
                mContext.getSystemService(Context.NOTIFICATION_SERVICE);
        mUserManager = (UserManager) mContext.getSystemService(Context.USER_SERVICE);
        mStrongAuthTracker = new SynchronizedStrongAuthTracker(mContext);
        mStrongAuthTracker.register();

    }

    /**
     * If the account is credential-encrypted, show notification requesting the user to unlock
     * the device.
     */
    private void maybeShowEncryptionNotifications() {
        final List<UserInfo> users = mUserManager.getUsers();
        for (int i = 0; i < users.size(); i++) {
            UserInfo user = users.get(i);
            UserHandle userHandle = user.getUserHandle();
            final boolean isSecure = mStorage.hasPassword(user.id) || mStorage.hasPattern(user.id);
            if (isSecure && !mUserManager.isUserUnlockingOrUnlocked(userHandle)) {
                if (!user.isManagedProfile()) {
                    // When the user is locked, we communicate it loud-and-clear
                    // on the lockscreen; we only show a notification below for
                    // locked managed profiles.
                } else {
                    UserInfo parent = mUserManager.getProfileParent(user.id);
                    if (parent != null &&
                            mUserManager.isUserUnlockingOrUnlocked(parent.getUserHandle()) &&
                            !mUserManager.isQuietModeEnabled(userHandle)) {
                        // Only show notifications for managed profiles once their parent
                        // user is unlocked.
                        showEncryptionNotificationForProfile(userHandle);
                    }
                }
            }
        }
    }

    private void showEncryptionNotificationForProfile(UserHandle user) {
        Resources r = mContext.getResources();
        CharSequence title = r.getText(
                com.android.internal.R.string.user_encrypted_title);
        CharSequence message = r.getText(
                com.android.internal.R.string.profile_encrypted_message);
        CharSequence detail = r.getText(
                com.android.internal.R.string.profile_encrypted_detail);

        final KeyguardManager km = (KeyguardManager) mContext.getSystemService(KEYGUARD_SERVICE);
        final Intent unlockIntent = km.createConfirmDeviceCredentialIntent(null, null, user.getIdentifier());
        if (unlockIntent == null) {
            return;
        }
        unlockIntent.setFlags(Intent.FLAG_ACTIVITY_NEW_TASK | Intent.FLAG_ACTIVITY_EXCLUDE_FROM_RECENTS);
        PendingIntent intent = PendingIntent.getActivity(mContext, 0, unlockIntent,
                PendingIntent.FLAG_UPDATE_CURRENT);

        showEncryptionNotification(user, title, message, detail, intent);
    }

    private void showEncryptionNotification(UserHandle user, CharSequence title, CharSequence message,
            CharSequence detail, PendingIntent intent) {
        if (DEBUG) Slog.v(TAG, "showing encryption notification, user: " + user.getIdentifier());

        // Suppress all notifications on non-FBE devices for now
        if (!StorageManager.isFileEncryptedNativeOrEmulated()) return;

        Notification notification = new Notification.Builder(mContext)
                .setSmallIcon(com.android.internal.R.drawable.ic_user_secure)
                .setWhen(0)
                .setOngoing(true)
                .setTicker(title)
                .setDefaults(0)  // please be quiet
                .setPriority(Notification.PRIORITY_MAX)
                .setColor(mContext.getColor(
                        com.android.internal.R.color.system_notification_accent_color))
                .setContentTitle(title)
                .setContentText(message)
                .setSubText(detail)
                .setVisibility(Notification.VISIBILITY_PUBLIC)
                .setContentIntent(intent)
                .build();
        mNotificationManager.notifyAsUser(null, FBE_ENCRYPTED_NOTIFICATION, notification, user);
    }

    public void hideEncryptionNotification(UserHandle userHandle) {
        if (DEBUG) Slog.v(TAG, "hide encryption notification, user: "+ userHandle.getIdentifier());
        mNotificationManager.cancelAsUser(null, FBE_ENCRYPTED_NOTIFICATION, userHandle);
    }

    public void onCleanupUser(int userId) {
        hideEncryptionNotification(new UserHandle(userId));
    }

    public void onUnlockUser(final int userId) {
        // Hide notification first, as tie managed profile lock takes time
        hideEncryptionNotification(new UserHandle(userId));

        if (mUserManager.getUserInfo(userId).isManagedProfile()) {
            // As tieManagedProfileLockIfNecessary() may try to unlock user, we should not do it
            // in onUnlockUser() synchronously, otherwise it may cause a deadlock
            mHandler.post(new Runnable() {
                @Override
                public void run() {
                    tieManagedProfileLockIfNecessary(userId, null);
                }
            });
        }

        // Now we have unlocked the parent user we should show notifications
        // about any profiles that exist.
        List<UserInfo> profiles = mUserManager.getProfiles(userId);
        for (int i = 0; i < profiles.size(); i++) {
            UserInfo profile = profiles.get(i);
            final boolean isSecure =
                    mStorage.hasPassword(profile.id) || mStorage.hasPattern(profile.id);
            if (isSecure && profile.isManagedProfile()) {
                UserHandle userHandle = profile.getUserHandle();
                if (!mUserManager.isUserUnlockingOrUnlocked(userHandle) &&
                        !mUserManager.isQuietModeEnabled(userHandle)) {
                    showEncryptionNotificationForProfile(userHandle);
                }
            }
        }
    }

    private final BroadcastReceiver mBroadcastReceiver = new BroadcastReceiver() {
        @Override
        public void onReceive(Context context, Intent intent) {
            if (Intent.ACTION_USER_ADDED.equals(intent.getAction())) {
                // Notify keystore that a new user was added.
                final int userHandle = intent.getIntExtra(Intent.EXTRA_USER_HANDLE, 0);
                if (userHandle > UserHandle.USER_SYSTEM) {
                    removeUser(userHandle, /* unknownUser= */ true);
                }
                final KeyStore ks = KeyStore.getInstance();
                final UserInfo parentInfo = mUserManager.getProfileParent(userHandle);
                final int parentHandle = parentInfo != null ? parentInfo.id : -1;
                ks.onUserAdded(userHandle, parentHandle);
            } else if (Intent.ACTION_USER_STARTING.equals(intent.getAction())) {
                final int userHandle = intent.getIntExtra(Intent.EXTRA_USER_HANDLE, 0);
                mStorage.prefetchUser(userHandle);
            } else if (Intent.ACTION_USER_REMOVED.equals(intent.getAction())) {
                final int userHandle = intent.getIntExtra(Intent.EXTRA_USER_HANDLE, 0);
                if (userHandle > 0) {
                    removeUser(userHandle, /* unknownUser= */ false);
                }
            }
        }
    };

    @Override // binder interface
    public void systemReady() {
        migrateOldData();
        try {
            getGateKeeperService();
        } catch (RemoteException e) {
            Slog.e(TAG, "Failure retrieving IGateKeeperService", e);
        }
        // TODO: maybe skip this for split system user mode.
        mStorage.prefetchUser(UserHandle.USER_SYSTEM);
    }

    private void migrateOldData() {
        try {
            // These Settings moved before multi-user was enabled, so we only have to do it for the
            // root user.
            if (getString("migrated", null, 0) == null) {
                final ContentResolver cr = mContext.getContentResolver();
                for (String validSetting : VALID_SETTINGS) {
                    String value = Settings.Secure.getString(cr, validSetting);
                    if (value != null) {
                        setString(validSetting, value, 0);
                    }
                }
                // No need to move the password / pattern files. They're already in the right place.
                setString("migrated", "true", 0);
                Slog.i(TAG, "Migrated lock settings to new location");
            }

            // These Settings changed after multi-user was enabled, hence need to be moved per user.
            if (getString("migrated_user_specific", null, 0) == null) {
                final ContentResolver cr = mContext.getContentResolver();
                List<UserInfo> users = mUserManager.getUsers();
                for (int user = 0; user < users.size(); user++) {
                    // Migrate owner info
                    final int userId = users.get(user).id;
                    final String OWNER_INFO = Secure.LOCK_SCREEN_OWNER_INFO;
                    String ownerInfo = Settings.Secure.getStringForUser(cr, OWNER_INFO, userId);
                    if (!TextUtils.isEmpty(ownerInfo)) {
                        setString(OWNER_INFO, ownerInfo, userId);
                        Settings.Secure.putStringForUser(cr, OWNER_INFO, "", userId);
                    }

                    // Migrate owner info enabled.  Note there was a bug where older platforms only
                    // stored this value if the checkbox was toggled at least once. The code detects
                    // this case by handling the exception.
                    final String OWNER_INFO_ENABLED = Secure.LOCK_SCREEN_OWNER_INFO_ENABLED;
                    boolean enabled;
                    try {
                        int ivalue = Settings.Secure.getIntForUser(cr, OWNER_INFO_ENABLED, userId);
                        enabled = ivalue != 0;
                        setLong(OWNER_INFO_ENABLED, enabled ? 1 : 0, userId);
                    } catch (SettingNotFoundException e) {
                        // Setting was never stored. Store it if the string is not empty.
                        if (!TextUtils.isEmpty(ownerInfo)) {
                            setLong(OWNER_INFO_ENABLED, 1, userId);
                        }
                    }
                    Settings.Secure.putIntForUser(cr, OWNER_INFO_ENABLED, 0, userId);
                }
                // No need to move the password / pattern files. They're already in the right place.
                setString("migrated_user_specific", "true", 0);
                Slog.i(TAG, "Migrated per-user lock settings to new location");
            }

            // Migrates biometric weak such that the fallback mechanism becomes the primary.
            if (getString("migrated_biometric_weak", null, 0) == null) {
                List<UserInfo> users = mUserManager.getUsers();
                for (int i = 0; i < users.size(); i++) {
                    int userId = users.get(i).id;
                    long type = getLong(LockPatternUtils.PASSWORD_TYPE_KEY,
                            DevicePolicyManager.PASSWORD_QUALITY_UNSPECIFIED,
                            userId);
                    long alternateType = getLong(LockPatternUtils.PASSWORD_TYPE_ALTERNATE_KEY,
                            DevicePolicyManager.PASSWORD_QUALITY_UNSPECIFIED,
                            userId);
                    if (type == DevicePolicyManager.PASSWORD_QUALITY_BIOMETRIC_WEAK) {
                        setLong(LockPatternUtils.PASSWORD_TYPE_KEY,
                                alternateType,
                                userId);
                    }
                    setLong(LockPatternUtils.PASSWORD_TYPE_ALTERNATE_KEY,
                            DevicePolicyManager.PASSWORD_QUALITY_UNSPECIFIED,
                            userId);
                }
                setString("migrated_biometric_weak", "true", 0);
                Slog.i(TAG, "Migrated biometric weak to use the fallback instead");
            }

            // Migrates lockscreen.disabled. Prior to M, the flag was ignored when more than one
            // user was present on the system, so if we're upgrading to M and there is more than one
            // user we disable the flag to remain consistent.
            if (getString("migrated_lockscreen_disabled", null, 0) == null) {
                final List<UserInfo> users = mUserManager.getUsers();
                final int userCount = users.size();
                int switchableUsers = 0;
                for (int i = 0; i < userCount; i++) {
                    if (users.get(i).supportsSwitchTo()) {
                        switchableUsers++;
                    }
                }

                if (switchableUsers > 1) {
                    for (int i = 0; i < userCount; i++) {
                        int id = users.get(i).id;

                        if (getBoolean(LockPatternUtils.DISABLE_LOCKSCREEN_KEY, false, id)) {
                            setBoolean(LockPatternUtils.DISABLE_LOCKSCREEN_KEY, false, id);
                        }
                    }
                }

                setString("migrated_lockscreen_disabled", "true", 0);
                Slog.i(TAG, "Migrated lockscreen disabled flag");
            }

            final List<UserInfo> users = mUserManager.getUsers();
            for (int i = 0; i < users.size(); i++) {
                final UserInfo userInfo = users.get(i);
                if (userInfo.isManagedProfile() && mStorage.hasChildProfileLock(userInfo.id)) {
                    // When managed profile has a unified lock, the password quality stored has 2
                    // possibilities only.
                    // 1). PASSWORD_QUALITY_UNSPECIFIED, which is upgraded from dp2, and we are
                    // going to set it back to PASSWORD_QUALITY_ALPHANUMERIC.
                    // 2). PASSWORD_QUALITY_ALPHANUMERIC, which is the actual password quality for
                    // unified lock.
                    final long quality = getLong(LockPatternUtils.PASSWORD_TYPE_KEY,
                            DevicePolicyManager.PASSWORD_QUALITY_UNSPECIFIED, userInfo.id);
                    if (quality == DevicePolicyManager.PASSWORD_QUALITY_UNSPECIFIED) {
                        // Only possible when it's upgraded from nyc dp3
                        Slog.i(TAG, "Migrated tied profile lock type");
                        setLong(LockPatternUtils.PASSWORD_TYPE_KEY,
                                DevicePolicyManager.PASSWORD_QUALITY_ALPHANUMERIC, userInfo.id);
                    } else if (quality != DevicePolicyManager.PASSWORD_QUALITY_ALPHANUMERIC) {
                        // It should not happen
                        Slog.e(TAG, "Invalid tied profile lock type: " + quality);
                    }
                }
                try {
                    final String alias = LockPatternUtils.PROFILE_KEY_NAME_ENCRYPT + userInfo.id;
                    java.security.KeyStore keyStore =
                            java.security.KeyStore.getInstance("AndroidKeyStore");
                    keyStore.load(null);
                    if (keyStore.containsAlias(alias)) {
                        keyStore.deleteEntry(alias);
                    }
                } catch (KeyStoreException | NoSuchAlgorithmException |
                        CertificateException | IOException e) {
                    Slog.e(TAG, "Unable to remove tied profile key", e);
                }
            }
        } catch (RemoteException re) {
            Slog.e(TAG, "Unable to migrate old data", re);
        }
    }

    private final void checkWritePermission(int userId) {
        mContext.enforceCallingOrSelfPermission(PERMISSION, "LockSettingsWrite");
    }

    private final void checkPasswordReadPermission(int userId) {
        mContext.enforceCallingOrSelfPermission(PERMISSION, "LockSettingsRead");
    }

    private final void checkReadPermission(String requestedKey, int userId) {
        final int callingUid = Binder.getCallingUid();

        for (int i = 0; i < READ_CONTACTS_PROTECTED_SETTINGS.length; i++) {
            String key = READ_CONTACTS_PROTECTED_SETTINGS[i];
            if (key.equals(requestedKey) && mContext.checkCallingOrSelfPermission(READ_CONTACTS)
                    != PackageManager.PERMISSION_GRANTED) {
                throw new SecurityException("uid=" + callingUid
                        + " needs permission " + READ_CONTACTS + " to read "
                        + requestedKey + " for user " + userId);
            }
        }

        for (int i = 0; i < READ_PASSWORD_PROTECTED_SETTINGS.length; i++) {
            String key = READ_PASSWORD_PROTECTED_SETTINGS[i];
            if (key.equals(requestedKey) && mContext.checkCallingOrSelfPermission(PERMISSION)
                    != PackageManager.PERMISSION_GRANTED) {
                throw new SecurityException("uid=" + callingUid
                        + " needs permission " + PERMISSION + " to read "
                        + requestedKey + " for user " + userId);
            }
        }
    }

    @Override
    public boolean getSeparateProfileChallengeEnabled(int userId) throws RemoteException {
        checkReadPermission(SEPARATE_PROFILE_CHALLENGE_KEY, userId);
        synchronized (mSeparateChallengeLock) {
            return getBoolean(SEPARATE_PROFILE_CHALLENGE_KEY, false, userId);
        }
    }

    @Override
    public void setSeparateProfileChallengeEnabled(int userId, boolean enabled,
            String managedUserPassword) throws RemoteException {
        checkWritePermission(userId);
        synchronized (mSeparateChallengeLock) {
            setBoolean(SEPARATE_PROFILE_CHALLENGE_KEY, enabled, userId);
            if (enabled) {
                mStorage.removeChildProfileLock(userId);
                removeKeystoreProfileKey(userId);
            } else {
                tieManagedProfileLockIfNecessary(userId, managedUserPassword);
            }
        }
    }

    @Override
    public void setBoolean(String key, boolean value, int userId) throws RemoteException {
        checkWritePermission(userId);
        setStringUnchecked(key, userId, value ? "1" : "0");
    }

    @Override
    public void setLong(String key, long value, int userId) throws RemoteException {
        checkWritePermission(userId);
        setStringUnchecked(key, userId, Long.toString(value));
    }

    @Override
    public void setString(String key, String value, int userId) throws RemoteException {
        checkWritePermission(userId);
        setStringUnchecked(key, userId, value);
    }

    private void setStringUnchecked(String key, int userId, String value) {
        mStorage.writeKeyValue(key, value, userId);
        if (ArrayUtils.contains(SETTINGS_TO_BACKUP, key)) {
            BackupManager.dataChanged("com.android.providers.settings");
        }
    }

    @Override
    public boolean getBoolean(String key, boolean defaultValue, int userId) throws RemoteException {
        checkReadPermission(key, userId);
        String value = getStringUnchecked(key, null, userId);
        return TextUtils.isEmpty(value) ?
                defaultValue : (value.equals("1") || value.equals("true"));
    }

    @Override
    public long getLong(String key, long defaultValue, int userId) throws RemoteException {
        checkReadPermission(key, userId);
        String value = getStringUnchecked(key, null, userId);
        return TextUtils.isEmpty(value) ? defaultValue : Long.parseLong(value);
    }

    @Override
    public String getString(String key, String defaultValue, int userId) throws RemoteException {
        checkReadPermission(key, userId);
        return getStringUnchecked(key, defaultValue, userId);
    }

    public String getStringUnchecked(String key, String defaultValue, int userId) {
        if (Settings.Secure.LOCK_PATTERN_ENABLED.equals(key)) {
            long ident = Binder.clearCallingIdentity();
            try {
                return mLockPatternUtils.isLockPatternEnabled(userId) ? "1" : "0";
            } finally {
                Binder.restoreCallingIdentity(ident);
            }
        }

        if (LockPatternUtils.LEGACY_LOCK_PATTERN_ENABLED.equals(key)) {
            key = Settings.Secure.LOCK_PATTERN_ENABLED;
        }

        return mStorage.readKeyValue(key, defaultValue, userId);
    }

    @Override
    public boolean havePassword(int userId) throws RemoteException {
        // Do we need a permissions check here?
        return mStorage.hasPassword(userId);
    }

    @Override
    public boolean havePattern(int userId) throws RemoteException {
        // Do we need a permissions check here?
        return mStorage.hasPattern(userId);
    }

    public void retainPassword(String password) {
        if (LockPatternUtils.isDeviceEncryptionEnabled()) {
            if (password != null)
                mSavePassword = password;
            else
                mSavePassword = DEFAULT_PASSWORD;
        }
    }

    public void sanitizePassword() {
        if (LockPatternUtils.isDeviceEncryptionEnabled()) {
            mSavePassword = DEFAULT_PASSWORD;
        }
    }

    private boolean checkCryptKeeperPermissions() {
        boolean permission_err = false;
        try {
            mContext.enforceCallingOrSelfPermission(
                       android.Manifest.permission.CRYPT_KEEPER,
                       "no permission to get the password");
        } catch (SecurityException e) {
            permission_err = true;
        }
        return permission_err;
    }

    public String getPassword() {
       /** if calling process does't have crypt keeper or admin permissions,
         * throw the exception.
         */
       if (checkCryptKeeperPermissions())
            mContext.enforceCallingOrSelfPermission(
                    android.Manifest.permission.MANAGE_DEVICE_ADMINS,
                    "no crypt_keeper or admin permission to get the password");

       return mSavePassword;
    }

    private void setKeystorePassword(String password, int userHandle) {
        final KeyStore ks = KeyStore.getInstance();
        ks.onUserPasswordChanged(userHandle, password);
    }

    private void unlockKeystore(String password, int userHandle) {
        if (DEBUG) Slog.v(TAG, "Unlock keystore for user: " + userHandle);
        final KeyStore ks = KeyStore.getInstance();
        ks.unlock(userHandle, password);
    }

    private String getDecryptedPasswordForTiedProfile(int userId)
            throws KeyStoreException, UnrecoverableKeyException,
            NoSuchAlgorithmException, NoSuchPaddingException, InvalidKeyException,
            InvalidAlgorithmParameterException, IllegalBlockSizeException, BadPaddingException,
            CertificateException, IOException {
        if (DEBUG) Slog.v(TAG, "Get child profile decrytped key");
        byte[] storedData = mStorage.readChildProfileLock(userId);
        if (storedData == null) {
            throw new FileNotFoundException("Child profile lock file not found");
        }
        byte[] iv = Arrays.copyOfRange(storedData, 0, PROFILE_KEY_IV_SIZE);
        byte[] encryptedPassword = Arrays.copyOfRange(storedData, PROFILE_KEY_IV_SIZE,
                storedData.length);
        byte[] decryptionResult;
        java.security.KeyStore keyStore = java.security.KeyStore.getInstance("AndroidKeyStore");
        keyStore.load(null);
        SecretKey decryptionKey = (SecretKey) keyStore.getKey(
                LockPatternUtils.PROFILE_KEY_NAME_DECRYPT + userId, null);

        Cipher cipher = Cipher.getInstance(KeyProperties.KEY_ALGORITHM_AES + "/"
                + KeyProperties.BLOCK_MODE_GCM + "/" + KeyProperties.ENCRYPTION_PADDING_NONE);

        cipher.init(Cipher.DECRYPT_MODE, decryptionKey, new GCMParameterSpec(128, iv));
        decryptionResult = cipher.doFinal(encryptedPassword);
        return new String(decryptionResult, StandardCharsets.UTF_8);
    }

    private void unlockChildProfile(int profileHandle) throws RemoteException {
        try {
            doVerifyPassword(getDecryptedPasswordForTiedProfile(profileHandle), false,
                    0 /* no challenge */, profileHandle, null /* progressCallback */);
        } catch (UnrecoverableKeyException | InvalidKeyException | KeyStoreException
                | NoSuchAlgorithmException | NoSuchPaddingException
                | InvalidAlgorithmParameterException | IllegalBlockSizeException
                | BadPaddingException | CertificateException | IOException e) {
            if (e instanceof FileNotFoundException) {
                Slog.i(TAG, "Child profile key not found");
            } else {
                Slog.e(TAG, "Failed to decrypt child profile key", e);
            }
        }
    }

    private void unlockUser(int userId, byte[] token, byte[] secret) {
        // TODO: make this method fully async so we can update UI with progress strings
        final CountDownLatch latch = new CountDownLatch(1);
        final IProgressListener listener = new IProgressListener.Stub() {
            @Override
            public void onStarted(int id, Bundle extras) throws RemoteException {
                Log.d(TAG, "unlockUser started");
            }

            @Override
            public void onProgress(int id, int progress, Bundle extras) throws RemoteException {
                Log.d(TAG, "unlockUser progress " + progress);
            }

            @Override
            public void onFinished(int id, Bundle extras) throws RemoteException {
                Log.d(TAG, "unlockUser finished");
                latch.countDown();
            }
        };

        try {
            ActivityManagerNative.getDefault().unlockUser(userId, token, secret, listener);
        } catch (RemoteException e) {
            throw e.rethrowAsRuntimeException();
        }

        try {
            latch.await(15, TimeUnit.SECONDS);
        } catch (InterruptedException e) {
            Thread.currentThread().interrupt();
        }
        try {
            if (!mUserManager.getUserInfo(userId).isManagedProfile()) {
                final List<UserInfo> profiles = mUserManager.getProfiles(userId);
                for (UserInfo pi : profiles) {
                    // Unlock managed profile with unified lock
                    if (pi.isManagedProfile()
                            && !mLockPatternUtils.isSeparateProfileChallengeEnabled(pi.id)
                            && mStorage.hasChildProfileLock(pi.id)) {
                        unlockChildProfile(pi.id);
                    }
                }
            }
        } catch (RemoteException e) {
            Log.d(TAG, "Failed to unlock child profile", e);
        }
    }

    private byte[] getCurrentHandle(int userId) {
        CredentialHash credential;
        byte[] currentHandle;

        int currentHandleType = mStorage.getStoredCredentialType(userId);
        switch (currentHandleType) {
            case CredentialHash.TYPE_PATTERN:
                credential = mStorage.readPatternHash(userId);
                currentHandle = credential != null
                        ? credential.hash
                        : null;
                break;
            case CredentialHash.TYPE_PASSWORD:
                credential = mStorage.readPasswordHash(userId);
                currentHandle = credential != null
                        ? credential.hash
                        : null;
                break;
            case CredentialHash.TYPE_NONE:
            default:
                currentHandle = null;
                break;
        }

        // sanity check
        if (currentHandleType != CredentialHash.TYPE_NONE && currentHandle == null) {
            Slog.e(TAG, "Stored handle type [" + currentHandleType + "] but no handle available");
        }

        return currentHandle;
    }

    private void onUserLockChanged(int userId) throws RemoteException {
        if (mUserManager.getUserInfo(userId).isManagedProfile()) {
            return;
        }
        final boolean isSecure = mStorage.hasPassword(userId) || mStorage.hasPattern(userId);
        final List<UserInfo> profiles = mUserManager.getProfiles(userId);
        final int size = profiles.size();
        for (int i = 0; i < size; i++) {
            final UserInfo profile = profiles.get(i);
            if (profile.isManagedProfile()) {
                final int managedUserId = profile.id;
                if (mLockPatternUtils.isSeparateProfileChallengeEnabled(managedUserId)) {
                    continue;
                }
                if (isSecure) {
                    tieManagedProfileLockIfNecessary(managedUserId, null);
                } else {
                    clearUserKeyProtection(managedUserId);
                    getGateKeeperService().clearSecureUserId(managedUserId);
                    mStorage.writePatternHash(null, managedUserId);
                    setKeystorePassword(null, managedUserId);
                    fixateNewestUserKeyAuth(managedUserId);
                    mStorage.removeChildProfileLock(managedUserId);
                    removeKeystoreProfileKey(managedUserId);
                }
            }
        }
    }

    private boolean isManagedProfileWithUnifiedLock(int userId) {
        return mUserManager.getUserInfo(userId).isManagedProfile()
                && !mLockPatternUtils.isSeparateProfileChallengeEnabled(userId);
    }

    private boolean isManagedProfileWithSeparatedLock(int userId) {
        return mUserManager.getUserInfo(userId).isManagedProfile()
                && mLockPatternUtils.isSeparateProfileChallengeEnabled(userId);
    }

    public byte getLockPatternSize(int userId) {
        return mStorage.getLockPatternSize(userId);
    }

    // This method should be called by LockPatternUtil only, all internal methods in this class
    // should call setLockPatternInternal.
    @Override
    public void setLockPattern(String pattern, String savedCredential, int userId)
            throws RemoteException {
        checkWritePermission(userId);
        synchronized (mSeparateChallengeLock) {
            setLockPatternInternal(pattern, savedCredential, userId);
            setSeparateProfileChallengeEnabled(userId, true, null);
        }
    }

    private void setLockPatternInternal(String pattern, String savedCredential, int userId)
            throws RemoteException {
        byte[] currentHandle = getCurrentHandle(userId);

        if (pattern == null) {
            clearUserKeyProtection(userId);
            getGateKeeperService().clearSecureUserId(userId);
            mStorage.writePatternHash(null, userId);
            setKeystorePassword(null, userId);
            fixateNewestUserKeyAuth(userId);
            onUserLockChanged(userId);
            return;
        }

        if (isManagedProfileWithUnifiedLock(userId)) {
            // get credential from keystore when managed profile has unified lock
            try {
                savedCredential = getDecryptedPasswordForTiedProfile(userId);
            } catch (UnrecoverableKeyException | InvalidKeyException | KeyStoreException
                    | NoSuchAlgorithmException | NoSuchPaddingException
                    | InvalidAlgorithmParameterException | IllegalBlockSizeException
                    | BadPaddingException | CertificateException | IOException e) {
                if (e instanceof FileNotFoundException) {
                    Slog.i(TAG, "Child profile key not found");
                } else {
                    Slog.e(TAG, "Failed to decrypt child profile key", e);
                }
            }
        } else {
            if (currentHandle == null) {
                if (savedCredential != null) {
                    Slog.w(TAG, "Saved credential provided, but none stored");
                }
                savedCredential = null;
            }
        }

        byte[] enrolledHandle = enrollCredential(currentHandle, savedCredential, pattern, userId);
        if (enrolledHandle != null) {
            CredentialHash willStore
                = new CredentialHash(enrolledHandle, CredentialHash.VERSION_GATEKEEPER);
            setUserKeyProtection(userId, pattern,
                doVerifyPattern(pattern, willStore, true, 0, userId, null /* progressCallback */));
            mStorage.writePatternHash(enrolledHandle, userId);
            fixateNewestUserKeyAuth(userId);
            onUserLockChanged(userId);
        } else {
            throw new RemoteException("Failed to enroll pattern");
        }
    }

    // This method should be called by LockPatternUtil only, all internal methods in this class
    // should call setLockPasswordInternal.
    @Override
    public void setLockPassword(String password, String savedCredential, int userId)
            throws RemoteException {
        checkWritePermission(userId);
        synchronized (mSeparateChallengeLock) {
            setLockPasswordInternal(password, savedCredential, userId);
            setSeparateProfileChallengeEnabled(userId, true, null);
        }
    }

    private void setLockPasswordInternal(String password, String savedCredential, int userId)
            throws RemoteException {
        byte[] currentHandle = getCurrentHandle(userId);
        if (password == null) {
            clearUserKeyProtection(userId);
            getGateKeeperService().clearSecureUserId(userId);
            mStorage.writePasswordHash(null, userId);
            setKeystorePassword(null, userId);
            fixateNewestUserKeyAuth(userId);
            onUserLockChanged(userId);
            return;
        }

        if (isManagedProfileWithUnifiedLock(userId)) {
            // get credential from keystore when managed profile has unified lock
            try {
                savedCredential = getDecryptedPasswordForTiedProfile(userId);
            } catch (FileNotFoundException e) {
                Slog.i(TAG, "Child profile key not found");
            } catch (UnrecoverableKeyException | InvalidKeyException | KeyStoreException
                    | NoSuchAlgorithmException | NoSuchPaddingException
                    | InvalidAlgorithmParameterException | IllegalBlockSizeException
                    | BadPaddingException | CertificateException | IOException e) {
                Slog.e(TAG, "Failed to decrypt child profile key", e);
            }
        } else {
            if (currentHandle == null) {
                if (savedCredential != null) {
                    Slog.w(TAG, "Saved credential provided, but none stored");
                }
                savedCredential = null;
            }
        }

        byte[] enrolledHandle = enrollCredential(currentHandle, savedCredential, password, userId);
        if (enrolledHandle != null) {
            CredentialHash willStore
                = new CredentialHash(enrolledHandle, CredentialHash.VERSION_GATEKEEPER);
            setUserKeyProtection(userId, password,
                doVerifyPassword(password, willStore, true, 0, userId,
                        null /* progressCallback */));
            mStorage.writePasswordHash(enrolledHandle, userId);
            fixateNewestUserKeyAuth(userId);
            onUserLockChanged(userId);
        } else {
            throw new RemoteException("Failed to enroll password");
        }
    }

    private void tieProfileLockToParent(int userId, String password) {
        if (DEBUG) Slog.v(TAG, "tieProfileLockToParent for user: " + userId);
        byte[] randomLockSeed = password.getBytes(StandardCharsets.UTF_8);
        byte[] encryptionResult;
        byte[] iv;
        try {
            KeyGenerator keyGenerator = KeyGenerator.getInstance(KeyProperties.KEY_ALGORITHM_AES);
            keyGenerator.init(new SecureRandom());
            SecretKey secretKey = keyGenerator.generateKey();
            java.security.KeyStore keyStore = java.security.KeyStore.getInstance("AndroidKeyStore");
            keyStore.load(null);
            try {
                keyStore.setEntry(
                        LockPatternUtils.PROFILE_KEY_NAME_ENCRYPT + userId,
                        new java.security.KeyStore.SecretKeyEntry(secretKey),
                        new KeyProtection.Builder(KeyProperties.PURPOSE_ENCRYPT)
                                .setBlockModes(KeyProperties.BLOCK_MODE_GCM)
                                .setEncryptionPaddings(KeyProperties.ENCRYPTION_PADDING_NONE)
                                .build());
                keyStore.setEntry(
                        LockPatternUtils.PROFILE_KEY_NAME_DECRYPT + userId,
                        new java.security.KeyStore.SecretKeyEntry(secretKey),
                        new KeyProtection.Builder(KeyProperties.PURPOSE_DECRYPT)
                                .setBlockModes(KeyProperties.BLOCK_MODE_GCM)
                                .setEncryptionPaddings(KeyProperties.ENCRYPTION_PADDING_NONE)
                                .setUserAuthenticationRequired(true)
                                .setUserAuthenticationValidityDurationSeconds(30)
                                .build());
                // Key imported, obtain a reference to it.
                SecretKey keyStoreEncryptionKey = (SecretKey) keyStore.getKey(
                        LockPatternUtils.PROFILE_KEY_NAME_ENCRYPT + userId, null);
                Cipher cipher = Cipher.getInstance(
                        KeyProperties.KEY_ALGORITHM_AES + "/" + KeyProperties.BLOCK_MODE_GCM + "/"
                                + KeyProperties.ENCRYPTION_PADDING_NONE);
                cipher.init(Cipher.ENCRYPT_MODE, keyStoreEncryptionKey);
                encryptionResult = cipher.doFinal(randomLockSeed);
                iv = cipher.getIV();
            } finally {
                // The original key can now be discarded.
                keyStore.deleteEntry(LockPatternUtils.PROFILE_KEY_NAME_ENCRYPT + userId);
            }
        } catch (CertificateException | UnrecoverableKeyException
                | IOException | BadPaddingException | IllegalBlockSizeException | KeyStoreException
                | NoSuchPaddingException | NoSuchAlgorithmException | InvalidKeyException e) {
            throw new RuntimeException("Failed to encrypt key", e);
        }
        ByteArrayOutputStream outputStream = new ByteArrayOutputStream();
        try {
            if (iv.length != PROFILE_KEY_IV_SIZE) {
                throw new RuntimeException("Invalid iv length: " + iv.length);
            }
            outputStream.write(iv);
            outputStream.write(encryptionResult);
        } catch (IOException e) {
            throw new RuntimeException("Failed to concatenate byte arrays", e);
        }
        mStorage.writeChildProfileLock(userId, outputStream.toByteArray());
    }

    private byte[] enrollCredential(byte[] enrolledHandle,
            String enrolledCredential, String toEnroll, int userId)
            throws RemoteException {
        checkWritePermission(userId);
        byte[] enrolledCredentialBytes = enrolledCredential == null
                ? null
                : enrolledCredential.getBytes();
        byte[] toEnrollBytes = toEnroll == null
                ? null
                : toEnroll.getBytes();
        GateKeeperResponse response = getGateKeeperService().enroll(userId, enrolledHandle,
                enrolledCredentialBytes, toEnrollBytes);

        if (response == null) {
            return null;
        }

        byte[] hash = response.getPayload();
        if (hash != null) {
            setKeystorePassword(toEnroll, userId);
        } else {
            // Should not happen
            Slog.e(TAG, "Throttled while enrolling a password");
        }
        return hash;
    }

    private void setUserKeyProtection(int userId, String credential, VerifyCredentialResponse vcr)
            throws RemoteException {
        if (vcr == null) {
            throw new RemoteException("Null response verifying a credential we just set");
        }
        if (vcr.getResponseCode() != VerifyCredentialResponse.RESPONSE_OK) {
            throw new RemoteException("Non-OK response verifying a credential we just set: "
                + vcr.getResponseCode());
        }
        byte[] token = vcr.getPayload();
        if (token == null) {
            throw new RemoteException("Empty payload verifying a credential we just set");
        }
        addUserKeyAuth(userId, token, secretFromCredential(credential));
    }

    private void clearUserKeyProtection(int userId) throws RemoteException {
        addUserKeyAuth(userId, null, null);
    }

    private static byte[] secretFromCredential(String credential) throws RemoteException {
        try {
            MessageDigest digest = MessageDigest.getInstance("SHA-512");
            // Personalize the hash
            byte[] personalization = "Android FBE credential hash"
                    .getBytes(StandardCharsets.UTF_8);
            // Pad it to the block size of the hash function
            personalization = Arrays.copyOf(personalization, 128);
            digest.update(personalization);
            digest.update(credential.getBytes(StandardCharsets.UTF_8));
            return digest.digest();
        } catch (NoSuchAlgorithmException e) {
            throw new RuntimeException("NoSuchAlgorithmException for SHA-512");
        }
    }

    private void addUserKeyAuth(int userId, byte[] token, byte[] secret)
            throws RemoteException {
        final UserInfo userInfo = UserManager.get(mContext).getUserInfo(userId);
        final IMountService mountService = getMountService();
        final long callingId = Binder.clearCallingIdentity();
        try {
            mountService.addUserKeyAuth(userId, userInfo.serialNumber, token, secret);
        } finally {
            Binder.restoreCallingIdentity(callingId);
        }
    }

    private void fixateNewestUserKeyAuth(int userId)
            throws RemoteException {
        final IMountService mountService = getMountService();
        final long callingId = Binder.clearCallingIdentity();
        try {
            mountService.fixateNewestUserKeyAuth(userId);
        } finally {
            Binder.restoreCallingIdentity(callingId);
        }
    }

    @Override
    public void resetKeyStore(int userId) throws RemoteException {
        checkWritePermission(userId);
        if (DEBUG) Slog.v(TAG, "Reset keystore for user: " + userId);
        int managedUserId = -1;
        String managedUserDecryptedPassword = null;
        final List<UserInfo> profiles = mUserManager.getProfiles(userId);
        for (UserInfo pi : profiles) {
            // Unlock managed profile with unified lock
            if (pi.isManagedProfile()
                    && !mLockPatternUtils.isSeparateProfileChallengeEnabled(pi.id)
                    && mStorage.hasChildProfileLock(pi.id)) {
                try {
                    if (managedUserId == -1) {
                        managedUserDecryptedPassword = getDecryptedPasswordForTiedProfile(pi.id);
                        managedUserId = pi.id;
                    } else {
                        // Should not happen
                        Slog.e(TAG, "More than one managed profile, uid1:" + managedUserId
                                + ", uid2:" + pi.id);
                    }
                } catch (UnrecoverableKeyException | InvalidKeyException | KeyStoreException
                        | NoSuchAlgorithmException | NoSuchPaddingException
                        | InvalidAlgorithmParameterException | IllegalBlockSizeException
                        | BadPaddingException | CertificateException | IOException e) {
                    Slog.e(TAG, "Failed to decrypt child profile key", e);
                }
            }
        }
        try {
            // Clear all the users credentials could have been installed in for this user.
            for (int profileId : mUserManager.getProfileIdsWithDisabled(userId)) {
                for (int uid : SYSTEM_CREDENTIAL_UIDS) {
                    mKeyStore.clearUid(UserHandle.getUid(profileId, uid));
                }
            }
        } finally {
            if (managedUserId != -1 && managedUserDecryptedPassword != null) {
                if (DEBUG) Slog.v(TAG, "Restore tied profile lock");
                tieProfileLockToParent(managedUserId, managedUserDecryptedPassword);
            }
        }
    }

    @Override
<<<<<<< HEAD
    public VerifyCredentialResponse checkPattern(String pattern, int userId) throws RemoteException {
        VerifyCredentialResponse response = doVerifyPattern(pattern, false, 0, userId);
        if (response.getResponseCode() == VerifyCredentialResponse.RESPONSE_OK)
            retainPassword(pattern);
        return response;
=======
    public VerifyCredentialResponse checkPattern(String pattern, int userId,
            ICheckCredentialProgressCallback progressCallback) throws RemoteException {
        return doVerifyPattern(pattern, false, 0, userId, progressCallback);
>>>>>>> 0a857ee2
    }

    @Override
    public VerifyCredentialResponse verifyPattern(String pattern, long challenge, int userId)
            throws RemoteException {
        return doVerifyPattern(pattern, true, challenge, userId, null /* progressCallback */);
    }

    private VerifyCredentialResponse doVerifyPattern(String pattern, boolean hasChallenge,
            long challenge, int userId, ICheckCredentialProgressCallback progressCallback)
            throws RemoteException {
       checkPasswordReadPermission(userId);
       if (TextUtils.isEmpty(pattern)) {
           throw new IllegalArgumentException("Pattern can't be null or empty");
       }
       CredentialHash storedHash = mStorage.readPatternHash(userId);
       return doVerifyPattern(pattern, storedHash, hasChallenge, challenge, userId,
               progressCallback);
    }

    private VerifyCredentialResponse doVerifyPattern(String pattern, CredentialHash storedHash,
            boolean hasChallenge, long challenge, int userId,
            ICheckCredentialProgressCallback progressCallback) throws RemoteException {

       if (TextUtils.isEmpty(pattern)) {
           throw new IllegalArgumentException("Pattern can't be null or empty");
       }
       boolean shouldReEnrollBaseZero = storedHash != null && storedHash.isBaseZeroPattern;

       String patternToVerify;
       if (shouldReEnrollBaseZero) {
           patternToVerify = LockPatternUtils.patternStringToBaseZero(pattern);
       } else {
           patternToVerify = pattern;
       }

       VerifyCredentialResponse response = verifyCredential(userId, storedHash, patternToVerify,
               hasChallenge, challenge,
               new CredentialUtil() {
                   @Override
                   public void setCredential(String pattern, String oldPattern, int userId)
                           throws RemoteException {
                        setLockPatternInternal(pattern, oldPattern, userId);
                   }

                   @Override
                   public byte[] toHash(String pattern, int userId) {
                       final byte lockPatternSize = getLockPatternSize(userId);
                       return LockPatternUtils.patternToHash(
                               LockPatternUtils.stringToPattern(pattern, lockPatternSize),
                               lockPatternSize);
                   }

                   @Override
                   public String adjustForKeystore(String pattern) {
                       return LockPatternUtils.patternStringToBaseZero(pattern);
                   }
               },
               progressCallback
       );

       if (response.getResponseCode() == VerifyCredentialResponse.RESPONSE_OK
               && shouldReEnrollBaseZero) {
            setLockPatternInternal(pattern, patternToVerify, userId);
       }

       return response;
    }

    @Override
<<<<<<< HEAD
    public VerifyCredentialResponse checkPassword(String password, int userId)
            throws RemoteException {
        VerifyCredentialResponse response = doVerifyPassword(password, false, 0, userId);
        if (response.getResponseCode() == VerifyCredentialResponse.RESPONSE_OK)
            retainPassword(password);
        return response;
=======
    public VerifyCredentialResponse checkPassword(String password, int userId,
            ICheckCredentialProgressCallback progressCallback) throws RemoteException {
        return doVerifyPassword(password, false, 0, userId, progressCallback);
>>>>>>> 0a857ee2
    }

    @Override
    public VerifyCredentialResponse verifyPassword(String password, long challenge, int userId)
            throws RemoteException {
        return doVerifyPassword(password, true, challenge, userId, null /* progressCallback */);
    }

    @Override
    public VerifyCredentialResponse verifyTiedProfileChallenge(String password, boolean isPattern,
            long challenge, int userId) throws RemoteException {
        checkPasswordReadPermission(userId);
        if (!isManagedProfileWithUnifiedLock(userId)) {
            throw new RemoteException("User id must be managed profile with unified lock");
        }
        final int parentProfileId = mUserManager.getProfileParent(userId).id;
        // Unlock parent by using parent's challenge
        final VerifyCredentialResponse parentResponse = isPattern
                ? doVerifyPattern(password, true, challenge, parentProfileId,
                        null /* progressCallback */)
                : doVerifyPassword(password, true, challenge, parentProfileId,
                        null /* progressCallback */);
        if (parentResponse.getResponseCode() != VerifyCredentialResponse.RESPONSE_OK) {
            // Failed, just return parent's response
            return parentResponse;
        }

        try {
            // Unlock work profile, and work profile with unified lock must use password only
            return doVerifyPassword(getDecryptedPasswordForTiedProfile(userId), true,
                    challenge,
                    userId, null /* progressCallback */);
        } catch (UnrecoverableKeyException | InvalidKeyException | KeyStoreException
                | NoSuchAlgorithmException | NoSuchPaddingException
                | InvalidAlgorithmParameterException | IllegalBlockSizeException
                | BadPaddingException | CertificateException | IOException e) {
            Slog.e(TAG, "Failed to decrypt child profile key", e);
            throw new RemoteException("Unable to get tied profile token");
        }
    }

    private VerifyCredentialResponse doVerifyPassword(String password, boolean hasChallenge,
            long challenge, int userId, ICheckCredentialProgressCallback progressCallback)
            throws RemoteException {
       checkPasswordReadPermission(userId);
       if (TextUtils.isEmpty(password)) {
           throw new IllegalArgumentException("Password can't be null or empty");
       }
       CredentialHash storedHash = mStorage.readPasswordHash(userId);
       return doVerifyPassword(password, storedHash, hasChallenge, challenge, userId,
               progressCallback);
    }

    private VerifyCredentialResponse doVerifyPassword(String password, CredentialHash storedHash,
            boolean hasChallenge, long challenge, int userId,
            ICheckCredentialProgressCallback progressCallback) throws RemoteException {
       if (TextUtils.isEmpty(password)) {
           throw new IllegalArgumentException("Password can't be null or empty");
       }
       return verifyCredential(userId, storedHash, password, hasChallenge, challenge,
               new CredentialUtil() {
                   @Override
                   public void setCredential(String password, String oldPassword, int userId)
                           throws RemoteException {
                        setLockPasswordInternal(password, oldPassword, userId);
                   }

                   @Override
                   public byte[] toHash(String password, int userId) {
                       return mLockPatternUtils.passwordToHash(password, userId);
                   }

                   @Override
                   public String adjustForKeystore(String password) {
                       return password;
                   }
               }, progressCallback);
    }

    private VerifyCredentialResponse verifyCredential(int userId, CredentialHash storedHash,
            String credential, boolean hasChallenge, long challenge, CredentialUtil credentialUtil,
            ICheckCredentialProgressCallback progressCallback)
                throws RemoteException {
        if ((storedHash == null || storedHash.hash.length == 0) && TextUtils.isEmpty(credential)) {
            // don't need to pass empty credentials to GateKeeper
            return VerifyCredentialResponse.OK;
        }

        if (TextUtils.isEmpty(credential)) {
            return VerifyCredentialResponse.ERROR;
        }

        if (storedHash.version == CredentialHash.VERSION_LEGACY) {
            byte[] hash = credentialUtil.toHash(credential, userId);
            if (Arrays.equals(hash, storedHash.hash)) {
                unlockKeystore(credentialUtil.adjustForKeystore(credential), userId);

                // Users with legacy credentials don't have credential-backed
                // FBE keys, so just pass through a fake token/secret
                Slog.i(TAG, "Unlocking user with fake token: " + userId);
                final byte[] fakeToken = String.valueOf(userId).getBytes();
                unlockUser(userId, fakeToken, fakeToken);

                // migrate credential to GateKeeper
                credentialUtil.setCredential(credential, null, userId);
                if (!hasChallenge) {
                    return VerifyCredentialResponse.OK;
                }
                // Fall through to get the auth token. Technically this should never happen,
                // as a user that had a legacy credential would have to unlock their device
                // before getting to a flow with a challenge, but supporting for consistency.
            } else {
                return VerifyCredentialResponse.ERROR;
            }
        }

        VerifyCredentialResponse response;
        boolean shouldReEnroll = false;
        GateKeeperResponse gateKeeperResponse = getGateKeeperService()
                .verifyChallenge(userId, challenge, storedHash.hash, credential.getBytes());
        int responseCode = gateKeeperResponse.getResponseCode();
        if (responseCode == GateKeeperResponse.RESPONSE_RETRY) {
             response = new VerifyCredentialResponse(gateKeeperResponse.getTimeout());
        } else if (responseCode == GateKeeperResponse.RESPONSE_OK) {
            byte[] token = gateKeeperResponse.getPayload();
            if (token == null) {
                // something's wrong if there's no payload with a challenge
                Slog.e(TAG, "verifyChallenge response had no associated payload");
                response = VerifyCredentialResponse.ERROR;
            } else {
                shouldReEnroll = gateKeeperResponse.getShouldReEnroll();
                response = new VerifyCredentialResponse(token);
            }
        } else {
            response = VerifyCredentialResponse.ERROR;
        }

        if (response.getResponseCode() == VerifyCredentialResponse.RESPONSE_OK) {


            // credential has matched

            if (progressCallback != null) {
                progressCallback.onCredentialVerified();
            }
            unlockKeystore(credential, userId);

            Slog.i(TAG, "Unlocking user " + userId +
                " with token length " + response.getPayload().length);
            unlockUser(userId, response.getPayload(), secretFromCredential(credential));

            if (isManagedProfileWithSeparatedLock(userId)) {
                TrustManager trustManager =
                        (TrustManager) mContext.getSystemService(Context.TRUST_SERVICE);
                trustManager.setDeviceLockedForUser(userId, false);
            }
            if (shouldReEnroll) {
                credentialUtil.setCredential(credential, credential, userId);
            }
        } else if (response.getResponseCode() == VerifyCredentialResponse.RESPONSE_RETRY) {
            if (response.getTimeout() > 0) {
                requireStrongAuth(STRONG_AUTH_REQUIRED_AFTER_LOCKOUT, userId);
            }
        }

        return response;
    }

    @Override
    public boolean checkVoldPassword(int userId) throws RemoteException {
        if (!mFirstCallToVold) {
            return false;
        }
        mFirstCallToVold = false;

        checkPasswordReadPermission(userId);

        // There's no guarantee that this will safely connect, but if it fails
        // we will simply show the lock screen when we shouldn't, so relatively
        // benign. There is an outside chance something nasty would happen if
        // this service restarted before vold stales out the password in this
        // case. The nastiness is limited to not showing the lock screen when
        // we should, within the first minute of decrypting the phone if this
        // service can't connect to vold, it restarts, and then the new instance
        // does successfully connect.
        final IMountService service = getMountService();
        String password;
        long identity = Binder.clearCallingIdentity();
        try {
            password = service.getPassword();
            service.clearPassword();
        } finally {
            Binder.restoreCallingIdentity(identity);
        }
        if (password == null) {
            return false;
        }

        try {
            if (mLockPatternUtils.isLockPatternEnabled(userId)) {
                if (checkPattern(password, userId, null /* progressCallback */).getResponseCode()
                        == GateKeeperResponse.RESPONSE_OK) {
                    return true;
                }
            }
        } catch (Exception e) {
        }

        try {
            if (mLockPatternUtils.isLockPasswordEnabled(userId)) {
                if (checkPassword(password, userId, null /* progressCallback */).getResponseCode()
                        == GateKeeperResponse.RESPONSE_OK) {
                    return true;
                }
            }
        } catch (Exception e) {
        }

        return false;
    }

    private void removeUser(int userId, boolean unknownUser) {
        mStorage.removeUser(userId);
        mStrongAuth.removeUser(userId);

        final KeyStore ks = KeyStore.getInstance();
        ks.onUserRemoved(userId);

        try {
            final IGateKeeperService gk = getGateKeeperService();
            if (gk != null) {
                    gk.clearSecureUserId(userId);
            }
        } catch (RemoteException ex) {
            Slog.w(TAG, "unable to clear GK secure user id");
        }
        if (unknownUser || mUserManager.getUserInfo(userId).isManagedProfile()) {
            removeKeystoreProfileKey(userId);
        }
    }

    private void removeKeystoreProfileKey(int targetUserId) {
        if (DEBUG) Slog.v(TAG, "Remove keystore profile key for user: " + targetUserId);
        try {
            java.security.KeyStore keyStore = java.security.KeyStore.getInstance("AndroidKeyStore");
            keyStore.load(null);
            keyStore.deleteEntry(LockPatternUtils.PROFILE_KEY_NAME_ENCRYPT + targetUserId);
            keyStore.deleteEntry(LockPatternUtils.PROFILE_KEY_NAME_DECRYPT + targetUserId);
        } catch (KeyStoreException | NoSuchAlgorithmException | CertificateException
                | IOException e) {
            // We have tried our best to remove all keys
            Slog.e(TAG, "Unable to remove keystore profile key for user:" + targetUserId, e);
        }
    }

    @Override
    public void registerStrongAuthTracker(IStrongAuthTracker tracker) {
        checkPasswordReadPermission(UserHandle.USER_ALL);
        mStrongAuth.registerStrongAuthTracker(tracker);
    }

    @Override
    public void unregisterStrongAuthTracker(IStrongAuthTracker tracker) {
        checkPasswordReadPermission(UserHandle.USER_ALL);
        mStrongAuth.unregisterStrongAuthTracker(tracker);
    }

    @Override
    public void requireStrongAuth(int strongAuthReason, int userId) {
        checkWritePermission(userId);
        mStrongAuth.requireStrongAuth(strongAuthReason, userId);
    }

    @Override
    public void userPresent(int userId) {
        checkWritePermission(userId);
        mStrongAuth.reportUnlock(userId);
    }

    @Override
    public int getStrongAuthForUser(int userId) {
        checkPasswordReadPermission(userId);
        return mStrongAuthTracker.getStrongAuthForUser(userId);
    }

    private static final String[] VALID_SETTINGS = new String[] {
        LockPatternUtils.LOCKOUT_PERMANENT_KEY,
        LockPatternUtils.LOCKOUT_ATTEMPT_DEADLINE,
        LockPatternUtils.PATTERN_EVER_CHOSEN_KEY,
        LockPatternUtils.PASSWORD_TYPE_KEY,
        LockPatternUtils.PASSWORD_TYPE_ALTERNATE_KEY,
        LockPatternUtils.LOCK_PASSWORD_SALT_KEY,
        LockPatternUtils.DISABLE_LOCKSCREEN_KEY,
        LockPatternUtils.LOCKSCREEN_OPTIONS,
        LockPatternUtils.LOCKSCREEN_BIOMETRIC_WEAK_FALLBACK,
        LockPatternUtils.BIOMETRIC_WEAK_EVER_CHOSEN_KEY,
        LockPatternUtils.LOCKSCREEN_POWER_BUTTON_INSTANTLY_LOCKS,
        LockPatternUtils.PASSWORD_HISTORY_KEY,
        Secure.LOCK_PATTERN_ENABLED,
        Secure.LOCK_BIOMETRIC_WEAK_FLAGS,
        Secure.LOCK_PATTERN_VISIBLE,
        Secure.LOCK_PATTERN_TACTILE_FEEDBACK_ENABLED,
        Secure.LOCK_PATTERN_SIZE,
        Secure.LOCK_DOTS_VISIBLE,
        Secure.LOCK_SHOW_ERROR_PATH,
    };

    // Reading these settings needs the contacts permission
    private static final String[] READ_CONTACTS_PROTECTED_SETTINGS = new String[] {
        Secure.LOCK_SCREEN_OWNER_INFO_ENABLED,
        Secure.LOCK_SCREEN_OWNER_INFO
    };

    // Reading these settings needs the same permission as checking the password
    private static final String[] READ_PASSWORD_PROTECTED_SETTINGS = new String[] {
            LockPatternUtils.LOCK_PASSWORD_SALT_KEY,
            LockPatternUtils.PASSWORD_HISTORY_KEY,
            LockPatternUtils.PASSWORD_TYPE_KEY,
            SEPARATE_PROFILE_CHALLENGE_KEY
    };

    private static final String[] SETTINGS_TO_BACKUP = new String[] {
        Secure.LOCK_SCREEN_OWNER_INFO_ENABLED,
        Secure.LOCK_SCREEN_OWNER_INFO
    };

    private IMountService getMountService() {
        final IBinder service = ServiceManager.getService("mount");
        if (service != null) {
            return IMountService.Stub.asInterface(service);
        }
        return null;
    }

    private class GateKeeperDiedRecipient implements IBinder.DeathRecipient {
        @Override
        public void binderDied() {
            mGateKeeperService.asBinder().unlinkToDeath(this, 0);
            mGateKeeperService = null;
        }
    }

    private synchronized IGateKeeperService getGateKeeperService()
            throws RemoteException {
        if (mGateKeeperService != null) {
            return mGateKeeperService;
        }

        final IBinder service =
            ServiceManager.getService(Context.GATEKEEPER_SERVICE);
        if (service != null) {
            service.linkToDeath(new GateKeeperDiedRecipient(), 0);
            mGateKeeperService = IGateKeeperService.Stub.asInterface(service);
            return mGateKeeperService;
        }

        Slog.e(TAG, "Unable to acquire GateKeeperService");
        return null;
    }
}<|MERGE_RESOLUTION|>--- conflicted
+++ resolved
@@ -1252,17 +1252,12 @@
     }
 
     @Override
-<<<<<<< HEAD
-    public VerifyCredentialResponse checkPattern(String pattern, int userId) throws RemoteException {
-        VerifyCredentialResponse response = doVerifyPattern(pattern, false, 0, userId);
+    public VerifyCredentialResponse checkPattern(String pattern, int userId,
+            ICheckCredentialProgressCallback progressCallback) throws RemoteException {
+        VerifyCredentialResponse response = doVerifyPattern(pattern, false, 0, userId, progressCallback);
         if (response.getResponseCode() == VerifyCredentialResponse.RESPONSE_OK)
             retainPassword(pattern);
         return response;
-=======
-    public VerifyCredentialResponse checkPattern(String pattern, int userId,
-            ICheckCredentialProgressCallback progressCallback) throws RemoteException {
-        return doVerifyPattern(pattern, false, 0, userId, progressCallback);
->>>>>>> 0a857ee2
     }
 
     @Override
@@ -1333,18 +1328,12 @@
     }
 
     @Override
-<<<<<<< HEAD
-    public VerifyCredentialResponse checkPassword(String password, int userId)
-            throws RemoteException {
-        VerifyCredentialResponse response = doVerifyPassword(password, false, 0, userId);
+    public VerifyCredentialResponse checkPassword(String password, int userId,
+            ICheckCredentialProgressCallback progressCallback) throws RemoteException {
+        VerifyCredentialResponse response = doVerifyPassword(password, false, 0, userId, progressCallback);
         if (response.getResponseCode() == VerifyCredentialResponse.RESPONSE_OK)
             retainPassword(password);
         return response;
-=======
-    public VerifyCredentialResponse checkPassword(String password, int userId,
-            ICheckCredentialProgressCallback progressCallback) throws RemoteException {
-        return doVerifyPassword(password, false, 0, userId, progressCallback);
->>>>>>> 0a857ee2
     }
 
     @Override
