/*
 * Copyright (C) 2008 The Android Open Source Project
 *
 * Licensed under the Apache License, Version 2.0 (the "License");
 * you may not use this file except in compliance with the License.
 * You may obtain a copy of the License at
 *
 *      http://www.apache.org/licenses/LICENSE-2.0
 *
 * Unless required by applicable law or agreed to in writing, software
 * distributed under the License is distributed on an "AS IS" BASIS,
 * WITHOUT WARRANTIES OR CONDITIONS OF ANY KIND, either express or implied.
 * See the License for the specific language governing permissions and
 * limitations under the License.
 */


package com.android.server.power;

import android.app.AlertDialog;
import android.app.Dialog;
import android.app.IActivityManager;
import android.app.KeyguardManager;
import android.app.ProgressDialog;
import android.app.WallpaperColors;
import android.app.WallpaperManager;
import android.bluetooth.BluetoothAdapter;
import android.bluetooth.IBluetoothManager;
import android.content.BroadcastReceiver;
import android.content.Context;
import android.content.DialogInterface;
import android.content.Intent;
import android.content.IntentFilter;
import android.graphics.Color;
import android.graphics.drawable.ColorDrawable;
import android.media.AudioAttributes;
import android.nfc.INfcAdapter;
import android.nfc.NfcAdapter;
import android.os.FileUtils;
import android.os.Handler;
import android.os.PowerManager;
import android.os.RecoverySystem;
import android.os.RemoteException;
import android.os.ServiceManager;
import android.os.SystemClock;
import android.os.SystemProperties;
import android.os.SystemVibrator;
import android.os.UserHandle;
import android.os.UserManager;
import android.os.Vibrator;
import android.os.storage.IStorageManager;
import android.os.storage.IStorageShutdownObserver;
import android.util.Log;
import android.view.ViewGroup;
import android.view.WindowManager;
import android.widget.ProgressBar;
import android.widget.TextView;

import com.android.internal.telephony.ITelephony;
<<<<<<< HEAD
import com.android.server.RescueParty;
=======
import com.android.server.LocalServices;
>>>>>>> de0c539d
import com.android.server.pm.PackageManagerService;
import com.android.server.statusbar.StatusBarManagerInternal;

import java.io.File;
import java.io.IOException;

public final class ShutdownThread extends Thread {
    // constants
    private static final String TAG = "ShutdownThread";
    private static final int PHONE_STATE_POLL_SLEEP_MSEC = 500;
    // maximum time we wait for the shutdown broadcast before going on.
    private static final int MAX_BROADCAST_TIME = 10*1000;
    private static final int MAX_SHUTDOWN_WAIT_TIME = 20*1000;
    private static final int MAX_RADIO_WAIT_TIME = 12*1000;
    private static final int MAX_UNCRYPT_WAIT_TIME = 15*60*1000;
    // constants for progress bar. the values are roughly estimated based on timeout.
    private static final int BROADCAST_STOP_PERCENT = 2;
    private static final int ACTIVITY_MANAGER_STOP_PERCENT = 4;
    private static final int PACKAGE_MANAGER_STOP_PERCENT = 6;
    private static final int RADIO_STOP_PERCENT = 18;
    private static final int MOUNT_SERVICE_STOP_PERCENT = 20;

    // length of vibration before shutting down
    private static final int SHUTDOWN_VIBRATE_MS = 500;

    // state tracking
    private static final Object sIsStartedGuard = new Object();
    private static boolean sIsStarted = false;

    private static boolean mReboot;
    private static boolean mRebootSafeMode;
    private static boolean mRebootHasProgressBar;
    private static String mReason;

    // Provides shutdown assurance in case the system_server is killed
    public static final String SHUTDOWN_ACTION_PROPERTY = "sys.shutdown.requested";

    // Indicates whether we are rebooting into safe mode
    public static final String REBOOT_SAFEMODE_PROPERTY = "persist.sys.safemode";
    public static final String RO_SAFEMODE_PROPERTY = "ro.sys.safemode";

    // static instance of this thread
    private static final ShutdownThread sInstance = new ShutdownThread();

    private static final AudioAttributes VIBRATION_ATTRIBUTES = new AudioAttributes.Builder()
            .setContentType(AudioAttributes.CONTENT_TYPE_SONIFICATION)
            .setUsage(AudioAttributes.USAGE_ASSISTANCE_SONIFICATION)
            .build();

    private final Object mActionDoneSync = new Object();
    private boolean mActionDone;
    private Context mContext;
    private PowerManager mPowerManager;
    private PowerManager.WakeLock mCpuWakeLock;
    private PowerManager.WakeLock mScreenWakeLock;
    private Handler mHandler;

    private static AlertDialog sConfirmDialog;
    private ProgressDialog mProgressDialog;

    private ShutdownThread() {
    }

    /**
     * Request a clean shutdown, waiting for subsystems to clean up their
     * state etc.  Must be called from a Looper thread in which its UI
     * is shown.
     *
     * @param context Context used to display the shutdown progress dialog. This must be a context
     *                suitable for displaying UI (aka Themable).
     * @param reason code to pass to android_reboot() (e.g. "userrequested"), or null.
     * @param confirm true if user confirmation is needed before shutting down.
     */
    public static void shutdown(final Context context, String reason, boolean confirm) {
        mReboot = false;
        mRebootSafeMode = false;
        mReason = reason;
        shutdownInner(context, confirm);
    }

    private static void shutdownInner(final Context context, boolean confirm) {
        // ShutdownThread is called from many places, so best to verify here that the context passed
        // in is themed.
        context.assertRuntimeOverlayThemable();

        // ensure that only one thread is trying to power down.
        // any additional calls are just returned
        synchronized (sIsStartedGuard) {
            if (sIsStarted) {
                Log.d(TAG, "Request to shutdown already running, returning.");
                return;
            }
        }

        final int longPressBehavior = context.getResources().getInteger(
                        com.android.internal.R.integer.config_longPressOnPowerBehavior);
        final int resourceId = mRebootSafeMode
                ? com.android.internal.R.string.reboot_safemode_confirm
                : (longPressBehavior == 2
                        ? com.android.internal.R.string.shutdown_confirm_question
                        : com.android.internal.R.string.shutdown_confirm);

        Log.d(TAG, "Notifying thread to start shutdown longPressBehavior=" + longPressBehavior);

        if (confirm) {
            final CloseDialogReceiver closer = new CloseDialogReceiver(context);
            if (sConfirmDialog != null) {
                sConfirmDialog.dismiss();
            }
            sConfirmDialog = new AlertDialog.Builder(context)
                    .setTitle(mRebootSafeMode
                            ? com.android.internal.R.string.reboot_safemode_title
                            : com.android.internal.R.string.power_off)
                    .setMessage(resourceId)
                    .setPositiveButton(com.android.internal.R.string.yes, new DialogInterface.OnClickListener() {
                        public void onClick(DialogInterface dialog, int which) {
                            beginShutdownSequence(context);
                        }
                    })
                    .setNegativeButton(com.android.internal.R.string.no, null)
                    .create();
            closer.dialog = sConfirmDialog;
            sConfirmDialog.setOnDismissListener(closer);
            sConfirmDialog.getWindow().setType(WindowManager.LayoutParams.TYPE_KEYGUARD_DIALOG);
            sConfirmDialog.show();
        } else {
            beginShutdownSequence(context);
        }
    }

    private static class CloseDialogReceiver extends BroadcastReceiver
            implements DialogInterface.OnDismissListener {
        private Context mContext;
        public Dialog dialog;

        CloseDialogReceiver(Context context) {
            mContext = context;
            IntentFilter filter = new IntentFilter(Intent.ACTION_CLOSE_SYSTEM_DIALOGS);
            context.registerReceiver(this, filter);
        }

        @Override
        public void onReceive(Context context, Intent intent) {
            dialog.cancel();
        }

        public void onDismiss(DialogInterface unused) {
            mContext.unregisterReceiver(this);
        }
    }

    /**
     * Request a clean shutdown, waiting for subsystems to clean up their
     * state etc.  Must be called from a Looper thread in which its UI
     * is shown.
     *
     * @param context Context used to display the shutdown progress dialog. This must be a context
     *                suitable for displaying UI (aka Themable).
     * @param reason code to pass to the kernel (e.g. "recovery"), or null.
     * @param confirm true if user confirmation is needed before shutting down.
     */
    public static void reboot(final Context context, String reason, boolean confirm) {
        mReboot = true;
        mRebootSafeMode = false;
        mRebootHasProgressBar = false;
        mReason = reason;
        shutdownInner(context, confirm);
    }

    /**
     * Request a reboot into safe mode.  Must be called from a Looper thread in which its UI
     * is shown.
     *
     * @param context Context used to display the shutdown progress dialog. This must be a context
     *                suitable for displaying UI (aka Themable).
     * @param confirm true if user confirmation is needed before shutting down.
     */
    public static void rebootSafeMode(final Context context, boolean confirm) {
        UserManager um = (UserManager) context.getSystemService(Context.USER_SERVICE);
        if (um.hasUserRestriction(UserManager.DISALLOW_SAFE_BOOT)) {
            return;
        }

        mReboot = true;
        mRebootSafeMode = true;
        mRebootHasProgressBar = false;
        mReason = null;
        shutdownInner(context, confirm);
    }

    private static ProgressDialog showShutdownDialog(Context context) {
        // Throw up a system dialog to indicate the device is rebooting / shutting down.
        ProgressDialog pd = new ProgressDialog(context);

        // Path 1: Reboot to recovery for update
        //   Condition: mReason startswith REBOOT_RECOVERY_UPDATE
        //
        //  Path 1a: uncrypt needed
        //   Condition: if /cache/recovery/uncrypt_file exists but
        //              /cache/recovery/block.map doesn't.
        //   UI: determinate progress bar (mRebootHasProgressBar == True)
        //
        // * Path 1a is expected to be removed once the GmsCore shipped on
        //   device always calls uncrypt prior to reboot.
        //
        //  Path 1b: uncrypt already done
        //   UI: spinning circle only (no progress bar)
        //
        // Path 2: Reboot to recovery for factory reset
        //   Condition: mReason == REBOOT_RECOVERY
        //   UI: spinning circle only (no progress bar)
        //
        // Path 3: Regular reboot / shutdown
        //   Condition: Otherwise
        //   UI: spinning circle only (no progress bar)

        // mReason could be "recovery-update" or "recovery-update,quiescent".
        if (mReason != null && mReason.startsWith(PowerManager.REBOOT_RECOVERY_UPDATE)) {
            // We need the progress bar if uncrypt will be invoked during the
            // reboot, which might be time-consuming.
            mRebootHasProgressBar = RecoverySystem.UNCRYPT_PACKAGE_FILE.exists()
                    && !(RecoverySystem.BLOCK_MAP_FILE.exists());
            pd.setTitle(context.getText(com.android.internal.R.string.reboot_to_update_title));
            if (mRebootHasProgressBar) {
                pd.setMax(100);
                pd.setProgress(0);
                pd.setIndeterminate(false);
                pd.setProgressNumberFormat(null);
                pd.setProgressStyle(ProgressDialog.STYLE_HORIZONTAL);
                pd.setMessage(context.getText(
                            com.android.internal.R.string.reboot_to_update_prepare));
            } else {
                if (showSysuiReboot()) {
                    return null;
                }
                pd.setIndeterminate(true);
                pd.setMessage(context.getText(
                            com.android.internal.R.string.reboot_to_update_reboot));
            }
        } else if (mReason != null && mReason.equals(PowerManager.REBOOT_RECOVERY)) {
<<<<<<< HEAD
            if (RescueParty.isAttemptingFactoryReset()) {
                // We're not actually doing a factory reset yet; we're rebooting
                // to ask the user if they'd like to reset, so give them a less
                // scary dialog message.
                pd.setTitle(context.getText(com.android.internal.R.string.power_off));
                pd.setMessage(context.getText(com.android.internal.R.string.shutdown_progress));
                pd.setIndeterminate(true);
            } else {
                // Factory reset path. Set the dialog message accordingly.
                pd.setTitle(context.getText(com.android.internal.R.string.reboot_to_reset_title));
                pd.setMessage(context.getText(
                            com.android.internal.R.string.reboot_to_reset_message));
                pd.setIndeterminate(true);
            }
        } else if (mReason != null && mReason.equals(PowerManager.SHUTDOWN_USER_REQUESTED)) {
            Dialog d = new Dialog(context);
            d.setContentView(com.android.internal.R.layout.shutdown_dialog);
            d.setCancelable(false);

            int color;
            try {
                boolean onKeyguard = context.getSystemService(
                        KeyguardManager.class).isKeyguardLocked();
                WallpaperColors currentColors = context.getSystemService(WallpaperManager.class)
                        .getWallpaperColors(onKeyguard ?
                                WallpaperManager.FLAG_LOCK : WallpaperManager.FLAG_SYSTEM);
                color = currentColors != null &&
                        (currentColors.getColorHints() & WallpaperColors.HINT_SUPPORTS_DARK_TEXT)
                                != 0 ?
                        Color.BLACK : Color.WHITE;
            } catch (Exception e) {
                color = Color.WHITE;
            }

            ProgressBar bar = d.findViewById(com.android.internal.R.id.progress);
            bar.getIndeterminateDrawable().setTint(color);
            ((TextView) d.findViewById(com.android.internal.R.id.text1)).setTextColor(color);
            d.getWindow().getAttributes().width = ViewGroup.LayoutParams.MATCH_PARENT;
            d.getWindow().getAttributes().height = ViewGroup.LayoutParams.MATCH_PARENT;
            d.getWindow().setType(WindowManager.LayoutParams.TYPE_VOLUME_OVERLAY);
            d.getWindow().clearFlags(WindowManager.LayoutParams.FLAG_DIM_BEHIND);
            d.getWindow().setBackgroundDrawable(new ColorDrawable(Color.TRANSPARENT));
            d.show();
            return null;
=======
            // Factory reset path. Set the dialog message accordingly.
            pd.setTitle(context.getText(com.android.internal.R.string.reboot_to_reset_title));
            pd.setMessage(context.getText(
                    com.android.internal.R.string.reboot_to_reset_message));
            pd.setIndeterminate(true);
>>>>>>> de0c539d
        } else {
            if (showSysuiReboot()) {
                return null;
            }
            pd.setTitle(context.getText(com.android.internal.R.string.power_off));
            pd.setMessage(context.getText(com.android.internal.R.string.shutdown_progress));
            pd.setIndeterminate(true);
        }
        pd.setCancelable(false);
        pd.getWindow().setType(WindowManager.LayoutParams.TYPE_KEYGUARD_DIALOG);

        pd.show();
        return pd;
    }

    private static boolean showSysuiReboot() {
        Log.d(TAG, "Attempting to use SysUI shutdown UI");
        try {
            StatusBarManagerInternal service = LocalServices.getService(
                    StatusBarManagerInternal.class);
            if (service.showShutdownUi(mReboot, mReason)) {
                // Sysui will handle shutdown UI.
                Log.d(TAG, "SysUI handling shutdown UI");
                return true;
            }
        } catch (Exception e) {
            // If anything went wrong, ignore it and use fallback ui
        }
        Log.d(TAG, "SysUI is unavailable");
        return false;
    }

    private static void beginShutdownSequence(Context context) {
        synchronized (sIsStartedGuard) {
            if (sIsStarted) {
                Log.d(TAG, "Shutdown sequence already running, returning.");
                return;
            }
            sIsStarted = true;
        }

        sInstance.mProgressDialog = showShutdownDialog(context);
        sInstance.mContext = context;
        sInstance.mPowerManager = (PowerManager)context.getSystemService(Context.POWER_SERVICE);

        // make sure we never fall asleep again
        sInstance.mCpuWakeLock = null;
        try {
            sInstance.mCpuWakeLock = sInstance.mPowerManager.newWakeLock(
                    PowerManager.PARTIAL_WAKE_LOCK, TAG + "-cpu");
            sInstance.mCpuWakeLock.setReferenceCounted(false);
            sInstance.mCpuWakeLock.acquire();
        } catch (SecurityException e) {
            Log.w(TAG, "No permission to acquire wake lock", e);
            sInstance.mCpuWakeLock = null;
        }

        // also make sure the screen stays on for better user experience
        sInstance.mScreenWakeLock = null;
        if (sInstance.mPowerManager.isScreenOn()) {
            try {
                sInstance.mScreenWakeLock = sInstance.mPowerManager.newWakeLock(
                        PowerManager.FULL_WAKE_LOCK, TAG + "-screen");
                sInstance.mScreenWakeLock.setReferenceCounted(false);
                sInstance.mScreenWakeLock.acquire();
            } catch (SecurityException e) {
                Log.w(TAG, "No permission to acquire wake lock", e);
                sInstance.mScreenWakeLock = null;
            }
        }

        // start the thread that initiates shutdown
        sInstance.mHandler = new Handler() {
        };
        sInstance.start();
    }

    void actionDone() {
        synchronized (mActionDoneSync) {
            mActionDone = true;
            mActionDoneSync.notifyAll();
        }
    }

    /**
     * Makes sure we handle the shutdown gracefully.
     * Shuts off power regardless of radio and bluetooth state if the alloted time has passed.
     */
    public void run() {
        BroadcastReceiver br = new BroadcastReceiver() {
            @Override public void onReceive(Context context, Intent intent) {
                // We don't allow apps to cancel this, so ignore the result.
                actionDone();
            }
        };

        /*
         * Write a system property in case the system_server reboots before we
         * get to the actual hardware restart. If that happens, we'll retry at
         * the beginning of the SystemServer startup.
         */
        {
            String reason = (mReboot ? "1" : "0") + (mReason != null ? mReason : "");
            SystemProperties.set(SHUTDOWN_ACTION_PROPERTY, reason);
        }

        /*
         * If we are rebooting into safe mode, write a system property
         * indicating so.
         */
        if (mRebootSafeMode) {
            SystemProperties.set(REBOOT_SAFEMODE_PROPERTY, "1");
        }

        Log.i(TAG, "Sending shutdown broadcast...");

        // First send the high-level shut down broadcast.
        mActionDone = false;
        Intent intent = new Intent(Intent.ACTION_SHUTDOWN);
        intent.addFlags(Intent.FLAG_RECEIVER_FOREGROUND
                | Intent.FLAG_RECEIVER_INCLUDE_BACKGROUND);
        mContext.sendOrderedBroadcastAsUser(intent,
                UserHandle.ALL, null, br, mHandler, 0, null, null);

        final long endTime = SystemClock.elapsedRealtime() + MAX_BROADCAST_TIME;
        synchronized (mActionDoneSync) {
            while (!mActionDone) {
                long delay = endTime - SystemClock.elapsedRealtime();
                if (delay <= 0) {
                    Log.w(TAG, "Shutdown broadcast timed out");
                    break;
                } else if (mRebootHasProgressBar) {
                    int status = (int)((MAX_BROADCAST_TIME - delay) * 1.0 *
                            BROADCAST_STOP_PERCENT / MAX_BROADCAST_TIME);
                    sInstance.setRebootProgress(status, null);
                }
                try {
                    mActionDoneSync.wait(Math.min(delay, PHONE_STATE_POLL_SLEEP_MSEC));
                } catch (InterruptedException e) {
                }
            }
        }
        if (mRebootHasProgressBar) {
            sInstance.setRebootProgress(BROADCAST_STOP_PERCENT, null);
        }

        Log.i(TAG, "Shutting down activity manager...");

        final IActivityManager am =
                IActivityManager.Stub.asInterface(ServiceManager.checkService("activity"));
        if (am != null) {
            try {
                am.shutdown(MAX_BROADCAST_TIME);
            } catch (RemoteException e) {
            }
        }
        if (mRebootHasProgressBar) {
            sInstance.setRebootProgress(ACTIVITY_MANAGER_STOP_PERCENT, null);
        }

        Log.i(TAG, "Shutting down package manager...");

        final PackageManagerService pm = (PackageManagerService)
            ServiceManager.getService("package");
        if (pm != null) {
            pm.shutdown();
        }
        if (mRebootHasProgressBar) {
            sInstance.setRebootProgress(PACKAGE_MANAGER_STOP_PERCENT, null);
        }

        // Shutdown radios.
        shutdownRadios(MAX_RADIO_WAIT_TIME);
        if (mRebootHasProgressBar) {
            sInstance.setRebootProgress(RADIO_STOP_PERCENT, null);
        }

        // Shutdown StorageManagerService to ensure media is in a safe state
        IStorageShutdownObserver observer = new IStorageShutdownObserver.Stub() {
            public void onShutDownComplete(int statusCode) throws RemoteException {
                Log.w(TAG, "Result code " + statusCode + " from StorageManagerService.shutdown");
                actionDone();
            }
        };

        Log.i(TAG, "Shutting down StorageManagerService");

        // Set initial variables and time out time.
        mActionDone = false;
        final long endShutTime = SystemClock.elapsedRealtime() + MAX_SHUTDOWN_WAIT_TIME;
        synchronized (mActionDoneSync) {
            try {
                final IStorageManager storageManager = IStorageManager.Stub.asInterface(
                        ServiceManager.checkService("mount"));
                if (storageManager != null) {
                    storageManager.shutdown(observer);
                } else {
                    Log.w(TAG, "StorageManagerService unavailable for shutdown");
                }
            } catch (Exception e) {
                Log.e(TAG, "Exception during StorageManagerService shutdown", e);
            }
            while (!mActionDone) {
                long delay = endShutTime - SystemClock.elapsedRealtime();
                if (delay <= 0) {
                    Log.w(TAG, "Shutdown wait timed out");
                    break;
                } else if (mRebootHasProgressBar) {
                    int status = (int)((MAX_SHUTDOWN_WAIT_TIME - delay) * 1.0 *
                            (MOUNT_SERVICE_STOP_PERCENT - RADIO_STOP_PERCENT) /
                            MAX_SHUTDOWN_WAIT_TIME);
                    status += RADIO_STOP_PERCENT;
                    sInstance.setRebootProgress(status, null);
                }
                try {
                    mActionDoneSync.wait(Math.min(delay, PHONE_STATE_POLL_SLEEP_MSEC));
                } catch (InterruptedException e) {
                }
            }
        }
        if (mRebootHasProgressBar) {
            sInstance.setRebootProgress(MOUNT_SERVICE_STOP_PERCENT, null);

            // If it's to reboot to install an update and uncrypt hasn't been
            // done yet, trigger it now.
            uncrypt();
        }

        rebootOrShutdown(mContext, mReboot, mReason);
    }

    private void setRebootProgress(final int progress, final CharSequence message) {
        mHandler.post(new Runnable() {
            @Override
            public void run() {
                if (mProgressDialog != null) {
                    mProgressDialog.setProgress(progress);
                    if (message != null) {
                        mProgressDialog.setMessage(message);
                    }
                }
            }
        });
    }

    private void shutdownRadios(final int timeout) {
        // If a radio is wedged, disabling it may hang so we do this work in another thread,
        // just in case.
        final long endTime = SystemClock.elapsedRealtime() + timeout;
        final boolean[] done = new boolean[1];
        Thread t = new Thread() {
            public void run() {
                boolean nfcOff;
                boolean bluetoothReadyForShutdown;
                boolean radioOff;

                final INfcAdapter nfc =
                        INfcAdapter.Stub.asInterface(ServiceManager.checkService("nfc"));
                final ITelephony phone =
                        ITelephony.Stub.asInterface(ServiceManager.checkService("phone"));
                final IBluetoothManager bluetooth =
                        IBluetoothManager.Stub.asInterface(ServiceManager.checkService(
                                BluetoothAdapter.BLUETOOTH_MANAGER_SERVICE));

                try {
                    nfcOff = nfc == null ||
                             nfc.getState() == NfcAdapter.STATE_OFF;
                    if (!nfcOff) {
                        Log.w(TAG, "Turning off NFC...");
                        nfc.disable(false); // Don't persist new state
                    }
                } catch (RemoteException ex) {
                Log.e(TAG, "RemoteException during NFC shutdown", ex);
                    nfcOff = true;
                }

                try {
                    bluetoothReadyForShutdown = bluetooth == null ||
                            bluetooth.getState() == BluetoothAdapter.STATE_OFF;
                    if (!bluetoothReadyForShutdown) {
                        Log.w(TAG, "Disabling Bluetooth...");
                        bluetooth.disable(mContext.getPackageName(), false);  // disable but don't persist new state
                    }
                } catch (RemoteException ex) {
                    Log.e(TAG, "RemoteException during bluetooth shutdown", ex);
                    bluetoothReadyForShutdown = true;
                }

                try {
                    radioOff = phone == null || !phone.needMobileRadioShutdown();
                    if (!radioOff) {
                        Log.w(TAG, "Turning off cellular radios...");
                        phone.shutdownMobileRadios();
                    }
                } catch (RemoteException ex) {
                    Log.e(TAG, "RemoteException during radio shutdown", ex);
                    radioOff = true;
                }

                Log.i(TAG, "Waiting for NFC, Bluetooth and Radio...");

                long delay = endTime - SystemClock.elapsedRealtime();
                while (delay > 0) {
                    if (mRebootHasProgressBar) {
                        int status = (int)((timeout - delay) * 1.0 *
                                (RADIO_STOP_PERCENT - PACKAGE_MANAGER_STOP_PERCENT) / timeout);
                        status += PACKAGE_MANAGER_STOP_PERCENT;
                        sInstance.setRebootProgress(status, null);
                    }

                    if (!bluetoothReadyForShutdown) {
                        try {
                          // BLE only mode can happen when BT is turned off
                          // We will continue shutting down in such case
                          bluetoothReadyForShutdown =
                                  bluetooth.getState() == BluetoothAdapter.STATE_OFF ||
                                  bluetooth.getState() == BluetoothAdapter.STATE_BLE_TURNING_OFF ||
                                  bluetooth.getState() == BluetoothAdapter.STATE_BLE_ON;
                        } catch (RemoteException ex) {
                            Log.e(TAG, "RemoteException during bluetooth shutdown", ex);
                            bluetoothReadyForShutdown = true;
                        }
                        if (bluetoothReadyForShutdown) {
                            Log.i(TAG, "Bluetooth turned off.");
                        }
                    }
                    if (!radioOff) {
                        try {
                            radioOff = !phone.needMobileRadioShutdown();
                        } catch (RemoteException ex) {
                            Log.e(TAG, "RemoteException during radio shutdown", ex);
                            radioOff = true;
                        }
                        if (radioOff) {
                            Log.i(TAG, "Radio turned off.");
                        }
                    }
                    if (!nfcOff) {
                        try {
                            nfcOff = nfc.getState() == NfcAdapter.STATE_OFF;
                        } catch (RemoteException ex) {
                            Log.e(TAG, "RemoteException during NFC shutdown", ex);
                            nfcOff = true;
                        }
                        if (nfcOff) {
                            Log.i(TAG, "NFC turned off.");
                        }
                    }

                    if (radioOff && bluetoothReadyForShutdown && nfcOff) {
                        Log.i(TAG, "NFC, Radio and Bluetooth shutdown complete.");
                        done[0] = true;
                        break;
                    }
                    SystemClock.sleep(PHONE_STATE_POLL_SLEEP_MSEC);

                    delay = endTime - SystemClock.elapsedRealtime();
                }
            }
        };

        t.start();
        try {
            t.join(timeout);
        } catch (InterruptedException ex) {
        }
        if (!done[0]) {
            Log.w(TAG, "Timed out waiting for NFC, Radio and Bluetooth shutdown.");
        }
    }

    /**
     * Do not call this directly. Use {@link #reboot(Context, String, boolean)}
     * or {@link #shutdown(Context, boolean)} instead.
     *
     * @param context Context used to vibrate or null without vibration
     * @param reboot true to reboot or false to shutdown
     * @param reason reason for reboot/shutdown
     */
    public static void rebootOrShutdown(final Context context, boolean reboot, String reason) {
        if (reboot) {
            Log.i(TAG, "Rebooting, reason: " + reason);
            PowerManagerService.lowLevelReboot(reason);
            Log.e(TAG, "Reboot failed, will attempt shutdown instead");
            reason = null;
        } else if (SHUTDOWN_VIBRATE_MS > 0 && context != null) {
            // vibrate before shutting down
            Vibrator vibrator = new SystemVibrator(context);
            try {
                vibrator.vibrate(SHUTDOWN_VIBRATE_MS, VIBRATION_ATTRIBUTES);
            } catch (Exception e) {
                // Failure to vibrate shouldn't interrupt shutdown.  Just log it.
                Log.w(TAG, "Failed to vibrate during shutdown.", e);
            }

            // vibrator is asynchronous so we need to wait to avoid shutting down too soon.
            try {
                Thread.sleep(SHUTDOWN_VIBRATE_MS);
            } catch (InterruptedException unused) {
            }
        }

        // Shutdown power
        Log.i(TAG, "Performing low-level shutdown...");
        PowerManagerService.lowLevelShutdown(reason);
    }

    private void uncrypt() {
        Log.i(TAG, "Calling uncrypt and monitoring the progress...");

        final RecoverySystem.ProgressListener progressListener =
                new RecoverySystem.ProgressListener() {
            @Override
            public void onProgress(int status) {
                if (status >= 0 && status < 100) {
                    // Scale down to [MOUNT_SERVICE_STOP_PERCENT, 100).
                    status = (int)(status * (100.0 - MOUNT_SERVICE_STOP_PERCENT) / 100);
                    status += MOUNT_SERVICE_STOP_PERCENT;
                    CharSequence msg = mContext.getText(
                            com.android.internal.R.string.reboot_to_update_package);
                    sInstance.setRebootProgress(status, msg);
                } else if (status == 100) {
                    CharSequence msg = mContext.getText(
                            com.android.internal.R.string.reboot_to_update_reboot);
                    sInstance.setRebootProgress(status, msg);
                } else {
                    // Ignored
                }
            }
        };

        final boolean[] done = new boolean[1];
        done[0] = false;
        Thread t = new Thread() {
            @Override
            public void run() {
                RecoverySystem rs = (RecoverySystem) mContext.getSystemService(
                        Context.RECOVERY_SERVICE);
                String filename = null;
                try {
                    filename = FileUtils.readTextFile(RecoverySystem.UNCRYPT_PACKAGE_FILE, 0, null);
                    rs.processPackage(mContext, new File(filename), progressListener);
                } catch (IOException e) {
                    Log.e(TAG, "Error uncrypting file", e);
                }
                done[0] = true;
            }
        };
        t.start();

        try {
            t.join(MAX_UNCRYPT_WAIT_TIME);
        } catch (InterruptedException unused) {
        }
        if (!done[0]) {
            Log.w(TAG, "Timed out waiting for uncrypt.");
            final int uncryptTimeoutError = 100;
            String timeoutMessage = String.format("uncrypt_time: %d\n" + "uncrypt_error: %d\n",
                    MAX_UNCRYPT_WAIT_TIME / 1000, uncryptTimeoutError);
            try {
                FileUtils.stringToFile(RecoverySystem.UNCRYPT_STATUS_FILE, timeoutMessage);
            } catch (IOException e) {
                Log.e(TAG, "Failed to write timeout message to uncrypt status", e);
            }
        }
    }
}<|MERGE_RESOLUTION|>--- conflicted
+++ resolved
@@ -57,11 +57,8 @@
 import android.widget.TextView;
 
 import com.android.internal.telephony.ITelephony;
-<<<<<<< HEAD
 import com.android.server.RescueParty;
-=======
 import com.android.server.LocalServices;
->>>>>>> de0c539d
 import com.android.server.pm.PackageManagerService;
 import com.android.server.statusbar.StatusBarManagerInternal;
 
@@ -302,7 +299,6 @@
                             com.android.internal.R.string.reboot_to_update_reboot));
             }
         } else if (mReason != null && mReason.equals(PowerManager.REBOOT_RECOVERY)) {
-<<<<<<< HEAD
             if (RescueParty.isAttemptingFactoryReset()) {
                 // We're not actually doing a factory reset yet; we're rebooting
                 // to ask the user if they'd like to reset, so give them a less
@@ -317,43 +313,6 @@
                             com.android.internal.R.string.reboot_to_reset_message));
                 pd.setIndeterminate(true);
             }
-        } else if (mReason != null && mReason.equals(PowerManager.SHUTDOWN_USER_REQUESTED)) {
-            Dialog d = new Dialog(context);
-            d.setContentView(com.android.internal.R.layout.shutdown_dialog);
-            d.setCancelable(false);
-
-            int color;
-            try {
-                boolean onKeyguard = context.getSystemService(
-                        KeyguardManager.class).isKeyguardLocked();
-                WallpaperColors currentColors = context.getSystemService(WallpaperManager.class)
-                        .getWallpaperColors(onKeyguard ?
-                                WallpaperManager.FLAG_LOCK : WallpaperManager.FLAG_SYSTEM);
-                color = currentColors != null &&
-                        (currentColors.getColorHints() & WallpaperColors.HINT_SUPPORTS_DARK_TEXT)
-                                != 0 ?
-                        Color.BLACK : Color.WHITE;
-            } catch (Exception e) {
-                color = Color.WHITE;
-            }
-
-            ProgressBar bar = d.findViewById(com.android.internal.R.id.progress);
-            bar.getIndeterminateDrawable().setTint(color);
-            ((TextView) d.findViewById(com.android.internal.R.id.text1)).setTextColor(color);
-            d.getWindow().getAttributes().width = ViewGroup.LayoutParams.MATCH_PARENT;
-            d.getWindow().getAttributes().height = ViewGroup.LayoutParams.MATCH_PARENT;
-            d.getWindow().setType(WindowManager.LayoutParams.TYPE_VOLUME_OVERLAY);
-            d.getWindow().clearFlags(WindowManager.LayoutParams.FLAG_DIM_BEHIND);
-            d.getWindow().setBackgroundDrawable(new ColorDrawable(Color.TRANSPARENT));
-            d.show();
-            return null;
-=======
-            // Factory reset path. Set the dialog message accordingly.
-            pd.setTitle(context.getText(com.android.internal.R.string.reboot_to_reset_title));
-            pd.setMessage(context.getText(
-                    com.android.internal.R.string.reboot_to_reset_message));
-            pd.setIndeterminate(true);
->>>>>>> de0c539d
         } else {
             if (showSysuiReboot()) {
                 return null;
