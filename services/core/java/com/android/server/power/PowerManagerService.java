/*
 * Copyright (C) 2007 The Android Open Source Project
 *
 * Licensed under the Apache License, Version 2.0 (the "License");
 * you may not use this file except in compliance with the License.
 * You may obtain a copy of the License at
 *
 *      http://www.apache.org/licenses/LICENSE-2.0
 *
 * Unless required by applicable law or agreed to in writing, software
 * distributed under the License is distributed on an "AS IS" BASIS,
 * WITHOUT WARRANTIES OR CONDITIONS OF ANY KIND, either express or implied.
 * See the License for the specific language governing permissions and
 * limitations under the License.
 */

package com.android.server.power;

import android.app.ActivityManager;
import android.util.SparseIntArray;

import com.android.internal.app.IAppOpsService;
import com.android.internal.app.IBatteryStats;
import com.android.internal.os.BackgroundThread;
import com.android.server.EventLogTags;
import com.android.server.LocalServices;
import com.android.server.ServiceThread;
import com.android.server.SystemService;
import com.android.server.am.BatteryStatsService;
import com.android.server.lights.Light;
import com.android.server.lights.LightsManager;
import com.android.server.Watchdog;

import cyanogenmod.power.PerformanceManagerInternal;

import android.Manifest;
import android.app.AppOpsManager;
import android.content.BroadcastReceiver;
import android.content.ContentResolver;
import android.content.Context;
import android.content.Intent;
import android.content.IntentFilter;
import android.content.pm.PackageManager;
import android.content.res.Resources;
import android.database.ContentObserver;
import android.hardware.Sensor;
import android.hardware.SensorEvent;
import android.hardware.SensorEventListener;
import android.hardware.SensorManager;
import android.hardware.SystemSensorManager;
import android.hardware.display.DisplayManagerInternal;
import android.hardware.display.DisplayManagerInternal.DisplayPowerRequest;
import android.net.Uri;
import android.os.BatteryManager;
import android.os.BatteryManagerInternal;
import android.os.Binder;
import android.os.Handler;
import android.os.IBinder;
import android.os.IPowerManager;
import android.os.Looper;
import android.os.Message;
import android.os.PowerManager;
import android.os.PowerManagerInternal;
import android.os.Process;
import android.os.RemoteException;
import android.os.SystemClock;
import android.os.SystemProperties;
import android.os.Trace;
import android.os.UserHandle;
import android.os.WorkSource;
import android.provider.Settings;
import android.service.dreams.DreamManagerInternal;
import android.telephony.TelephonyManager;
import android.util.EventLog;
import android.util.Slog;
import android.util.TimeUtils;
import android.view.Display;
import android.view.WindowManagerPolicy;

import java.io.FileDescriptor;
import java.io.PrintWriter;
import java.util.ArrayList;
import java.util.Arrays;

import cyanogenmod.providers.CMSettings;
import libcore.util.Objects;

import static android.os.PowerManagerInternal.POWER_HINT_INTERACTION;
import static android.os.PowerManagerInternal.WAKEFULNESS_ASLEEP;
import static android.os.PowerManagerInternal.WAKEFULNESS_AWAKE;
import static android.os.PowerManagerInternal.WAKEFULNESS_DREAMING;
import static android.os.PowerManagerInternal.WAKEFULNESS_DOZING;

/**
 * The power manager service is responsible for coordinating power management
 * functions on the device.
 */
public final class PowerManagerService extends SystemService
        implements Watchdog.Monitor {
    private static final String TAG = "PowerManagerService";

    private static final boolean DEBUG = false;
    private static final boolean DEBUG_SPEW = DEBUG && true;

    // Message: Sent when a user activity timeout occurs to update the power state.
    private static final int MSG_USER_ACTIVITY_TIMEOUT = 1;
    // Message: Sent when the device enters or exits a dreaming or dozing state.
    private static final int MSG_SANDMAN = 2;
    // Message: Sent when the screen brightness boost expires.
    private static final int MSG_SCREEN_BRIGHTNESS_BOOST_TIMEOUT = 3;

    private static final int MSG_WAKE_UP = 5;

    // Dirty bit: mWakeLocks changed
    private static final int DIRTY_WAKE_LOCKS = 1 << 0;
    // Dirty bit: mWakefulness changed
    private static final int DIRTY_WAKEFULNESS = 1 << 1;
    // Dirty bit: user activity was poked or may have timed out
    private static final int DIRTY_USER_ACTIVITY = 1 << 2;
    // Dirty bit: actual display power state was updated asynchronously
    private static final int DIRTY_ACTUAL_DISPLAY_POWER_STATE_UPDATED = 1 << 3;
    // Dirty bit: mBootCompleted changed
    private static final int DIRTY_BOOT_COMPLETED = 1 << 4;
    // Dirty bit: settings changed
    private static final int DIRTY_SETTINGS = 1 << 5;
    // Dirty bit: mIsPowered changed
    private static final int DIRTY_IS_POWERED = 1 << 6;
    // Dirty bit: mStayOn changed
    private static final int DIRTY_STAY_ON = 1 << 7;
    // Dirty bit: battery state changed
    private static final int DIRTY_BATTERY_STATE = 1 << 8;
    // Dirty bit: proximity state changed
    private static final int DIRTY_PROXIMITY_POSITIVE = 1 << 9;
    // Dirty bit: dock state changed
    private static final int DIRTY_DOCK_STATE = 1 << 10;
    // Dirty bit: brightness boost changed
    private static final int DIRTY_SCREEN_BRIGHTNESS_BOOST = 1 << 11;

    // Summarizes the state of all active wakelocks.
    private static final int WAKE_LOCK_CPU = 1 << 0;
    private static final int WAKE_LOCK_SCREEN_BRIGHT = 1 << 1;
    private static final int WAKE_LOCK_SCREEN_DIM = 1 << 2;
    private static final int WAKE_LOCK_BUTTON_BRIGHT = 1 << 3;
    private static final int WAKE_LOCK_PROXIMITY_SCREEN_OFF = 1 << 4;
    private static final int WAKE_LOCK_STAY_AWAKE = 1 << 5; // only set if already awake
    private static final int WAKE_LOCK_DOZE = 1 << 6;
    private static final int WAKE_LOCK_DRAW = 1 << 7;

    // Summarizes the user activity state.
    private static final int USER_ACTIVITY_SCREEN_BRIGHT = 1 << 0;
    private static final int USER_ACTIVITY_SCREEN_DIM = 1 << 1;
    private static final int USER_ACTIVITY_SCREEN_DREAM = 1 << 2;

    // Default timeout in milliseconds.  This is only used until the settings
    // provider populates the actual default value (R.integer.def_screen_off_timeout).
    private static final int DEFAULT_SCREEN_OFF_TIMEOUT = 15 * 1000;
    private static final int DEFAULT_SLEEP_TIMEOUT = -1;

    // Screen brightness boost timeout.
    // Hardcoded for now until we decide what the right policy should be.
    // This should perhaps be a setting.
    private static final int SCREEN_BRIGHTNESS_BOOST_TIMEOUT = 5 * 1000;

    // Power hints defined in hardware/libhardware/include/hardware/power.h.
    private static final int POWER_HINT_LOW_POWER = 5;

    // Power features defined in hardware/libhardware/include/hardware/power.h.
    private static final int POWER_FEATURE_DOUBLE_TAP_TO_WAKE = 1;

    private static final int DEFAULT_BUTTON_ON_DURATION = 5 * 1000;

    // Default setting for double tap to wake.
    private static final int DEFAULT_DOUBLE_TAP_TO_WAKE = 0;

    private static final int BUTTON_ON_DURATION = 5 * 1000;

    private static final float PROXIMITY_NEAR_THRESHOLD = 5.0f;

    // Max time (microseconds) to allow a CPU boost for
    private static final int MAX_CPU_BOOST_TIME = 5000000;

    private final Context mContext;
    private final ServiceThread mHandlerThread;
    private final PowerManagerHandler mHandler;

    private LightsManager mLightsManager;
    private BatteryManagerInternal mBatteryManagerInternal;
    private DisplayManagerInternal mDisplayManagerInternal;
    private IBatteryStats mBatteryStats;
    private IAppOpsService mAppOps;
    private WindowManagerPolicy mPolicy;
    private Notifier mNotifier;
    private WirelessChargerDetector mWirelessChargerDetector;
    private SettingsObserver mSettingsObserver;
    private DreamManagerInternal mDreamManager;
    private Light mAttentionLight;
    private Light mButtonsLight;
    private Light mKeyboardLight;
    private Light mCapsLight;
    private Light mFnLight;

    private int mButtonTimeout;
    private int mButtonBrightness;
    private int mButtonBrightnessSettingDefault;
    private int mKeyboardBrightness;
    private int mKeyboardBrightnessSettingDefault;

    private final Object mLock = new Object();

    // A bitfield that indicates what parts of the power state have
    // changed and need to be recalculated.
    private int mDirty;

    // Indicates whether the device is awake or asleep or somewhere in between.
    // This is distinct from the screen power state, which is managed separately.
    private int mWakefulness;
    private boolean mWakefulnessChanging;

    // True if the sandman has just been summoned for the first time since entering the
    // dreaming or dozing state.  Indicates whether a new dream should begin.
    private boolean mSandmanSummoned;

    // True if MSG_SANDMAN has been scheduled.
    private boolean mSandmanScheduled;

    // Table of all suspend blockers.
    // There should only be a few of these.
    private final ArrayList<SuspendBlocker> mSuspendBlockers = new ArrayList<SuspendBlocker>();

    // Table of all wake locks acquired by applications.
    private final ArrayList<WakeLock> mWakeLocks = new ArrayList<WakeLock>();

    // A bitfield that summarizes the state of all active wakelocks.
    private int mWakeLockSummary;

    // If true, instructs the display controller to wait for the proximity sensor to
    // go negative before turning the screen on.
    private boolean mRequestWaitForNegativeProximity;

    // Timestamp of the last time the device was awoken or put to sleep.
    private long mLastWakeTime;
    private long mLastSleepTime;

    // Timestamp of the last call to user activity.
    private long mLastUserActivityTime;
    private long mLastUserActivityTimeNoChangeLights;

    // Timestamp of last interactive power hint.
    private long mLastInteractivePowerHintTime;

    // Timestamp of the last screen brightness boost.
    private long mLastScreenBrightnessBoostTime;
    private boolean mScreenBrightnessBoostInProgress;

    // A bitfield that summarizes the effect of the user activity timer.
    private int mUserActivitySummary;

    // The desired display power state.  The actual state may lag behind the
    // requested because it is updated asynchronously by the display power controller.
    private final DisplayPowerRequest mDisplayPowerRequest = new DisplayPowerRequest();

    // True if the display power state has been fully applied, which means the display
    // is actually on or actually off or whatever was requested.
    private boolean mDisplayReady;

    // The suspend blocker used to keep the CPU alive when an application has acquired
    // a wake lock.
    private final SuspendBlocker mWakeLockSuspendBlocker;

    // True if the wake lock suspend blocker has been acquired.
    private boolean mHoldingWakeLockSuspendBlocker;

    // The suspend blocker used to keep the CPU alive when the display is on, the
    // display is getting ready or there is user activity (in which case the display
    // must be on).
    private final SuspendBlocker mDisplaySuspendBlocker;

    // True if the display suspend blocker has been acquired.
    private boolean mHoldingDisplaySuspendBlocker;

    // True if systemReady() has been called.
    private boolean mSystemReady;

    // True if boot completed occurred.  We keep the screen on until this happens.
    private boolean mBootCompleted;

    // True if auto-suspend mode is enabled.
    // Refer to autosuspend.h.
    private boolean mHalAutoSuspendModeEnabled;

    // True if interactive mode is enabled.
    // Refer to power.h.
    private boolean mHalInteractiveModeEnabled;

    // True if the device is plugged into a power source.
    private boolean mIsPowered;

    // The current plug type, such as BatteryManager.BATTERY_PLUGGED_WIRELESS.
    private int mPlugType;

    // The current battery level percentage.
    private int mBatteryLevel;

    // The battery level percentage at the time the dream started.
    // This is used to terminate a dream and go to sleep if the battery is
    // draining faster than it is charging and the user activity timeout has expired.
    private int mBatteryLevelWhenDreamStarted;

    // The current dock state.
    private int mDockState = Intent.EXTRA_DOCK_STATE_UNDOCKED;

    // True to decouple auto-suspend mode from the display state.
    private boolean mDecoupleHalAutoSuspendModeFromDisplayConfig;

    // True to decouple interactive mode from the display state.
    private boolean mDecoupleHalInteractiveModeFromDisplayConfig;

    // True if the device should wake up when plugged or unplugged.
    private boolean mWakeUpWhenPluggedOrUnpluggedConfig;

    // True if the device should wake up when plugged or unplugged in theater mode.
    private boolean mWakeUpWhenPluggedOrUnpluggedInTheaterModeConfig;

    // True if the device should suspend when the screen is off due to proximity.
    private boolean mSuspendWhenScreenOffDueToProximityConfig;

    // True if dreams are supported on this device.
    private boolean mDreamsSupportedConfig;

    // Default value for dreams enabled
    private boolean mDreamsEnabledByDefaultConfig;

    // Default value for dreams activate-on-sleep
    private boolean mDreamsActivatedOnSleepByDefaultConfig;

    // Default value for dreams activate-on-dock
    private boolean mDreamsActivatedOnDockByDefaultConfig;

    // True if dreams can run while not plugged in.
    private boolean mDreamsEnabledOnBatteryConfig;

    // Minimum battery level to allow dreaming when powered.
    // Use -1 to disable this safety feature.
    private int mDreamsBatteryLevelMinimumWhenPoweredConfig;

    // Minimum battery level to allow dreaming when not powered.
    // Use -1 to disable this safety feature.
    private int mDreamsBatteryLevelMinimumWhenNotPoweredConfig;

    // If the battery level drops by this percentage and the user activity timeout
    // has expired, then assume the device is receiving insufficient current to charge
    // effectively and terminate the dream.  Use -1 to disable this safety feature.
    private int mDreamsBatteryLevelDrainCutoffConfig;

    // True if dreams are enabled by the user.
    private boolean mDreamsEnabledSetting;

    // True if dreams should be activated on sleep.
    private boolean mDreamsActivateOnSleepSetting;

    // True if dreams should be activated on dock.
    private boolean mDreamsActivateOnDockSetting;

    // True if doze should not be started until after the screen off transition.
    private boolean mDozeAfterScreenOffConfig;

    // The minimum screen off timeout, in milliseconds.
    private int mMinimumScreenOffTimeoutConfig;

    // The screen dim duration, in milliseconds.
    // This is subtracted from the end of the screen off timeout so the
    // minimum screen off timeout should be longer than this.
    private int mMaximumScreenDimDurationConfig;

    // The maximum screen dim time expressed as a ratio relative to the screen
    // off timeout.  If the screen off timeout is very short then we want the
    // dim timeout to also be quite short so that most of the time is spent on.
    // Otherwise the user won't get much screen on time before dimming occurs.
    private float mMaximumScreenDimRatioConfig;

    // Whether device supports double tap to wake.
    private boolean mSupportsDoubleTapWakeConfig;

    // Default value for proximity prevent accidental wakeups
    private boolean mProximityWakeEnabledByDefaultConfig;

    // The screen off timeout setting value in milliseconds.
    private int mScreenOffTimeoutSetting;

    // The sleep timeout setting value in milliseconds.
    private int mSleepTimeoutSetting;

    // The maximum allowable screen off timeout according to the device
    // administration policy.  Overrides other settings.
    private int mMaximumScreenOffTimeoutFromDeviceAdmin = Integer.MAX_VALUE;

    // The stay on while plugged in setting.
    // 0: Not enabled; 1: debugging over usb; >2: charging.
    private int mStayOnWhilePluggedInSetting;

    // True if the device should wake up when plugged or unplugged
    private int mWakeUpWhenPluggedOrUnpluggedSetting;

    // True if the device should stay on.
    private boolean mStayOn;

    // True if the proximity sensor reads a positive result.
    private boolean mProximityPositive;

    // Screen brightness setting limits.
    private int mScreenBrightnessSettingMinimum;
    private int mScreenBrightnessSettingMaximum;
    private int mScreenBrightnessSettingDefault;

    // The screen brightness setting, from 0 to 255.
    // Use -1 if no value has been set.
    private int mScreenBrightnessSetting;

    // The screen auto-brightness adjustment setting, from -1 to 1.
    // Use 0 if there is no adjustment.
    private float mScreenAutoBrightnessAdjustmentSetting;

    // The screen brightness mode.
    // One of the Settings.System.SCREEN_BRIGHTNESS_MODE_* constants.
    private int mScreenBrightnessModeSetting;

    // The screen brightness setting override from the window manager
    // to allow the current foreground activity to override the brightness.
    // Use -1 to disable.
    private int mScreenBrightnessOverrideFromWindowManager = -1;

<<<<<<< HEAD
    // The button brightness setting override from the window manager
    // to allow the current foreground activity to override the button brightness.
    // Use -1 to disable.
    private int mButtonBrightnessOverrideFromWindowManager = -1;
=======
    // The window manager has determined the user to be inactive via other means.
    // Set this to false to disable.
    private boolean mUserInactiveOverrideFromWindowManager;

    // The next possible user activity timeout after being explicitly told the user is inactive.
    // Set to -1 when not told the user is inactive since the last period spent dozing or asleep.
    private long mOverriddenTimeout = -1;
>>>>>>> e342181a

    // The user activity timeout override from the window manager
    // to allow the current foreground activity to override the user activity timeout.
    // Use -1 to disable.
    private long mUserActivityTimeoutOverrideFromWindowManager = -1;

    // The screen brightness setting override from the settings application
    // to temporarily adjust the brightness until next updated,
    // Use -1 to disable.
    private int mTemporaryScreenBrightnessSettingOverride = -1;

    // The screen brightness adjustment setting override from the settings
    // application to temporarily adjust the auto-brightness adjustment factor
    // until next updated, in the range -1..1.
    // Use NaN to disable.
    private float mTemporaryScreenAutoBrightnessAdjustmentSettingOverride = Float.NaN;

    // The screen state to use while dozing.
    private int mDozeScreenStateOverrideFromDreamManager = Display.STATE_UNKNOWN;

    // The screen brightness to use while dozing.
    private int mDozeScreenBrightnessOverrideFromDreamManager = PowerManager.BRIGHTNESS_DEFAULT;

    // Time when we last logged a warning about calling userActivity() without permission.
    private long mLastWarningAboutUserActivityPermission = Long.MIN_VALUE;

    // If true, the device is in low power mode.
    private boolean mLowPowerModeEnabled;

    // Current state of the low power mode setting.
    private boolean mLowPowerModeSetting;

    // Current state of whether the settings are allowing auto low power mode.
    private boolean mAutoLowPowerModeConfigured;

    // The user turned off low power mode below the trigger level
    private boolean mAutoLowPowerModeSnoozing;

    // True if the battery level is currently considered low.
    private boolean mBatteryLevelLow;

    // True if we are currently in device idle mode.
    private boolean mDeviceIdleMode;

    // Set of app ids that we will always respect the wake locks for.
    int[] mDeviceIdleWhitelist = new int[0];

    // Set of app ids that are temporarily allowed to acquire wakelocks due to high-pri message
    int[] mDeviceIdleTempWhitelist = new int[0];

    private final SparseIntArray mUidState = new SparseIntArray();

    // True if theater mode is enabled
    private boolean mTheaterModeEnabled;

    // True if double tap to wake is enabled
    private boolean mDoubleTapWakeEnabled;

    private final ArrayList<PowerManagerInternal.LowPowerModeListener> mLowPowerModeListeners
            = new ArrayList<PowerManagerInternal.LowPowerModeListener>();

    //track the blocked uids.
    private final ArrayList<Integer> mBlockedUids = new ArrayList<Integer>();

    private native void nativeInit();

    private static native void nativeAcquireSuspendBlocker(String name);
    private static native void nativeReleaseSuspendBlocker(String name);
    private static native void nativeSetInteractive(boolean enable);
    private static native void nativeSetAutoSuspend(boolean enable);
    private static native void nativeSendPowerHint(int hintId, int data);
    private static native void nativeSetFeature(int featureId, int data);
    private static native int nativeGetFeature(int featureId);

    private boolean mKeyboardVisible = false;

    private SensorManager mSensorManager;
    private Sensor mProximitySensor;
    private boolean mProximityWakeEnabled;
    private int mProximityTimeOut;
    private boolean mProximityWakeSupported;
    android.os.PowerManager.WakeLock mProximityWakeLock;
    SensorEventListener mProximityListener;

    private PerformanceManagerInternal mPerf;

    public PowerManagerService(Context context) {
        super(context);
        mContext = context;
        mHandlerThread = new ServiceThread(TAG,
                Process.THREAD_PRIORITY_DISPLAY, false /*allowIo*/);
        mHandlerThread.start();
        mHandler = new PowerManagerHandler(mHandlerThread.getLooper());

        synchronized (mLock) {
            mWakeLockSuspendBlocker = createSuspendBlockerLocked("PowerManagerService.WakeLocks");
            mDisplaySuspendBlocker = createSuspendBlockerLocked("PowerManagerService.Display");
            mDisplaySuspendBlocker.acquire();
            mHoldingDisplaySuspendBlocker = true;
            mHalAutoSuspendModeEnabled = false;
            mHalInteractiveModeEnabled = true;

            mWakefulness = WAKEFULNESS_AWAKE;

            nativeInit();
            nativeSetAutoSuspend(false);
            nativeSetInteractive(true);
            nativeSetFeature(POWER_FEATURE_DOUBLE_TAP_TO_WAKE, 0);
        }
    }

    @Override
    public void onStart() {
        publishBinderService(Context.POWER_SERVICE, new BinderService());
        publishLocalService(PowerManagerInternal.class, new LocalService());

        Watchdog.getInstance().addMonitor(this);
        Watchdog.getInstance().addThread(mHandler);
    }

    @Override
    public void onBootPhase(int phase) {
        synchronized (mLock) {
            if (phase == PHASE_BOOT_COMPLETED) {
                final long now = SystemClock.uptimeMillis();
                mBootCompleted = true;
                mDirty |= DIRTY_BOOT_COMPLETED;
                userActivityNoUpdateLocked(
                        now, PowerManager.USER_ACTIVITY_EVENT_OTHER, 0, Process.SYSTEM_UID);
                updatePowerStateLocked();
                mPerf = LocalServices.getService(PerformanceManagerInternal.class);
            }
        }
    }

    public void systemReady(IAppOpsService appOps) {
        synchronized (mLock) {
            mSystemReady = true;
            mAppOps = appOps;
            mDreamManager = getLocalService(DreamManagerInternal.class);
            mDisplayManagerInternal = getLocalService(DisplayManagerInternal.class);
            mPolicy = getLocalService(WindowManagerPolicy.class);
            mBatteryManagerInternal = getLocalService(BatteryManagerInternal.class);

            PowerManager pm = (PowerManager) mContext.getSystemService(Context.POWER_SERVICE);
            mScreenBrightnessSettingMinimum = pm.getMinimumScreenBrightnessSetting();
            mScreenBrightnessSettingMaximum = pm.getMaximumScreenBrightnessSetting();
            mScreenBrightnessSettingDefault = pm.getDefaultScreenBrightnessSetting();
            mButtonBrightnessSettingDefault = pm.getDefaultButtonBrightness();
            mKeyboardBrightnessSettingDefault = pm.getDefaultKeyboardBrightness();

            SensorManager sensorManager = new SystemSensorManager(mContext, mHandler.getLooper());

            // The notifier runs on the system server's main looper so as not to interfere
            // with the animations and other critical functions of the power manager.
            mBatteryStats = BatteryStatsService.getService();
            mNotifier = new Notifier(Looper.getMainLooper(), mContext, mBatteryStats,
                    mAppOps, createSuspendBlockerLocked("PowerManagerService.Broadcasts"),
                    mPolicy);

            mWirelessChargerDetector = new WirelessChargerDetector(sensorManager,
                    createSuspendBlockerLocked("PowerManagerService.WirelessChargerDetector"),
                    mHandler);
            mSettingsObserver = new SettingsObserver(mHandler);

            mLightsManager = getLocalService(LightsManager.class);
            mAttentionLight = mLightsManager.getLight(LightsManager.LIGHT_ID_ATTENTION);
            mButtonsLight = mLightsManager.getLight(LightsManager.LIGHT_ID_BUTTONS);
            mKeyboardLight = mLightsManager.getLight(LightsManager.LIGHT_ID_KEYBOARD);
            mCapsLight = mLightsManager.getLight(LightsManager.LIGHT_ID_CAPS);
            mFnLight = mLightsManager.getLight(LightsManager.LIGHT_ID_FUNC);

            // Initialize display power management.
            mDisplayManagerInternal.initPowerManagement(
                    mDisplayPowerCallbacks, mHandler, sensorManager);

            // Initialize proximity sensor
            mSensorManager = (SensorManager) mContext.getSystemService(Context.SENSOR_SERVICE);
            mProximitySensor = mSensorManager.getDefaultSensor(Sensor.TYPE_PROXIMITY);
        }

        // Register for broadcasts from other components of the system.
        IntentFilter filter = new IntentFilter();
        filter.addAction(Intent.ACTION_BATTERY_CHANGED);
        filter.setPriority(IntentFilter.SYSTEM_HIGH_PRIORITY);
        mContext.registerReceiver(new BatteryReceiver(), filter, null, mHandler);

        filter = new IntentFilter();
        filter.addAction(Intent.ACTION_DREAMING_STARTED);
        filter.addAction(Intent.ACTION_DREAMING_STOPPED);
        mContext.registerReceiver(new DreamReceiver(), filter, null, mHandler);

        filter = new IntentFilter();
        filter.addAction(Intent.ACTION_USER_SWITCHED);
        mContext.registerReceiver(new UserSwitchedReceiver(), filter, null, mHandler);

        filter = new IntentFilter();
        filter.addAction(Intent.ACTION_DOCK_EVENT);
        mContext.registerReceiver(new DockReceiver(), filter, null, mHandler);

        synchronized (mLock) {
            // Register for settings changes.
            final ContentResolver resolver = mContext.getContentResolver();
            resolver.registerContentObserver(Settings.Secure.getUriFor(
                    Settings.Secure.SCREENSAVER_ENABLED),
                    false, mSettingsObserver, UserHandle.USER_ALL);
            resolver.registerContentObserver(Settings.Secure.getUriFor(
                    Settings.Secure.SCREENSAVER_ACTIVATE_ON_SLEEP),
                    false, mSettingsObserver, UserHandle.USER_ALL);
            resolver.registerContentObserver(Settings.Secure.getUriFor(
                    Settings.Secure.SCREENSAVER_ACTIVATE_ON_DOCK),
                    false, mSettingsObserver, UserHandle.USER_ALL);
            resolver.registerContentObserver(Settings.System.getUriFor(
                    Settings.System.SCREEN_OFF_TIMEOUT),
                    false, mSettingsObserver, UserHandle.USER_ALL);
            resolver.registerContentObserver(Settings.Secure.getUriFor(
                    Settings.Secure.SLEEP_TIMEOUT),
                    false, mSettingsObserver, UserHandle.USER_ALL);
            resolver.registerContentObserver(Settings.Global.getUriFor(
                    Settings.Global.STAY_ON_WHILE_PLUGGED_IN),
                    false, mSettingsObserver, UserHandle.USER_ALL);
            resolver.registerContentObserver(Settings.System.getUriFor(
                    Settings.System.SCREEN_BRIGHTNESS),
                    false, mSettingsObserver, UserHandle.USER_ALL);
            resolver.registerContentObserver(Settings.System.getUriFor(
                    Settings.System.SCREEN_BRIGHTNESS_MODE),
                    false, mSettingsObserver, UserHandle.USER_ALL);
            resolver.registerContentObserver(Settings.System.getUriFor(
                    Settings.System.SCREEN_AUTO_BRIGHTNESS_ADJ),
                    false, mSettingsObserver, UserHandle.USER_ALL);
            resolver.registerContentObserver(Settings.Global.getUriFor(
                    Settings.Global.LOW_POWER_MODE),
                    false, mSettingsObserver, UserHandle.USER_ALL);
            resolver.registerContentObserver(Settings.Global.getUriFor(
                    Settings.Global.LOW_POWER_MODE_TRIGGER_LEVEL),
                    false, mSettingsObserver, UserHandle.USER_ALL);
            resolver.registerContentObserver(Settings.Global.getUriFor(
                    Settings.Global.THEATER_MODE_ON),
                    false, mSettingsObserver, UserHandle.USER_ALL);
            resolver.registerContentObserver(Settings.Secure.getUriFor(
                    Settings.Secure.DOUBLE_TAP_TO_WAKE),
                    false, mSettingsObserver, UserHandle.USER_ALL);
            resolver.registerContentObserver(CMSettings.Secure.getUriFor(
                    CMSettings.Secure.BUTTON_BRIGHTNESS),
                    false, mSettingsObserver, UserHandle.USER_ALL);
            resolver.registerContentObserver(CMSettings.Secure.getUriFor(
                    CMSettings.Secure.KEYBOARD_BRIGHTNESS),
                    false, mSettingsObserver, UserHandle.USER_ALL);
            resolver.registerContentObserver(CMSettings.Secure.getUriFor(
                    CMSettings.Secure.BUTTON_BACKLIGHT_TIMEOUT),
                    false, mSettingsObserver, UserHandle.USER_ALL);
            resolver.registerContentObserver(CMSettings.System.getUriFor(
                    CMSettings.System.PROXIMITY_ON_WAKE),
                    false, mSettingsObserver, UserHandle.USER_ALL);
            resolver.registerContentObserver(CMSettings.Global.getUriFor(
                    CMSettings.Global.WAKE_WHEN_PLUGGED_OR_UNPLUGGED),
                    false, mSettingsObserver, UserHandle.USER_ALL);

            // Go.
            readConfigurationLocked();
            updateSettingsLocked();
            mDirty |= DIRTY_BATTERY_STATE;
            updatePowerStateLocked();
        }
    }

    private void readConfigurationLocked() {
        final Resources resources = mContext.getResources();

        mDecoupleHalAutoSuspendModeFromDisplayConfig = resources.getBoolean(
                com.android.internal.R.bool.config_powerDecoupleAutoSuspendModeFromDisplay);
        mDecoupleHalInteractiveModeFromDisplayConfig = resources.getBoolean(
                com.android.internal.R.bool.config_powerDecoupleInteractiveModeFromDisplay);
        mWakeUpWhenPluggedOrUnpluggedConfig = resources.getBoolean(
                com.android.internal.R.bool.config_unplugTurnsOnScreen);
        mWakeUpWhenPluggedOrUnpluggedInTheaterModeConfig = resources.getBoolean(
                com.android.internal.R.bool.config_allowTheaterModeWakeFromUnplug);
        mSuspendWhenScreenOffDueToProximityConfig = resources.getBoolean(
                com.android.internal.R.bool.config_suspendWhenScreenOffDueToProximity);
        mDreamsSupportedConfig = resources.getBoolean(
                com.android.internal.R.bool.config_dreamsSupported);
        mDreamsEnabledByDefaultConfig = resources.getBoolean(
                com.android.internal.R.bool.config_dreamsEnabledByDefault);
        mDreamsActivatedOnSleepByDefaultConfig = resources.getBoolean(
                com.android.internal.R.bool.config_dreamsActivatedOnSleepByDefault);
        mDreamsActivatedOnDockByDefaultConfig = resources.getBoolean(
                com.android.internal.R.bool.config_dreamsActivatedOnDockByDefault);
        mDreamsEnabledOnBatteryConfig = resources.getBoolean(
                com.android.internal.R.bool.config_dreamsEnabledOnBattery);
        mDreamsBatteryLevelMinimumWhenPoweredConfig = resources.getInteger(
                com.android.internal.R.integer.config_dreamsBatteryLevelMinimumWhenPowered);
        mDreamsBatteryLevelMinimumWhenNotPoweredConfig = resources.getInteger(
                com.android.internal.R.integer.config_dreamsBatteryLevelMinimumWhenNotPowered);
        mDreamsBatteryLevelDrainCutoffConfig = resources.getInteger(
                com.android.internal.R.integer.config_dreamsBatteryLevelDrainCutoff);
        mDozeAfterScreenOffConfig = resources.getBoolean(
                com.android.internal.R.bool.config_dozeAfterScreenOff);
        mMinimumScreenOffTimeoutConfig = resources.getInteger(
                com.android.internal.R.integer.config_minimumScreenOffTimeout);
        mMaximumScreenDimDurationConfig = resources.getInteger(
                com.android.internal.R.integer.config_maximumScreenDimDuration);
        mMaximumScreenDimRatioConfig = resources.getFraction(
                com.android.internal.R.fraction.config_maximumScreenDimRatio, 1, 1);
        mSupportsDoubleTapWakeConfig = resources.getBoolean(
                com.android.internal.R.bool.config_supportDoubleTapWake);
        mProximityTimeOut = resources.getInteger(
                org.cyanogenmod.platform.internal.R.integer.config_proximityCheckTimeout);
        mProximityWakeSupported = resources.getBoolean(
                org.cyanogenmod.platform.internal.R.bool.config_proximityCheckOnWake);
        mProximityWakeEnabledByDefaultConfig = resources.getBoolean(
                org.cyanogenmod.platform.internal.R.bool.config_proximityCheckOnWakeEnabledByDefault);
        if (mProximityWakeSupported) {
            PowerManager powerManager = (PowerManager) mContext.getSystemService(Context.POWER_SERVICE);
            mProximityWakeLock = powerManager.newWakeLock(PowerManager.PARTIAL_WAKE_LOCK,
                    "ProximityWakeLock");
        }
    }

    private void updateSettingsLocked() {
        final ContentResolver resolver = mContext.getContentResolver();

        mDreamsEnabledSetting = (Settings.Secure.getIntForUser(resolver,
                Settings.Secure.SCREENSAVER_ENABLED,
                mDreamsEnabledByDefaultConfig ? 1 : 0,
                UserHandle.USER_CURRENT) != 0);
        mDreamsActivateOnSleepSetting = (Settings.Secure.getIntForUser(resolver,
                Settings.Secure.SCREENSAVER_ACTIVATE_ON_SLEEP,
                mDreamsActivatedOnSleepByDefaultConfig ? 1 : 0,
                UserHandle.USER_CURRENT) != 0);
        mDreamsActivateOnDockSetting = (Settings.Secure.getIntForUser(resolver,
                Settings.Secure.SCREENSAVER_ACTIVATE_ON_DOCK,
                mDreamsActivatedOnDockByDefaultConfig ? 1 : 0,
                UserHandle.USER_CURRENT) != 0);
        mScreenOffTimeoutSetting = Settings.System.getIntForUser(resolver,
                Settings.System.SCREEN_OFF_TIMEOUT, DEFAULT_SCREEN_OFF_TIMEOUT,
                UserHandle.USER_CURRENT);
        mSleepTimeoutSetting = Settings.Secure.getIntForUser(resolver,
                Settings.Secure.SLEEP_TIMEOUT, DEFAULT_SLEEP_TIMEOUT,
                UserHandle.USER_CURRENT);
        mStayOnWhilePluggedInSetting = Settings.Global.getInt(resolver,
                Settings.Global.STAY_ON_WHILE_PLUGGED_IN, 0);
        mTheaterModeEnabled = Settings.Global.getInt(mContext.getContentResolver(),
                Settings.Global.THEATER_MODE_ON, 0) == 1;
        mWakeUpWhenPluggedOrUnpluggedSetting = CMSettings.Global.getInt(resolver,
                CMSettings.Global.WAKE_WHEN_PLUGGED_OR_UNPLUGGED,
                (mWakeUpWhenPluggedOrUnpluggedConfig ? 1 : 0));
        mProximityWakeEnabled = CMSettings.System.getInt(resolver,
                CMSettings.System.PROXIMITY_ON_WAKE, mProximityWakeEnabledByDefaultConfig ? 1 : 0) == 1;

        if (mSupportsDoubleTapWakeConfig) {
            boolean doubleTapWakeEnabled = Settings.Secure.getIntForUser(resolver,
                    Settings.Secure.DOUBLE_TAP_TO_WAKE, DEFAULT_DOUBLE_TAP_TO_WAKE,
                            UserHandle.USER_CURRENT) != 0;
            if (doubleTapWakeEnabled != mDoubleTapWakeEnabled) {
                mDoubleTapWakeEnabled = doubleTapWakeEnabled;
                nativeSetFeature(POWER_FEATURE_DOUBLE_TAP_TO_WAKE, mDoubleTapWakeEnabled ? 1 : 0);
            }
        }

        final int oldScreenBrightnessSetting = mScreenBrightnessSetting;
        mScreenBrightnessSetting = Settings.System.getIntForUser(resolver,
                Settings.System.SCREEN_BRIGHTNESS, mScreenBrightnessSettingDefault,
                UserHandle.USER_CURRENT);
        if (oldScreenBrightnessSetting != mScreenBrightnessSetting) {
            mTemporaryScreenBrightnessSettingOverride = -1;
        }

        final float oldScreenAutoBrightnessAdjustmentSetting =
                mScreenAutoBrightnessAdjustmentSetting;
        mScreenAutoBrightnessAdjustmentSetting = Settings.System.getFloatForUser(resolver,
                Settings.System.SCREEN_AUTO_BRIGHTNESS_ADJ, 0.0f,
                UserHandle.USER_CURRENT);
        if (oldScreenAutoBrightnessAdjustmentSetting != mScreenAutoBrightnessAdjustmentSetting) {
            mTemporaryScreenAutoBrightnessAdjustmentSettingOverride = Float.NaN;
        }

        mScreenBrightnessModeSetting = Settings.System.getIntForUser(resolver,
                Settings.System.SCREEN_BRIGHTNESS_MODE,
                Settings.System.SCREEN_BRIGHTNESS_MODE_MANUAL, UserHandle.USER_CURRENT);

        final boolean lowPowerModeEnabled = Settings.Global.getInt(resolver,
                Settings.Global.LOW_POWER_MODE, 0) != 0;
        final boolean autoLowPowerModeConfigured = Settings.Global.getInt(resolver,
                Settings.Global.LOW_POWER_MODE_TRIGGER_LEVEL, 0) != 0;
        if (lowPowerModeEnabled != mLowPowerModeSetting
                || autoLowPowerModeConfigured != mAutoLowPowerModeConfigured) {
            mLowPowerModeSetting = lowPowerModeEnabled;
            mAutoLowPowerModeConfigured = autoLowPowerModeConfigured;
            updateLowPowerModeLocked();
        }

        mButtonTimeout = CMSettings.Secure.getIntForUser(resolver,
                CMSettings.Secure.BUTTON_BACKLIGHT_TIMEOUT,
                DEFAULT_BUTTON_ON_DURATION, UserHandle.USER_CURRENT);

        mButtonBrightness = CMSettings.Secure.getIntForUser(resolver,
                CMSettings.Secure.BUTTON_BRIGHTNESS, mButtonBrightnessSettingDefault,
                UserHandle.USER_CURRENT);
        mKeyboardBrightness = CMSettings.Secure.getIntForUser(resolver,
                CMSettings.Secure.KEYBOARD_BRIGHTNESS, mKeyboardBrightnessSettingDefault,
                UserHandle.USER_CURRENT);

        mDirty |= DIRTY_SETTINGS;
    }

    void updateLowPowerModeLocked() {
        if (mIsPowered && mLowPowerModeSetting) {
            if (DEBUG_SPEW) {
                Slog.d(TAG, "updateLowPowerModeLocked: powered, turning setting off");
            }
            // Turn setting off if powered
            Settings.Global.putInt(mContext.getContentResolver(),
                    Settings.Global.LOW_POWER_MODE, 0);
            // update performance profile
            mLowPowerModeSetting = false;
        }
        final boolean autoLowPowerModeEnabled = !mIsPowered && mAutoLowPowerModeConfigured
                && !mAutoLowPowerModeSnoozing && mBatteryLevelLow;
        final boolean lowPowerModeEnabled = mLowPowerModeSetting || autoLowPowerModeEnabled;

        if (mLowPowerModeEnabled != lowPowerModeEnabled) {
            mLowPowerModeEnabled = lowPowerModeEnabled;
            powerHintInternal(POWER_HINT_LOW_POWER, lowPowerModeEnabled ? 1 : 0);
            BackgroundThread.getHandler().post(new Runnable() {
                @Override
                public void run() {
                    Intent intent = new Intent(PowerManager.ACTION_POWER_SAVE_MODE_CHANGING)
                            .putExtra(PowerManager.EXTRA_POWER_SAVE_MODE, mLowPowerModeEnabled)
                            .addFlags(Intent.FLAG_RECEIVER_REGISTERED_ONLY);
                    mContext.sendBroadcast(intent);
                    ArrayList<PowerManagerInternal.LowPowerModeListener> listeners;
                    synchronized (mLock) {
                        listeners = new ArrayList<PowerManagerInternal.LowPowerModeListener>(
                                mLowPowerModeListeners);
                    }
                    for (int i=0; i<listeners.size(); i++) {
                        listeners.get(i).onLowPowerModeChanged(lowPowerModeEnabled);
                    }
                    intent = new Intent(PowerManager.ACTION_POWER_SAVE_MODE_CHANGED);
                    intent.addFlags(Intent.FLAG_RECEIVER_REGISTERED_ONLY);
                    mContext.sendBroadcast(intent);
                }
            });
        }
    }

    private void handleSettingsChangedLocked() {
        updateSettingsLocked();
        updatePowerStateLocked();
    }

    private void acquireWakeLockInternal(IBinder lock, int flags, String tag, String packageName,
            WorkSource ws, String historyTag, int uid, int pid) {
        synchronized (mLock) {
            if (DEBUG_SPEW) {
                Slog.d(TAG, "acquireWakeLockInternal: lock=" + Objects.hashCode(lock)
                        + ", flags=0x" + Integer.toHexString(flags)
                        + ", tag=\"" + tag + "\", ws=" + ws + ", uid=" + uid + ", pid=" + pid);
            }

            WakeLock wakeLock;
            int index = findWakeLockIndexLocked(lock);
            boolean notifyAcquire;
            if (index >= 0) {
                wakeLock = mWakeLocks.get(index);
                if (!wakeLock.hasSameProperties(flags, tag, ws, uid, pid)) {
                    // Update existing wake lock.  This shouldn't happen but is harmless.
                    notifyWakeLockChangingLocked(wakeLock, flags, tag, packageName,
                            uid, pid, ws, historyTag);
                    wakeLock.updateProperties(flags, tag, packageName, ws, historyTag, uid, pid);
                }
                notifyAcquire = false;
            } else {
                wakeLock = new WakeLock(lock, flags, tag, packageName, ws, historyTag, uid, pid);
                try {
                    lock.linkToDeath(wakeLock, 0);
                } catch (RemoteException ex) {
                    throw new IllegalArgumentException("Wake lock is already dead.");
                }
                mWakeLocks.add(wakeLock);
                setWakeLockDisabledStateLocked(wakeLock);
                if(mBlockedUids.contains(new Integer(uid)) && uid != Process.myUid()) {
                    //wakelock acquisition for blocked uid, disable it.
                    if (DEBUG_SPEW) {
                        Slog.d(TAG, "uid is blocked disabling wakeLock flags=0x" +
                                Integer.toHexString(flags) + " tag=" + tag + " uid=" + uid +
                                " pid =" + pid);
                    }
                    updateBlockedWakelock(wakeLock, true);
                }
                notifyAcquire = true;
            }

            applyWakeLockFlagsOnAcquireLocked(wakeLock, uid);
            mDirty |= DIRTY_WAKE_LOCKS;
            updatePowerStateLocked();
            if (notifyAcquire) {
                // This needs to be done last so we are sure we have acquired the
                // kernel wake lock.  Otherwise we have a race where the system may
                // go to sleep between the time we start the accounting in battery
                // stats and when we actually get around to telling the kernel to
                // stay awake.
                notifyWakeLockAcquiredLocked(wakeLock);
            }
        }
    }

    @SuppressWarnings("deprecation")
    private static boolean isScreenLock(final WakeLock wakeLock) {
        switch (wakeLock.mFlags & PowerManager.WAKE_LOCK_LEVEL_MASK) {
            case PowerManager.FULL_WAKE_LOCK:
            case PowerManager.SCREEN_BRIGHT_WAKE_LOCK:
            case PowerManager.SCREEN_DIM_WAKE_LOCK:
                return true;
        }
        return false;
    }

    private void applyWakeLockFlagsOnAcquireLocked(WakeLock wakeLock, int uid) {
        if ((wakeLock.mFlags & PowerManager.ACQUIRE_CAUSES_WAKEUP) != 0
                && isScreenLock(wakeLock)) {
            String opPackageName;
            int opUid;
            if (wakeLock.mWorkSource != null && wakeLock.mWorkSource.getName(0) != null) {
                opPackageName = wakeLock.mWorkSource.getName(0);
                opUid = wakeLock.mWorkSource.get(0);
            } else {
                opPackageName = wakeLock.mPackageName;
                opUid = wakeLock.mWorkSource != null ? wakeLock.mWorkSource.get(0)
                        : wakeLock.mOwnerUid;
            }
            wakeUpNoUpdateLocked(SystemClock.uptimeMillis(), wakeLock.mTag, opUid,
                    opPackageName, opUid);
        }
    }

    private void releaseWakeLockInternal(IBinder lock, int flags) {
        synchronized (mLock) {
            int index = findWakeLockIndexLocked(lock);
            if (index < 0) {
                if (DEBUG_SPEW) {
                    Slog.d(TAG, "releaseWakeLockInternal: lock=" + Objects.hashCode(lock)
                            + " [not found], flags=0x" + Integer.toHexString(flags));
                }
                return;
            }

            WakeLock wakeLock = mWakeLocks.get(index);
            if (DEBUG_SPEW) {
                Slog.d(TAG, "releaseWakeLockInternal: lock=" + Objects.hashCode(lock)
                        + " [" + wakeLock.mTag + "], flags=0x" + Integer.toHexString(flags));
            }

            if ((flags & PowerManager.RELEASE_FLAG_WAIT_FOR_NO_PROXIMITY) != 0) {
                mRequestWaitForNegativeProximity = true;
            }

            wakeLock.mLock.unlinkToDeath(wakeLock, 0);
            removeWakeLockLocked(wakeLock, index);
        }
    }

    private void handleWakeLockDeath(WakeLock wakeLock) {
        synchronized (mLock) {
            if (DEBUG_SPEW) {
                Slog.d(TAG, "handleWakeLockDeath: lock=" + Objects.hashCode(wakeLock.mLock)
                        + " [" + wakeLock.mTag + "]");
            }

            int index = mWakeLocks.indexOf(wakeLock);
            if (index < 0) {
                return;
            }

            removeWakeLockLocked(wakeLock, index);
        }
    }

    private void removeWakeLockLocked(WakeLock wakeLock, int index) {
        mWakeLocks.remove(index);
        notifyWakeLockReleasedLocked(wakeLock);

        applyWakeLockFlagsOnReleaseLocked(wakeLock);
        mDirty |= DIRTY_WAKE_LOCKS;
        updatePowerStateLocked();
    }

    private void applyWakeLockFlagsOnReleaseLocked(WakeLock wakeLock) {
        if ((wakeLock.mFlags & PowerManager.ON_AFTER_RELEASE) != 0
                && isScreenLock(wakeLock)) {
            userActivityNoUpdateLocked(SystemClock.uptimeMillis(),
                    PowerManager.USER_ACTIVITY_EVENT_OTHER,
                    PowerManager.USER_ACTIVITY_FLAG_NO_CHANGE_LIGHTS,
                    wakeLock.mOwnerUid);
        }
    }

    private void updateWakeLockWorkSourceInternal(IBinder lock, WorkSource ws, String historyTag,
            int callingUid) {
        synchronized (mLock) {
            int index = findWakeLockIndexLocked(lock);
            if (index < 0) {
                if (DEBUG_SPEW) {
                    Slog.d(TAG, "updateWakeLockWorkSourceInternal: lock=" + Objects.hashCode(lock)
                            + " [not found], ws=" + ws);
                }
                throw new IllegalArgumentException("Wake lock not active: " + lock
                        + " from uid " + callingUid);
            }

            WakeLock wakeLock = mWakeLocks.get(index);
            if (DEBUG_SPEW) {
                Slog.d(TAG, "updateWakeLockWorkSourceInternal: lock=" + Objects.hashCode(lock)
                        + " [" + wakeLock.mTag + "], ws=" + ws);
            }

            if (!wakeLock.hasSameWorkSource(ws)) {
                notifyWakeLockChangingLocked(wakeLock, wakeLock.mFlags, wakeLock.mTag,
                        wakeLock.mPackageName, wakeLock.mOwnerUid, wakeLock.mOwnerPid,
                        ws, historyTag);
                wakeLock.mHistoryTag = historyTag;
                wakeLock.updateWorkSource(ws);
            }
        }
    }

    private int findWakeLockIndexLocked(IBinder lock) {
        final int count = mWakeLocks.size();
        for (int i = 0; i < count; i++) {
            if (mWakeLocks.get(i).mLock == lock) {
                return i;
            }
        }
        return -1;
    }

    private void notifyWakeLockAcquiredLocked(WakeLock wakeLock) {
        if (mSystemReady && !wakeLock.mDisabled) {
            wakeLock.mNotifiedAcquired = true;
            mNotifier.onWakeLockAcquired(wakeLock.mFlags, wakeLock.mTag, wakeLock.mPackageName,
                    wakeLock.mOwnerUid, wakeLock.mOwnerPid, wakeLock.mWorkSource,
                    wakeLock.mHistoryTag);
        }
    }

    private void notifyWakeLockChangingLocked(WakeLock wakeLock, int flags, String tag,
            String packageName, int uid, int pid, WorkSource ws, String historyTag) {
        if (mSystemReady && wakeLock.mNotifiedAcquired) {
            mNotifier.onWakeLockChanging(wakeLock.mFlags, wakeLock.mTag, wakeLock.mPackageName,
                    wakeLock.mOwnerUid, wakeLock.mOwnerPid, wakeLock.mWorkSource,
                    wakeLock.mHistoryTag, flags, tag, packageName, uid, pid, ws, historyTag);
        }
    }

    private void notifyWakeLockReleasedLocked(WakeLock wakeLock) {
        if (mSystemReady && wakeLock.mNotifiedAcquired) {
            wakeLock.mNotifiedAcquired = false;
            mNotifier.onWakeLockReleased(wakeLock.mFlags, wakeLock.mTag,
                    wakeLock.mPackageName, wakeLock.mOwnerUid, wakeLock.mOwnerPid,
                    wakeLock.mWorkSource, wakeLock.mHistoryTag);
        }
    }

    @SuppressWarnings("deprecation")
    private boolean isWakeLockLevelSupportedInternal(int level) {
        synchronized (mLock) {
            switch (level) {
                case PowerManager.PARTIAL_WAKE_LOCK:
                case PowerManager.SCREEN_DIM_WAKE_LOCK:
                case PowerManager.SCREEN_BRIGHT_WAKE_LOCK:
                case PowerManager.FULL_WAKE_LOCK:
                case PowerManager.DOZE_WAKE_LOCK:
                case PowerManager.DRAW_WAKE_LOCK:
                    return true;

                case PowerManager.PROXIMITY_SCREEN_OFF_WAKE_LOCK:
                    return mSystemReady && mDisplayManagerInternal.isProximitySensorAvailable();

                default:
                    return false;
            }
        }
    }

    // Called from native code.
    private void userActivityFromNative(long eventTime, int event, int flags) {
        userActivityInternal(eventTime, event, flags, Process.SYSTEM_UID);
    }

    private void userActivityInternal(long eventTime, int event, int flags, int uid) {
        synchronized (mLock) {
            if (userActivityNoUpdateLocked(eventTime, event, flags, uid)) {
                updatePowerStateLocked();
            }
        }
    }

    private boolean userActivityNoUpdateLocked(long eventTime, int event, int flags, int uid) {
        if (DEBUG_SPEW) {
            Slog.d(TAG, "userActivityNoUpdateLocked: eventTime=" + eventTime
                    + ", event=" + event + ", flags=0x" + Integer.toHexString(flags)
                    + ", uid=" + uid);
        }

        if (eventTime < mLastSleepTime || eventTime < mLastWakeTime
                || !mBootCompleted || !mSystemReady) {
            return false;
        }

        Trace.traceBegin(Trace.TRACE_TAG_POWER, "userActivity");
        try {
            if (eventTime > mLastInteractivePowerHintTime) {
                powerHintInternal(POWER_HINT_INTERACTION, 0);
                mLastInteractivePowerHintTime = eventTime;
            }

            mNotifier.onUserActivity(event, uid);

            if (mUserInactiveOverrideFromWindowManager) {
                mUserInactiveOverrideFromWindowManager = false;
                mOverriddenTimeout = -1;
            }

            if (mWakefulness == WAKEFULNESS_ASLEEP
                    || mWakefulness == WAKEFULNESS_DOZING
                    || (flags & PowerManager.USER_ACTIVITY_FLAG_INDIRECT) != 0) {
                return false;
            }

            if ((flags & PowerManager.USER_ACTIVITY_FLAG_NO_CHANGE_LIGHTS) != 0) {
                if (eventTime > mLastUserActivityTimeNoChangeLights
                        && eventTime > mLastUserActivityTime) {
                    mLastUserActivityTimeNoChangeLights = eventTime;
                    mDirty |= DIRTY_USER_ACTIVITY;
                    return true;
                }
            } else {
                if (eventTime > mLastUserActivityTime) {
                    mLastUserActivityTime = eventTime;
                    mDirty |= DIRTY_USER_ACTIVITY;
                    return true;
                }
            }
        } finally {
            Trace.traceEnd(Trace.TRACE_TAG_POWER);
        }
        return false;
    }

    private void wakeUpInternal(long eventTime, String reason, int uid, String opPackageName,
            int opUid) {
        synchronized (mLock) {
            if (wakeUpNoUpdateLocked(eventTime, reason, uid, opPackageName, opUid)) {
                updatePowerStateLocked();
            }
        }
    }

    private boolean wakeUpNoUpdateLocked(long eventTime, String reason, int reasonUid,
            String opPackageName, int opUid) {
        if (DEBUG_SPEW) {
            Slog.d(TAG, "wakeUpNoUpdateLocked: eventTime=" + eventTime + ", uid=" + reasonUid);
        }

        if (eventTime < mLastSleepTime || mWakefulness == WAKEFULNESS_AWAKE
                || !mBootCompleted || !mSystemReady) {
            return false;
        }

        Trace.traceBegin(Trace.TRACE_TAG_POWER, "wakeUp");
        try {
            switch (mWakefulness) {
                case WAKEFULNESS_ASLEEP:
                    Slog.i(TAG, "Waking up from sleep (uid " + reasonUid +")...");
                    break;
                case WAKEFULNESS_DREAMING:
                    Slog.i(TAG, "Waking up from dream (uid " + reasonUid +")...");
                    break;
                case WAKEFULNESS_DOZING:
                    Slog.i(TAG, "Waking up from dozing (uid " + reasonUid +")...");
                    break;
            }

            mLastWakeTime = eventTime;
            setWakefulnessLocked(WAKEFULNESS_AWAKE, 0);

            mNotifier.onWakeUp(reason, reasonUid, opPackageName, opUid);
            userActivityNoUpdateLocked(
                    eventTime, PowerManager.USER_ACTIVITY_EVENT_OTHER, 0, reasonUid);
        } finally {
            Trace.traceEnd(Trace.TRACE_TAG_POWER);
        }
        return true;
    }

    private void goToSleepInternal(long eventTime, int reason, int flags, int uid) {
        synchronized (mLock) {
            if (goToSleepNoUpdateLocked(eventTime, reason, flags, uid)) {
                updatePowerStateLocked();
            }
        }
    }

    // This method is called goToSleep for historical reasons but we actually start
    // dozing before really going to sleep.
    @SuppressWarnings("deprecation")
    private boolean goToSleepNoUpdateLocked(long eventTime, int reason, int flags, int uid) {
        if (DEBUG_SPEW) {
            Slog.d(TAG, "goToSleepNoUpdateLocked: eventTime=" + eventTime
                    + ", reason=" + reason + ", flags=" + flags + ", uid=" + uid);
        }

        if (eventTime < mLastWakeTime
                || mWakefulness == WAKEFULNESS_ASLEEP
                || mWakefulness == WAKEFULNESS_DOZING
                || !mBootCompleted || !mSystemReady) {
            return false;
        }

        Trace.traceBegin(Trace.TRACE_TAG_POWER, "goToSleep");
        try {
            switch (reason) {
                case PowerManager.GO_TO_SLEEP_REASON_DEVICE_ADMIN:
                    Slog.i(TAG, "Going to sleep due to device administration policy "
                            + "(uid " + uid +")...");
                    break;
                case PowerManager.GO_TO_SLEEP_REASON_TIMEOUT:
                    Slog.i(TAG, "Going to sleep due to screen timeout (uid " + uid +")...");
                    break;
                case PowerManager.GO_TO_SLEEP_REASON_LID_SWITCH:
                    Slog.i(TAG, "Going to sleep due to lid switch (uid " + uid +")...");
                    break;
                case PowerManager.GO_TO_SLEEP_REASON_POWER_BUTTON:
                    Slog.i(TAG, "Going to sleep due to power button (uid " + uid +")...");
                    break;
                case PowerManager.GO_TO_SLEEP_REASON_SLEEP_BUTTON:
                    Slog.i(TAG, "Going to sleep due to sleep button (uid " + uid +")...");
                    break;
                case PowerManager.GO_TO_SLEEP_REASON_HDMI:
                    Slog.i(TAG, "Going to sleep due to HDMI standby (uid " + uid +")...");
                    break;
                default:
                    Slog.i(TAG, "Going to sleep by application request (uid " + uid +")...");
                    reason = PowerManager.GO_TO_SLEEP_REASON_APPLICATION;
                    break;
            }

            mLastSleepTime = eventTime;
            mSandmanSummoned = true;
            setWakefulnessLocked(WAKEFULNESS_DOZING, reason);

            // Report the number of wake locks that will be cleared by going to sleep.
            int numWakeLocksCleared = 0;
            final int numWakeLocks = mWakeLocks.size();
            for (int i = 0; i < numWakeLocks; i++) {
                final WakeLock wakeLock = mWakeLocks.get(i);
                switch (wakeLock.mFlags & PowerManager.WAKE_LOCK_LEVEL_MASK) {
                    case PowerManager.FULL_WAKE_LOCK:
                    case PowerManager.SCREEN_BRIGHT_WAKE_LOCK:
                    case PowerManager.SCREEN_DIM_WAKE_LOCK:
                        numWakeLocksCleared += 1;
                        break;
                }
            }
            EventLog.writeEvent(EventLogTags.POWER_SLEEP_REQUESTED, numWakeLocksCleared);

            // Skip dozing if requested.
            if ((flags & PowerManager.GO_TO_SLEEP_FLAG_NO_DOZE) != 0) {
                reallyGoToSleepNoUpdateLocked(eventTime, uid);
            }
        } finally {
            Trace.traceEnd(Trace.TRACE_TAG_POWER);
        }
        return true;
    }

    private void napInternal(long eventTime, int uid) {
        synchronized (mLock) {
            if (napNoUpdateLocked(eventTime, uid)) {
                updatePowerStateLocked();
            }
        }
    }

    private boolean napNoUpdateLocked(long eventTime, int uid) {
        if (DEBUG_SPEW) {
            Slog.d(TAG, "napNoUpdateLocked: eventTime=" + eventTime + ", uid=" + uid);
        }

        if (eventTime < mLastWakeTime || mWakefulness != WAKEFULNESS_AWAKE
                || !mBootCompleted || !mSystemReady) {
            return false;
        }

        Trace.traceBegin(Trace.TRACE_TAG_POWER, "nap");
        try {
            Slog.i(TAG, "Nap time (uid " + uid +")...");

            mSandmanSummoned = true;
            setWakefulnessLocked(WAKEFULNESS_DREAMING, 0);
        } finally {
            Trace.traceEnd(Trace.TRACE_TAG_POWER);
        }
        return true;
    }

    // Done dozing, drop everything and go to sleep.
    private boolean reallyGoToSleepNoUpdateLocked(long eventTime, int uid) {
        if (DEBUG_SPEW) {
            Slog.d(TAG, "reallyGoToSleepNoUpdateLocked: eventTime=" + eventTime
                    + ", uid=" + uid);
        }

        if (eventTime < mLastWakeTime || mWakefulness == WAKEFULNESS_ASLEEP
                || !mBootCompleted || !mSystemReady) {
            return false;
        }

        Trace.traceBegin(Trace.TRACE_TAG_POWER, "reallyGoToSleep");
        try {
            Slog.i(TAG, "Sleeping (uid " + uid +")...");

            setWakefulnessLocked(WAKEFULNESS_ASLEEP, PowerManager.GO_TO_SLEEP_REASON_TIMEOUT);
        } finally {
            Trace.traceEnd(Trace.TRACE_TAG_POWER);
        }
        return true;
    }

    private void setWakefulnessLocked(int wakefulness, int reason) {
        if (mWakefulness != wakefulness) {
            mWakefulness = wakefulness;
            mWakefulnessChanging = true;
            mDirty |= DIRTY_WAKEFULNESS;
            mNotifier.onWakefulnessChangeStarted(wakefulness, reason);
        }
    }

    /**
     * Logs the time the device would have spent awake before user activity timeout,
     * had the system not been told the user was inactive.
     */
    private void logSleepTimeoutRecapturedLocked() {
        final long now = SystemClock.uptimeMillis();
        final long savedWakeTimeMs = mOverriddenTimeout - now;
        if (savedWakeTimeMs >= 0) {
            EventLog.writeEvent(EventLogTags.POWER_SOFT_SLEEP_REQUESTED, savedWakeTimeMs);
            mOverriddenTimeout = -1;
        }
    }

    private void finishWakefulnessChangeIfNeededLocked() {
        if (mWakefulnessChanging && mDisplayReady) {
            if (mWakefulness == WAKEFULNESS_DOZING
                    && (mWakeLockSummary & WAKE_LOCK_DOZE) == 0) {
                return; // wait until dream has enabled dozing
            }
            if (mWakefulness == WAKEFULNESS_DOZING || mWakefulness == WAKEFULNESS_ASLEEP) {
                logSleepTimeoutRecapturedLocked();
            }
            mWakefulnessChanging = false;
            mNotifier.onWakefulnessChangeFinished();
        }
    }

    /**
     * Updates the global power state based on dirty bits recorded in mDirty.
     *
     * This is the main function that performs power state transitions.
     * We centralize them here so that we can recompute the power state completely
     * each time something important changes, and ensure that we do it the same
     * way each time.  The point is to gather all of the transition logic here.
     */
    private void updatePowerStateLocked() {
        if (!mSystemReady || mDirty == 0) {
            return;
        }
        if (!Thread.holdsLock(mLock)) {
            Slog.wtf(TAG, "Power manager lock was not held when calling updatePowerStateLocked");
        }

        Trace.traceBegin(Trace.TRACE_TAG_POWER, "updatePowerState");
        try {
            // Phase 0: Basic state updates.
            updateIsPoweredLocked(mDirty);
            updateStayOnLocked(mDirty);
            updateScreenBrightnessBoostLocked(mDirty);

            // Phase 1: Update wakefulness.
            // Loop because the wake lock and user activity computations are influenced
            // by changes in wakefulness.
            final long now = SystemClock.uptimeMillis();
            int dirtyPhase2 = 0;
            for (;;) {
                int dirtyPhase1 = mDirty;
                dirtyPhase2 |= dirtyPhase1;
                mDirty = 0;

                updateWakeLockSummaryLocked(dirtyPhase1);
                updateUserActivitySummaryLocked(now, dirtyPhase1);
                if (!updateWakefulnessLocked(dirtyPhase1)) {
                    break;
                }
            }

            // Phase 2: Update display power state.
            boolean displayBecameReady = updateDisplayPowerStateLocked(dirtyPhase2);

            // Phase 3: Update dream state (depends on display ready signal).
            updateDreamLocked(dirtyPhase2, displayBecameReady);

            // Phase 4: Send notifications, if needed.
            finishWakefulnessChangeIfNeededLocked();

            // Phase 5: Update suspend blocker.
            // Because we might release the last suspend blocker here, we need to make sure
            // we finished everything else first!
            updateSuspendBlockerLocked();
        } finally {
            Trace.traceEnd(Trace.TRACE_TAG_POWER);
        }
    }

    /**
     * Updates the value of mIsPowered.
     * Sets DIRTY_IS_POWERED if a change occurred.
     */
    private void updateIsPoweredLocked(int dirty) {
        if ((dirty & DIRTY_BATTERY_STATE) != 0) {
            final boolean wasPowered = mIsPowered;
            final int oldPlugType = mPlugType;
            final boolean oldLevelLow = mBatteryLevelLow;
            mIsPowered = mBatteryManagerInternal.isPowered(BatteryManager.BATTERY_PLUGGED_ANY);
            mPlugType = mBatteryManagerInternal.getPlugType();
            mBatteryLevel = mBatteryManagerInternal.getBatteryLevel();
            mBatteryLevelLow = mBatteryManagerInternal.getBatteryLevelLow();

            if (DEBUG_SPEW) {
                Slog.d(TAG, "updateIsPoweredLocked: wasPowered=" + wasPowered
                        + ", mIsPowered=" + mIsPowered
                        + ", oldPlugType=" + oldPlugType
                        + ", mPlugType=" + mPlugType
                        + ", mBatteryLevel=" + mBatteryLevel);
            }

            if (wasPowered != mIsPowered || oldPlugType != mPlugType) {
                mDirty |= DIRTY_IS_POWERED;

                // Update wireless dock detection state.
                final boolean dockedOnWirelessCharger = mWirelessChargerDetector.update(
                        mIsPowered, mPlugType, mBatteryLevel);

                // Treat plugging and unplugging the devices as a user activity.
                // Users find it disconcerting when they plug or unplug the device
                // and it shuts off right away.
                // Some devices also wake the device when plugged or unplugged because
                // they don't have a charging LED.
                final long now = SystemClock.uptimeMillis();
                if (shouldWakeUpWhenPluggedOrUnpluggedLocked(wasPowered, oldPlugType,
                        dockedOnWirelessCharger)) {
                    wakeUpNoUpdateLocked(now, "android.server.power:POWER", Process.SYSTEM_UID,
                            mContext.getOpPackageName(), Process.SYSTEM_UID);
                }
                userActivityNoUpdateLocked(
                        now, PowerManager.USER_ACTIVITY_EVENT_OTHER, 0, Process.SYSTEM_UID);

                // Tell the notifier whether wireless charging has started so that
                // it can provide feedback to the user.
                if (dockedOnWirelessCharger) {
                    mNotifier.onWirelessChargingStarted();
                }
            }

            if (wasPowered != mIsPowered || oldLevelLow != mBatteryLevelLow) {
                if (oldLevelLow != mBatteryLevelLow && !mBatteryLevelLow) {
                    if (DEBUG_SPEW) {
                        Slog.d(TAG, "updateIsPoweredLocked: resetting low power snooze");
                    }
                    mAutoLowPowerModeSnoozing = false;
                }
                updateLowPowerModeLocked();
            }
        }
    }

    private boolean shouldWakeUpWhenPluggedOrUnpluggedLocked(
            boolean wasPowered, int oldPlugType, boolean dockedOnWirelessCharger) {
        // Don't wake when powered unless configured to do so.
        if (mWakeUpWhenPluggedOrUnpluggedSetting == 0) {
            return false;
        }

        // Don't wake when undocked from wireless charger.
        // See WirelessChargerDetector for justification.
        if (wasPowered && !mIsPowered
                && oldPlugType == BatteryManager.BATTERY_PLUGGED_WIRELESS) {
            return false;
        }

        // Don't wake when docked on wireless charger unless we are certain of it.
        // See WirelessChargerDetector for justification.
        if (!wasPowered && mIsPowered
                && mPlugType == BatteryManager.BATTERY_PLUGGED_WIRELESS
                && !dockedOnWirelessCharger) {
            return false;
        }

        // If already dreaming and becoming powered, then don't wake.
        if (mIsPowered && mWakefulness == WAKEFULNESS_DREAMING) {
            return false;
        }

        // Don't wake while theater mode is enabled.
        if (mTheaterModeEnabled && !mWakeUpWhenPluggedOrUnpluggedInTheaterModeConfig) {
            return false;
        }

        // Otherwise wake up!
        return true;
    }

    /**
     * Updates the value of mStayOn.
     * Sets DIRTY_STAY_ON if a change occurred.
     */
    private void updateStayOnLocked(int dirty) {
        if ((dirty & (DIRTY_BATTERY_STATE | DIRTY_SETTINGS)) != 0) {
            final boolean wasStayOn = mStayOn;
            if (mStayOnWhilePluggedInSetting != 0
                    && !isMaximumScreenOffTimeoutFromDeviceAdminEnforcedLocked()) {
                switch (mStayOnWhilePluggedInSetting) {
                    case 1: // Debugging only over usb
                        mStayOn = ((mPlugType & BatteryManager.BATTERY_PLUGGED_USB) != 0)
                                && Settings.Global.getInt(mContext.getContentResolver(),
                                        Settings.Global.ADB_ENABLED, 0) != 0;;
                        break;
                    default: // charging
                        mStayOn = mIsPowered;
                        break;
                }
            } else {
                mStayOn = false;
            }

            if (mStayOn != wasStayOn) {
                mDirty |= DIRTY_STAY_ON;
            }
        }
    }

    /**
     * Updates the value of mWakeLockSummary to summarize the state of all active wake locks.
     * Note that most wake-locks are ignored when the system is asleep.
     *
     * This function must have no other side-effects.
     */
    @SuppressWarnings("deprecation")
    private void updateWakeLockSummaryLocked(int dirty) {
        if ((dirty & (DIRTY_WAKE_LOCKS | DIRTY_WAKEFULNESS)) != 0) {
            mWakeLockSummary = 0;

            final int numWakeLocks = mWakeLocks.size();
            for (int i = 0; i < numWakeLocks; i++) {
                final WakeLock wakeLock = mWakeLocks.get(i);
                switch (wakeLock.mFlags & PowerManager.WAKE_LOCK_LEVEL_MASK) {
                    case PowerManager.PARTIAL_WAKE_LOCK:
                        if (!wakeLock.mDisabled) {
                            // We only respect this if the wake lock is not disabled.
                            mWakeLockSummary |= WAKE_LOCK_CPU;
                        }
                        break;
                    case PowerManager.FULL_WAKE_LOCK:
                        mWakeLockSummary |= WAKE_LOCK_SCREEN_BRIGHT | WAKE_LOCK_BUTTON_BRIGHT;
                        break;
                    case PowerManager.SCREEN_BRIGHT_WAKE_LOCK:
                        mWakeLockSummary |= WAKE_LOCK_SCREEN_BRIGHT;
                        break;
                    case PowerManager.SCREEN_DIM_WAKE_LOCK:
                        mWakeLockSummary |= WAKE_LOCK_SCREEN_DIM;
                        break;
                    case PowerManager.PROXIMITY_SCREEN_OFF_WAKE_LOCK:
                        mWakeLockSummary |= WAKE_LOCK_PROXIMITY_SCREEN_OFF;
                        break;
                    case PowerManager.DOZE_WAKE_LOCK:
                        mWakeLockSummary |= WAKE_LOCK_DOZE;
                        break;
                    case PowerManager.DRAW_WAKE_LOCK:
                        mWakeLockSummary |= WAKE_LOCK_DRAW;
                        break;
                }
            }

            // Cancel wake locks that make no sense based on the current state.
            if (mWakefulness != WAKEFULNESS_DOZING) {
                mWakeLockSummary &= ~(WAKE_LOCK_DOZE | WAKE_LOCK_DRAW);
            }
            if (mWakefulness == WAKEFULNESS_ASLEEP
                    || (mWakeLockSummary & WAKE_LOCK_DOZE) != 0) {
                mWakeLockSummary &= ~(WAKE_LOCK_SCREEN_BRIGHT | WAKE_LOCK_SCREEN_DIM
                        | WAKE_LOCK_BUTTON_BRIGHT);
                if (mWakefulness == WAKEFULNESS_ASLEEP) {
                    mWakeLockSummary &= ~WAKE_LOCK_PROXIMITY_SCREEN_OFF;
                }
            }

            // Infer implied wake locks where necessary based on the current state.
            if ((mWakeLockSummary & (WAKE_LOCK_SCREEN_BRIGHT | WAKE_LOCK_SCREEN_DIM)) != 0) {
                if (mWakefulness == WAKEFULNESS_AWAKE) {
                    mWakeLockSummary |= WAKE_LOCK_CPU | WAKE_LOCK_STAY_AWAKE;
                } else if (mWakefulness == WAKEFULNESS_DREAMING) {
                    mWakeLockSummary |= WAKE_LOCK_CPU;
                }
            }
            if ((mWakeLockSummary & WAKE_LOCK_DRAW) != 0) {
                mWakeLockSummary |= WAKE_LOCK_CPU;
            }

            if (DEBUG_SPEW) {
                Slog.d(TAG, "updateWakeLockSummaryLocked: mWakefulness="
                        + PowerManagerInternal.wakefulnessToString(mWakefulness)
                        + ", mWakeLockSummary=0x" + Integer.toHexString(mWakeLockSummary));
            }
        }
    }

    /**
     * Updates the value of mUserActivitySummary to summarize the user requested
     * state of the system such as whether the screen should be bright or dim.
     * Note that user activity is ignored when the system is asleep.
     *
     * This function must have no other side-effects.
     */
    private void updateUserActivitySummaryLocked(long now, int dirty) {
        // Update the status of the user activity timeout timer.
        if ((dirty & (DIRTY_WAKE_LOCKS | DIRTY_USER_ACTIVITY
                | DIRTY_WAKEFULNESS | DIRTY_SETTINGS)) != 0) {
            mHandler.removeMessages(MSG_USER_ACTIVITY_TIMEOUT);

            long nextTimeout = 0;
            if (mWakefulness == WAKEFULNESS_AWAKE
                    || mWakefulness == WAKEFULNESS_DREAMING
                    || mWakefulness == WAKEFULNESS_DOZING) {
                final int sleepTimeout = getSleepTimeoutLocked();
                final int screenOffTimeout = getScreenOffTimeoutLocked(sleepTimeout);
                final int screenDimDuration = getScreenDimDurationLocked(screenOffTimeout);
                final boolean userInactiveOverride = mUserInactiveOverrideFromWindowManager;

                mUserActivitySummary = 0;
                if (mLastUserActivityTime >= mLastWakeTime) {
                    nextTimeout = mLastUserActivityTime
                            + screenOffTimeout - screenDimDuration;
                    if (now < nextTimeout) {
                        mUserActivitySummary = USER_ACTIVITY_SCREEN_BRIGHT;
                        if (mWakefulness == WAKEFULNESS_AWAKE) {
                            int buttonBrightness, keyboardBrightness;
                            if (mButtonBrightnessOverrideFromWindowManager >= 0) {
                                buttonBrightness = mButtonBrightnessOverrideFromWindowManager;
                                keyboardBrightness = mButtonBrightnessOverrideFromWindowManager;
                            } else {
                                buttonBrightness = mButtonBrightness;
                                keyboardBrightness = mKeyboardBrightness;
                            }

                            mKeyboardLight.setBrightness(mKeyboardVisible ?
                                    keyboardBrightness : 0);
                            if (mButtonTimeout != 0
                                    && now > mLastUserActivityTime + mButtonTimeout) {
                                mButtonsLight.setBrightness(0);
                            } else {
                                if (!mProximityPositive) {
                                    mButtonsLight.setBrightness(buttonBrightness);
                                    if (buttonBrightness != 0 && mButtonTimeout != 0) {
                                        nextTimeout = now + mButtonTimeout;
                                    }
                                }
                            }
                        }
                    } else {
                        nextTimeout = mLastUserActivityTime + screenOffTimeout;
                        if (now < nextTimeout) {
                            mUserActivitySummary = USER_ACTIVITY_SCREEN_DIM;
                            if (mWakefulness == WAKEFULNESS_AWAKE) {
                                mButtonsLight.setBrightness(0);
                                mKeyboardLight.setBrightness(0);
                            }
                        }
                    }
                }
                if (mUserActivitySummary == 0
                        && mLastUserActivityTimeNoChangeLights >= mLastWakeTime) {
                    nextTimeout = mLastUserActivityTimeNoChangeLights + screenOffTimeout;
                    if (now < nextTimeout) {
                        if (mDisplayPowerRequest.policy == DisplayPowerRequest.POLICY_BRIGHT) {
                            mUserActivitySummary = USER_ACTIVITY_SCREEN_BRIGHT;
                        } else if (mDisplayPowerRequest.policy == DisplayPowerRequest.POLICY_DIM) {
                            mUserActivitySummary = USER_ACTIVITY_SCREEN_DIM;
                        }
                    }
                }

                if (mUserActivitySummary == 0) {
                    if (sleepTimeout >= 0) {
                        final long anyUserActivity = Math.max(mLastUserActivityTime,
                                mLastUserActivityTimeNoChangeLights);
                        if (anyUserActivity >= mLastWakeTime) {
                            nextTimeout = anyUserActivity + sleepTimeout;
                            if (now < nextTimeout) {
                                mUserActivitySummary = USER_ACTIVITY_SCREEN_DREAM;
                            }
                        }
                    } else {
                        mUserActivitySummary = USER_ACTIVITY_SCREEN_DREAM;
                        nextTimeout = -1;
                    }
                }

                if (mUserActivitySummary != USER_ACTIVITY_SCREEN_DREAM && userInactiveOverride) {
                    if ((mUserActivitySummary &
                            (USER_ACTIVITY_SCREEN_BRIGHT | USER_ACTIVITY_SCREEN_DIM)) != 0) {
                        // Device is being kept awake by recent user activity
                        if (nextTimeout >= now && mOverriddenTimeout == -1) {
                            // Save when the next timeout would have occurred
                            mOverriddenTimeout = nextTimeout;
                        }
                    }
                    mUserActivitySummary = USER_ACTIVITY_SCREEN_DREAM;
                    nextTimeout = -1;
                }

                if (mUserActivitySummary != 0 && nextTimeout >= 0) {
                    Message msg = mHandler.obtainMessage(MSG_USER_ACTIVITY_TIMEOUT);
                    msg.setAsynchronous(true);
                    mHandler.sendMessageAtTime(msg, nextTimeout);
                }
            } else {
                mUserActivitySummary = 0;
            }

            if (DEBUG_SPEW) {
                Slog.d(TAG, "updateUserActivitySummaryLocked: mWakefulness="
                        + PowerManagerInternal.wakefulnessToString(mWakefulness)
                        + ", mUserActivitySummary=0x" + Integer.toHexString(mUserActivitySummary)
                        + ", nextTimeout=" + TimeUtils.formatUptime(nextTimeout));
            }
        }
    }

    /**
     * Called when a user activity timeout has occurred.
     * Simply indicates that something about user activity has changed so that the new
     * state can be recomputed when the power state is updated.
     *
     * This function must have no other side-effects besides setting the dirty
     * bit and calling update power state.  Wakefulness transitions are handled elsewhere.
     */
    private void handleUserActivityTimeout() { // runs on handler thread
        synchronized (mLock) {
            if (DEBUG_SPEW) {
                Slog.d(TAG, "handleUserActivityTimeout");
            }

            mDirty |= DIRTY_USER_ACTIVITY;
            updatePowerStateLocked();
        }
    }

    private int getSleepTimeoutLocked() {
        int timeout = mSleepTimeoutSetting;
        if (timeout <= 0) {
            return -1;
        }
        return Math.max(timeout, mMinimumScreenOffTimeoutConfig);
    }

    private int getScreenOffTimeoutLocked(int sleepTimeout) {
        int timeout = mScreenOffTimeoutSetting;
        if (isMaximumScreenOffTimeoutFromDeviceAdminEnforcedLocked()) {
            timeout = Math.min(timeout, mMaximumScreenOffTimeoutFromDeviceAdmin);
        }
        if (mUserActivityTimeoutOverrideFromWindowManager >= 0) {
            timeout = (int)Math.min(timeout, mUserActivityTimeoutOverrideFromWindowManager);
        }
        if (sleepTimeout >= 0) {
            timeout = Math.min(timeout, sleepTimeout);
        }
        return Math.max(timeout, mMinimumScreenOffTimeoutConfig);
    }

    private int getScreenDimDurationLocked(int screenOffTimeout) {
        return Math.min(mMaximumScreenDimDurationConfig,
                (int)(screenOffTimeout * mMaximumScreenDimRatioConfig));
    }

    /**
     * Updates the wakefulness of the device.
     *
     * This is the function that decides whether the device should start dreaming
     * based on the current wake locks and user activity state.  It may modify mDirty
     * if the wakefulness changes.
     *
     * Returns true if the wakefulness changed and we need to restart power state calculation.
     */
    private boolean updateWakefulnessLocked(int dirty) {
        boolean changed = false;
        if ((dirty & (DIRTY_WAKE_LOCKS | DIRTY_USER_ACTIVITY | DIRTY_BOOT_COMPLETED
                | DIRTY_WAKEFULNESS | DIRTY_STAY_ON | DIRTY_PROXIMITY_POSITIVE
                | DIRTY_DOCK_STATE)) != 0) {
            if (mWakefulness == WAKEFULNESS_AWAKE && isItBedTimeYetLocked()) {
                if (DEBUG_SPEW) {
                    Slog.d(TAG, "updateWakefulnessLocked: Bed time...");
                }
                final long time = SystemClock.uptimeMillis();
                if (shouldNapAtBedTimeLocked()) {
                    changed = napNoUpdateLocked(time, Process.SYSTEM_UID);
                } else {
                    changed = goToSleepNoUpdateLocked(time,
                            PowerManager.GO_TO_SLEEP_REASON_TIMEOUT, 0, Process.SYSTEM_UID);
                }
            }
        }
        return changed;
    }

    /**
     * Returns true if the device should automatically nap and start dreaming when the user
     * activity timeout has expired and it's bedtime.
     */
    private boolean shouldNapAtBedTimeLocked() {
        return mDreamsActivateOnSleepSetting
                || (mDreamsActivateOnDockSetting
                        && mDockState != Intent.EXTRA_DOCK_STATE_UNDOCKED);
    }

    /**
     * Returns true if the device should go to sleep now.
     * Also used when exiting a dream to determine whether we should go back
     * to being fully awake or else go to sleep for good.
     */
    private boolean isItBedTimeYetLocked() {
        return mBootCompleted && !isBeingKeptAwakeLocked();
    }

    /**
     * Returns true if the device is being kept awake by a wake lock, user activity
     * or the stay on while powered setting.  We also keep the phone awake when
     * the proximity sensor returns a positive result so that the device does not
     * lock while in a phone call.  This function only controls whether the device
     * will go to sleep or dream which is independent of whether it will be allowed
     * to suspend.
     */
    private boolean isBeingKeptAwakeLocked() {
        return mStayOn
                || mProximityPositive
                || (mWakeLockSummary & WAKE_LOCK_STAY_AWAKE) != 0
                || (mUserActivitySummary & (USER_ACTIVITY_SCREEN_BRIGHT
                        | USER_ACTIVITY_SCREEN_DIM)) != 0
                || mScreenBrightnessBoostInProgress;
    }

    /**
     * Determines whether to post a message to the sandman to update the dream state.
     */
    private void updateDreamLocked(int dirty, boolean displayBecameReady) {
        if ((dirty & (DIRTY_WAKEFULNESS
                | DIRTY_USER_ACTIVITY
                | DIRTY_WAKE_LOCKS
                | DIRTY_BOOT_COMPLETED
                | DIRTY_SETTINGS
                | DIRTY_IS_POWERED
                | DIRTY_STAY_ON
                | DIRTY_PROXIMITY_POSITIVE
                | DIRTY_BATTERY_STATE)) != 0 || displayBecameReady) {
            if (mDisplayReady) {
                scheduleSandmanLocked();
            }
        }
    }

    private void scheduleSandmanLocked() {
        if (!mSandmanScheduled) {
            mSandmanScheduled = true;
            Message msg = mHandler.obtainMessage(MSG_SANDMAN);
            msg.setAsynchronous(true);
            mHandler.sendMessage(msg);
        }
    }

    /**
     * Called when the device enters or exits a dreaming or dozing state.
     *
     * We do this asynchronously because we must call out of the power manager to start
     * the dream and we don't want to hold our lock while doing so.  There is a risk that
     * the device will wake or go to sleep in the meantime so we have to handle that case.
     */
    private void handleSandman() { // runs on handler thread
        // Handle preconditions.
        final boolean startDreaming;
        final int wakefulness;
        synchronized (mLock) {
            mSandmanScheduled = false;
            wakefulness = mWakefulness;
            if (mSandmanSummoned && mDisplayReady) {
                startDreaming = canDreamLocked() || canDozeLocked();
                mSandmanSummoned = false;
            } else {
                startDreaming = false;
            }
        }

        // Start dreaming if needed.
        // We only control the dream on the handler thread, so we don't need to worry about
        // concurrent attempts to start or stop the dream.
        final boolean isDreaming;
        if (mDreamManager != null) {
            // Restart the dream whenever the sandman is summoned.
            if (startDreaming) {
                mDreamManager.stopDream(false /*immediate*/);
                mDreamManager.startDream(wakefulness == WAKEFULNESS_DOZING);
            }
            isDreaming = mDreamManager.isDreaming();
        } else {
            isDreaming = false;
        }

        // Update dream state.
        synchronized (mLock) {
            // Remember the initial battery level when the dream started.
            if (startDreaming && isDreaming) {
                mBatteryLevelWhenDreamStarted = mBatteryLevel;
                if (wakefulness == WAKEFULNESS_DOZING) {
                    Slog.i(TAG, "Dozing...");
                } else {
                    Slog.i(TAG, "Dreaming...");
                }
            }

            // If preconditions changed, wait for the next iteration to determine
            // whether the dream should continue (or be restarted).
            if (mSandmanSummoned || mWakefulness != wakefulness) {
                return; // wait for next cycle
            }

            // Determine whether the dream should continue.
            if (wakefulness == WAKEFULNESS_DREAMING) {
                if (isDreaming && canDreamLocked()) {
                    if (mDreamsBatteryLevelDrainCutoffConfig >= 0
                            && mBatteryLevel < mBatteryLevelWhenDreamStarted
                                    - mDreamsBatteryLevelDrainCutoffConfig
                            && !isBeingKeptAwakeLocked()) {
                        // If the user activity timeout expired and the battery appears
                        // to be draining faster than it is charging then stop dreaming
                        // and go to sleep.
                        Slog.i(TAG, "Stopping dream because the battery appears to "
                                + "be draining faster than it is charging.  "
                                + "Battery level when dream started: "
                                + mBatteryLevelWhenDreamStarted + "%.  "
                                + "Battery level now: " + mBatteryLevel + "%.");
                    } else {
                        return; // continue dreaming
                    }
                }

                // Dream has ended or will be stopped.  Update the power state.
                if (isItBedTimeYetLocked() && !mDreamsActivatedOnSleepByDefaultConfig) {
                    goToSleepNoUpdateLocked(SystemClock.uptimeMillis(),
                            PowerManager.GO_TO_SLEEP_REASON_TIMEOUT, 0, Process.SYSTEM_UID);
                    updatePowerStateLocked();
                } else {
                    wakeUpNoUpdateLocked(SystemClock.uptimeMillis(), "android.server.power:DREAM",
                            Process.SYSTEM_UID, mContext.getOpPackageName(), Process.SYSTEM_UID);
                    updatePowerStateLocked();
                }
            } else if (wakefulness == WAKEFULNESS_DOZING) {
                if (isDreaming) {
                    return; // continue dozing
                }

                // Doze has ended or will be stopped.  Update the power state.
                reallyGoToSleepNoUpdateLocked(SystemClock.uptimeMillis(), Process.SYSTEM_UID);
                updatePowerStateLocked();
            }
        }

        // Stop dream.
        if (isDreaming) {
            mDreamManager.stopDream(false /*immediate*/);
        }
    }

    /**
     * Returns true if the device is allowed to dream in its current state.
     */
    private boolean canDreamLocked() {
        if (mWakefulness != WAKEFULNESS_DREAMING
                || !mDreamsSupportedConfig
                || !mDreamsEnabledSetting
                || !mDisplayPowerRequest.isBrightOrDim()
                || (mUserActivitySummary & (USER_ACTIVITY_SCREEN_BRIGHT
                        | USER_ACTIVITY_SCREEN_DIM | USER_ACTIVITY_SCREEN_DREAM)) == 0
                || !mBootCompleted) {
            return false;
        }
        if (!isBeingKeptAwakeLocked()) {
            if (!mIsPowered && !mDreamsEnabledOnBatteryConfig) {
                return false;
            }
            if (!mIsPowered
                    && mDreamsBatteryLevelMinimumWhenNotPoweredConfig >= 0
                    && mBatteryLevel < mDreamsBatteryLevelMinimumWhenNotPoweredConfig) {
                return false;
            }
            if (mIsPowered
                    && mDreamsBatteryLevelMinimumWhenPoweredConfig >= 0
                    && mBatteryLevel < mDreamsBatteryLevelMinimumWhenPoweredConfig) {
                return false;
            }
        }
        return true;
    }

    /**
     * Returns true if the device is allowed to doze in its current state.
     */
    private boolean canDozeLocked() {
        return mWakefulness == WAKEFULNESS_DOZING;
    }

    /**
     * Updates the display power state asynchronously.
     * When the update is finished, mDisplayReady will be set to true.  The display
     * controller posts a message to tell us when the actual display power state
     * has been updated so we come back here to double-check and finish up.
     *
     * This function recalculates the display power state each time.
     *
     * @return True if the display became ready.
     */
    private boolean updateDisplayPowerStateLocked(int dirty) {
        final boolean oldDisplayReady = mDisplayReady;
        if ((dirty & (DIRTY_WAKE_LOCKS | DIRTY_USER_ACTIVITY | DIRTY_WAKEFULNESS
                | DIRTY_ACTUAL_DISPLAY_POWER_STATE_UPDATED | DIRTY_BOOT_COMPLETED
                | DIRTY_SETTINGS | DIRTY_SCREEN_BRIGHTNESS_BOOST)) != 0) {
            mDisplayPowerRequest.policy = getDesiredScreenPolicyLocked();

            // Determine appropriate screen brightness and auto-brightness adjustments.
            boolean brightnessSetByUser = true;
            int screenBrightness = mScreenBrightnessSettingDefault;
            float screenAutoBrightnessAdjustment = 0.0f;
            boolean autoBrightness = (mScreenBrightnessModeSetting ==
                    Settings.System.SCREEN_BRIGHTNESS_MODE_AUTOMATIC);
            if (isValidBrightness(mScreenBrightnessOverrideFromWindowManager)) {
                screenBrightness = mScreenBrightnessOverrideFromWindowManager;
                autoBrightness = false;
                brightnessSetByUser = false;
            } else if (isValidBrightness(mTemporaryScreenBrightnessSettingOverride)) {
                screenBrightness = mTemporaryScreenBrightnessSettingOverride;
            } else if (isValidBrightness(mScreenBrightnessSetting)) {
                screenBrightness = mScreenBrightnessSetting;
            }
            if (autoBrightness) {
                screenBrightness = mScreenBrightnessSettingDefault;
                if (isValidAutoBrightnessAdjustment(
                        mTemporaryScreenAutoBrightnessAdjustmentSettingOverride)) {
                    screenAutoBrightnessAdjustment =
                            mTemporaryScreenAutoBrightnessAdjustmentSettingOverride;
                } else if (isValidAutoBrightnessAdjustment(
                        mScreenAutoBrightnessAdjustmentSetting)) {
                    screenAutoBrightnessAdjustment = mScreenAutoBrightnessAdjustmentSetting;
                }
            }
            screenBrightness = Math.max(Math.min(screenBrightness,
                    mScreenBrightnessSettingMaximum), mScreenBrightnessSettingMinimum);
            screenAutoBrightnessAdjustment = Math.max(Math.min(
                    screenAutoBrightnessAdjustment, 1.0f), -1.0f);

            // Update display power request.
            mDisplayPowerRequest.screenBrightness = screenBrightness;
            mDisplayPowerRequest.screenAutoBrightnessAdjustment =
                    screenAutoBrightnessAdjustment;
            mDisplayPowerRequest.brightnessSetByUser = brightnessSetByUser;
            mDisplayPowerRequest.useAutoBrightness = autoBrightness;
            mDisplayPowerRequest.useProximitySensor = shouldUseProximitySensorLocked();
            mDisplayPowerRequest.lowPowerMode = mLowPowerModeEnabled;
            mDisplayPowerRequest.boostScreenBrightness = mScreenBrightnessBoostInProgress;

            if (mDisplayPowerRequest.policy == DisplayPowerRequest.POLICY_DOZE) {
                mDisplayPowerRequest.dozeScreenState = mDozeScreenStateOverrideFromDreamManager;
                if (mDisplayPowerRequest.dozeScreenState == Display.STATE_DOZE_SUSPEND
                        && (mWakeLockSummary & WAKE_LOCK_DRAW) != 0) {
                    mDisplayPowerRequest.dozeScreenState = Display.STATE_DOZE;
                }
                mDisplayPowerRequest.dozeScreenBrightness =
                        mDozeScreenBrightnessOverrideFromDreamManager;
            } else {
                mDisplayPowerRequest.dozeScreenState = Display.STATE_UNKNOWN;
                mDisplayPowerRequest.dozeScreenBrightness = PowerManager.BRIGHTNESS_DEFAULT;
            }

            mDisplayReady = mDisplayManagerInternal.requestPowerState(mDisplayPowerRequest,
                    mRequestWaitForNegativeProximity);
            mRequestWaitForNegativeProximity = false;

            if (DEBUG_SPEW) {
                Slog.d(TAG, "updateDisplayPowerStateLocked: mDisplayReady=" + mDisplayReady
                        + ", policy=" + mDisplayPowerRequest.policy
                        + ", mWakefulness=" + mWakefulness
                        + ", mWakeLockSummary=0x" + Integer.toHexString(mWakeLockSummary)
                        + ", mUserActivitySummary=0x" + Integer.toHexString(mUserActivitySummary)
                        + ", mBootCompleted=" + mBootCompleted
                        + ", mScreenBrightnessBoostInProgress="
                                + mScreenBrightnessBoostInProgress);
            }
        }
        return mDisplayReady && !oldDisplayReady;
    }

    private void updateScreenBrightnessBoostLocked(int dirty) {
        if ((dirty & DIRTY_SCREEN_BRIGHTNESS_BOOST) != 0) {
            if (mScreenBrightnessBoostInProgress) {
                final long now = SystemClock.uptimeMillis();
                mHandler.removeMessages(MSG_SCREEN_BRIGHTNESS_BOOST_TIMEOUT);
                if (mLastScreenBrightnessBoostTime > mLastSleepTime) {
                    final long boostTimeout = mLastScreenBrightnessBoostTime +
                            SCREEN_BRIGHTNESS_BOOST_TIMEOUT;
                    if (boostTimeout > now) {
                        Message msg = mHandler.obtainMessage(MSG_SCREEN_BRIGHTNESS_BOOST_TIMEOUT);
                        msg.setAsynchronous(true);
                        mHandler.sendMessageAtTime(msg, boostTimeout);
                        return;
                    }
                }
                mScreenBrightnessBoostInProgress = false;
                mNotifier.onScreenBrightnessBoostChanged();
                userActivityNoUpdateLocked(now,
                        PowerManager.USER_ACTIVITY_EVENT_OTHER, 0, Process.SYSTEM_UID);
            }
        }
    }

    private static boolean isValidBrightness(int value) {
        return value >= 0 && value <= 255;
    }

    private static boolean isValidAutoBrightnessAdjustment(float value) {
        // Handles NaN by always returning false.
        return value >= -1.0f && value <= 1.0f;
    }

    private int getDesiredScreenPolicyLocked() {
        if (mWakefulness == WAKEFULNESS_ASLEEP) {
            return DisplayPowerRequest.POLICY_OFF;
        }

        if (mWakefulness == WAKEFULNESS_DOZING) {
            if ((mWakeLockSummary & WAKE_LOCK_DOZE) != 0) {
                return DisplayPowerRequest.POLICY_DOZE;
            }
            if (mDozeAfterScreenOffConfig) {
                return DisplayPowerRequest.POLICY_OFF;
            }
            // Fall through and preserve the current screen policy if not configured to
            // doze after screen off.  This causes the screen off transition to be skipped.
        }

        if ((mWakeLockSummary & WAKE_LOCK_SCREEN_BRIGHT) != 0
                || (mUserActivitySummary & USER_ACTIVITY_SCREEN_BRIGHT) != 0
                || !mBootCompleted
                || mScreenBrightnessBoostInProgress) {
            return DisplayPowerRequest.POLICY_BRIGHT;
        }

        return DisplayPowerRequest.POLICY_DIM;
    }

    private final DisplayManagerInternal.DisplayPowerCallbacks mDisplayPowerCallbacks =
            new DisplayManagerInternal.DisplayPowerCallbacks() {
        private int mDisplayState = Display.STATE_UNKNOWN;

        @Override
        public void onStateChanged() {
            synchronized (mLock) {
                mDirty |= DIRTY_ACTUAL_DISPLAY_POWER_STATE_UPDATED;
                updatePowerStateLocked();
            }
        }

        @Override
        public void onProximityPositive() {
            synchronized (mLock) {
                mProximityPositive = true;
                mDirty |= DIRTY_PROXIMITY_POSITIVE;
                updatePowerStateLocked();
            }
        }

        @Override
        public void onProximityNegative() {
            synchronized (mLock) {
                mProximityPositive = false;
                mDirty |= DIRTY_PROXIMITY_POSITIVE;
                userActivityNoUpdateLocked(SystemClock.uptimeMillis(),
                        PowerManager.USER_ACTIVITY_EVENT_OTHER, 0, Process.SYSTEM_UID);
                updatePowerStateLocked();
            }
        }

        @Override
        public void onDisplayStateChange(int state) {
            // This method is only needed to support legacy display blanking behavior
            // where the display's power state is coupled to suspend or to the power HAL.
            // The order of operations matters here.
            synchronized (mLock) {
                if (mDisplayState != state) {
                    mDisplayState = state;
                    if (state == Display.STATE_OFF) {
                        if (!mDecoupleHalInteractiveModeFromDisplayConfig) {
                            setHalInteractiveModeLocked(false);
                        }
                        if (!mDecoupleHalAutoSuspendModeFromDisplayConfig) {
                            setHalAutoSuspendModeLocked(true);
                        }
                    } else {
                        if (!mDecoupleHalAutoSuspendModeFromDisplayConfig) {
                            setHalAutoSuspendModeLocked(false);
                        }
                        if (!mDecoupleHalInteractiveModeFromDisplayConfig) {
                            setHalInteractiveModeLocked(true);
                        }
                    }
                }
            }
        }

        @Override
        public void acquireSuspendBlocker() {
            mDisplaySuspendBlocker.acquire();
        }

        @Override
        public void releaseSuspendBlocker() {
            mDisplaySuspendBlocker.release();
        }

        @Override
        public String toString() {
            synchronized (this) {
                return "state=" + Display.stateToString(mDisplayState);
            }
        }
    };

    private boolean shouldUseProximitySensorLocked() {
        return (mWakeLockSummary & WAKE_LOCK_PROXIMITY_SCREEN_OFF) != 0;
    }

    /**
     * Updates the suspend blocker that keeps the CPU alive.
     *
     * This function must have no other side-effects.
     */
    private void updateSuspendBlockerLocked() {
        final boolean needWakeLockSuspendBlocker = ((mWakeLockSummary & WAKE_LOCK_CPU) != 0);
        final boolean needDisplaySuspendBlocker = needDisplaySuspendBlockerLocked();
        final boolean autoSuspend = !needDisplaySuspendBlocker;
        final boolean interactive = mDisplayPowerRequest.isBrightOrDim();

        // Disable auto-suspend if needed.
        // FIXME We should consider just leaving auto-suspend enabled forever since
        // we already hold the necessary wakelocks.
        if (!autoSuspend && mDecoupleHalAutoSuspendModeFromDisplayConfig) {
            setHalAutoSuspendModeLocked(false);
        }

        // First acquire suspend blockers if needed.
        if (needWakeLockSuspendBlocker && !mHoldingWakeLockSuspendBlocker) {
            mWakeLockSuspendBlocker.acquire();
            mHoldingWakeLockSuspendBlocker = true;
        }
        if (needDisplaySuspendBlocker && !mHoldingDisplaySuspendBlocker) {
            mDisplaySuspendBlocker.acquire();
            mHoldingDisplaySuspendBlocker = true;
        }

        // Inform the power HAL about interactive mode.
        // Although we could set interactive strictly based on the wakefulness
        // as reported by isInteractive(), it is actually more desirable to track
        // the display policy state instead so that the interactive state observed
        // by the HAL more accurately tracks transitions between AWAKE and DOZING.
        // Refer to getDesiredScreenPolicyLocked() for details.
        if (mDecoupleHalInteractiveModeFromDisplayConfig) {
            // When becoming non-interactive, we want to defer sending this signal
            // until the display is actually ready so that all transitions have
            // completed.  This is probably a good sign that things have gotten
            // too tangled over here...
            if (interactive || mDisplayReady) {
                setHalInteractiveModeLocked(interactive);
            }
        }

        // Then release suspend blockers if needed.
        if (!needWakeLockSuspendBlocker && mHoldingWakeLockSuspendBlocker) {
            mWakeLockSuspendBlocker.release();
            mHoldingWakeLockSuspendBlocker = false;
        }
        if (!needDisplaySuspendBlocker && mHoldingDisplaySuspendBlocker) {
            mDisplaySuspendBlocker.release();
            mHoldingDisplaySuspendBlocker = false;
        }

        // Enable auto-suspend if needed.
        if (autoSuspend && mDecoupleHalAutoSuspendModeFromDisplayConfig) {
            setHalAutoSuspendModeLocked(true);
        }
    }

    /**
     * Return true if we must keep a suspend blocker active on behalf of the display.
     * We do so if the screen is on or is in transition between states.
     */
    private boolean needDisplaySuspendBlockerLocked() {
        if (!mDisplayReady) {
            return true;
        }
        if (mDisplayPowerRequest.isBrightOrDim()) {
            // If we asked for the screen to be on but it is off due to the proximity
            // sensor then we may suspend but only if the configuration allows it.
            // On some hardware it may not be safe to suspend because the proximity
            // sensor may not be correctly configured as a wake-up source.
            if (!mDisplayPowerRequest.useProximitySensor || !mProximityPositive
                    || !mSuspendWhenScreenOffDueToProximityConfig) {
                return true;
            }
        }
        if (mScreenBrightnessBoostInProgress) {
            return true;
        }
        // Let the system suspend if the screen is off or dozing.
        return false;
    }

    private void setHalAutoSuspendModeLocked(boolean enable) {
        if (enable != mHalAutoSuspendModeEnabled) {
            if (DEBUG) {
                Slog.d(TAG, "Setting HAL auto-suspend mode to " + enable);
            }
            mHalAutoSuspendModeEnabled = enable;
            Trace.traceBegin(Trace.TRACE_TAG_POWER, "setHalAutoSuspend(" + enable + ")");
            try {
                nativeSetAutoSuspend(enable);
            } finally {
                Trace.traceEnd(Trace.TRACE_TAG_POWER);
            }
        }
    }

    private void setHalInteractiveModeLocked(boolean enable) {
        if (enable != mHalInteractiveModeEnabled) {
            if (DEBUG) {
                Slog.d(TAG, "Setting HAL interactive mode to " + enable);
            }
            mHalInteractiveModeEnabled = enable;
            Trace.traceBegin(Trace.TRACE_TAG_POWER, "setHalInteractive(" + enable + ")");
            try {
                nativeSetInteractive(enable);
            } finally {
                Trace.traceEnd(Trace.TRACE_TAG_POWER);
            }
        }
    }

    private boolean isInteractiveInternal() {
        synchronized (mLock) {
            return PowerManagerInternal.isInteractive(mWakefulness);
        }
    }

    private boolean isLowPowerModeInternal() {
        synchronized (mLock) {
            return mLowPowerModeEnabled;
        }
    }

    private boolean setLowPowerModeInternal(boolean mode) {
        synchronized (mLock) {
            if (DEBUG) Slog.d(TAG, "setLowPowerModeInternal " + mode + " mIsPowered=" + mIsPowered);
            if (mIsPowered) {
                return false;
            }
            Settings.Global.putInt(mContext.getContentResolver(),
                    Settings.Global.LOW_POWER_MODE, mode ? 1 : 0);
            mLowPowerModeSetting = mode;

            if (mAutoLowPowerModeConfigured && mBatteryLevelLow) {
                if (mode && mAutoLowPowerModeSnoozing) {
                    if (DEBUG_SPEW) {
                        Slog.d(TAG, "setLowPowerModeInternal: clearing low power mode snooze");
                    }
                    mAutoLowPowerModeSnoozing = false;
                } else if (!mode && !mAutoLowPowerModeSnoozing) {
                    if (DEBUG_SPEW) {
                        Slog.d(TAG, "setLowPowerModeInternal: snoozing low power mode");
                    }
                    mAutoLowPowerModeSnoozing = true;
                }
            }

            updateLowPowerModeLocked();
            return true;
        }
    }

    private boolean isDeviceIdleModeInternal() {
        synchronized (mLock) {
            return mDeviceIdleMode;
        }
    }

    private void handleBatteryStateChangedLocked() {
        mDirty |= DIRTY_BATTERY_STATE;
        updatePowerStateLocked();
    }

    private void shutdownOrRebootInternal(final boolean shutdown, final boolean confirm,
            final String reason, boolean wait) {
        if (mHandler == null || !mSystemReady) {
            throw new IllegalStateException("Too early to call shutdown() or reboot()");
        }

        Runnable runnable = new Runnable() {
            @Override
            public void run() {
                synchronized (this) {
                    if (shutdown) {
                        ShutdownThread.shutdown(mContext, confirm);
                    } else {
                        ShutdownThread.reboot(mContext, reason, confirm);
                    }
                }
            }
        };

        // ShutdownThread must run on a looper capable of displaying the UI.
        Message msg = Message.obtain(mHandler, runnable);
        msg.setAsynchronous(true);
        mHandler.sendMessage(msg);

        // PowerManager.reboot() is documented not to return so just wait for the inevitable.
        if (wait) {
            synchronized (runnable) {
                while (true) {
                    try {
                        runnable.wait();
                    } catch (InterruptedException e) {
                    }
                }
            }
        }
    }

    private void crashInternal(final String message) {
        Thread t = new Thread("PowerManagerService.crash()") {
            @Override
            public void run() {
                throw new RuntimeException(message);
            }
        };
        try {
            t.start();
            t.join();
        } catch (InterruptedException e) {
            Slog.wtf(TAG, e);
        }
    }

    void setStayOnSettingInternal(int val) {
        Settings.Global.putInt(mContext.getContentResolver(),
                Settings.Global.STAY_ON_WHILE_PLUGGED_IN, val);
    }

    void setMaximumScreenOffTimeoutFromDeviceAdminInternal(int timeMs) {
        synchronized (mLock) {
            mMaximumScreenOffTimeoutFromDeviceAdmin = timeMs;
            mDirty |= DIRTY_SETTINGS;
            updatePowerStateLocked();
        }
    }

    void setDeviceIdleModeInternal(boolean enabled) {
        synchronized (mLock) {
            if (mDeviceIdleMode != enabled) {
                mDeviceIdleMode = enabled;
                updateWakeLockDisabledStatesLocked();
                if (enabled) {
                    EventLogTags.writeDeviceIdleOnPhase("power");
                } else {
                    EventLogTags.writeDeviceIdleOffPhase("power");
                }
            }
        }
    }

    void setDeviceIdleWhitelistInternal(int[] appids) {
        synchronized (mLock) {
            mDeviceIdleWhitelist = appids;
            if (mDeviceIdleMode) {
                updateWakeLockDisabledStatesLocked();
            }
        }
    }

    void setDeviceIdleTempWhitelistInternal(int[] appids) {
        synchronized (mLock) {
            mDeviceIdleTempWhitelist = appids;
            if (mDeviceIdleMode) {
                updateWakeLockDisabledStatesLocked();
            }
        }
    }

    void updateUidProcStateInternal(int uid, int procState) {
        synchronized (mLock) {
            mUidState.put(uid, procState);
            if (mDeviceIdleMode) {
                updateWakeLockDisabledStatesLocked();
            }
        }
    }

    void uidGoneInternal(int uid) {
        synchronized (mLock) {
            mUidState.delete(uid);
            if (mDeviceIdleMode) {
                updateWakeLockDisabledStatesLocked();
            }
        }
    }

    private void updateWakeLockDisabledStatesLocked() {
        boolean changed = false;
        final int numWakeLocks = mWakeLocks.size();
        for (int i = 0; i < numWakeLocks; i++) {
            final WakeLock wakeLock = mWakeLocks.get(i);
            if ((wakeLock.mFlags & PowerManager.WAKE_LOCK_LEVEL_MASK)
                    == PowerManager.PARTIAL_WAKE_LOCK) {
                if (setWakeLockDisabledStateLocked(wakeLock)) {
                    changed = true;
                    if (wakeLock.mDisabled) {
                        // This wake lock is no longer being respected.
                        notifyWakeLockReleasedLocked(wakeLock);
                    } else {
                        notifyWakeLockAcquiredLocked(wakeLock);
                    }
                }
            }
        }
        if (changed) {
            mDirty |= DIRTY_WAKE_LOCKS;
            updatePowerStateLocked();
        }
    }

    private boolean setWakeLockDisabledStateLocked(WakeLock wakeLock) {
        if ((wakeLock.mFlags & PowerManager.WAKE_LOCK_LEVEL_MASK)
                == PowerManager.PARTIAL_WAKE_LOCK) {
            boolean disabled = false;
            if (mDeviceIdleMode) {
                final int appid = UserHandle.getAppId(wakeLock.mOwnerUid);
                // If we are in idle mode, we will ignore all partial wake locks that are
                // for application uids that are not whitelisted.
                if (appid >= Process.FIRST_APPLICATION_UID &&
                        Arrays.binarySearch(mDeviceIdleWhitelist, appid) < 0 &&
                        Arrays.binarySearch(mDeviceIdleTempWhitelist, appid) < 0 &&
                        mUidState.get(wakeLock.mOwnerUid,
                                ActivityManager.PROCESS_STATE_CACHED_EMPTY)
                                > ActivityManager.PROCESS_STATE_FOREGROUND_SERVICE) {
                    disabled = true;
                }
            }
            if (wakeLock.mDisabled != disabled) {
                wakeLock.mDisabled = disabled;
                return true;
            }
        }
        return false;
    }

    private boolean isMaximumScreenOffTimeoutFromDeviceAdminEnforcedLocked() {
        return mMaximumScreenOffTimeoutFromDeviceAdmin >= 0
                && mMaximumScreenOffTimeoutFromDeviceAdmin < Integer.MAX_VALUE;
    }

    private void setAttentionLightInternal(boolean on, int color) {
        Light light;
        synchronized (mLock) {
            if (!mSystemReady) {
                return;
            }
            light = mAttentionLight;
        }

        // Control light outside of lock.
        light.setFlashing(color, Light.LIGHT_FLASH_HARDWARE, (on ? 3 : 0), 0);
    }

    private void boostScreenBrightnessInternal(long eventTime, int uid) {
        synchronized (mLock) {
            if (!mSystemReady || mWakefulness == WAKEFULNESS_ASLEEP
                    || eventTime < mLastScreenBrightnessBoostTime) {
                return;
            }

            Slog.i(TAG, "Brightness boost activated (uid " + uid +")...");
            mLastScreenBrightnessBoostTime = eventTime;
            if (!mScreenBrightnessBoostInProgress) {
                mScreenBrightnessBoostInProgress = true;
                mNotifier.onScreenBrightnessBoostChanged();
            }
            mDirty |= DIRTY_SCREEN_BRIGHTNESS_BOOST;

            userActivityNoUpdateLocked(eventTime,
                    PowerManager.USER_ACTIVITY_EVENT_OTHER, 0, uid);
            updatePowerStateLocked();
        }
    }

    private boolean isScreenBrightnessBoostedInternal() {
        synchronized (mLock) {
            return mScreenBrightnessBoostInProgress;
        }
    }

    /**
     * Called when a screen brightness boost timeout has occurred.
     *
     * This function must have no other side-effects besides setting the dirty
     * bit and calling update power state.
     */
    private void handleScreenBrightnessBoostTimeout() { // runs on handler thread
        synchronized (mLock) {
            if (DEBUG_SPEW) {
                Slog.d(TAG, "handleScreenBrightnessBoostTimeout");
            }

            mDirty |= DIRTY_SCREEN_BRIGHTNESS_BOOST;
            updatePowerStateLocked();
        }
    }

    private void setScreenBrightnessOverrideFromWindowManagerInternal(int brightness) {
        synchronized (mLock) {
            if (mScreenBrightnessOverrideFromWindowManager != brightness) {
                mScreenBrightnessOverrideFromWindowManager = brightness;
                mDirty |= DIRTY_SETTINGS;
                updatePowerStateLocked();
            }
        }
    }

    private void setUserInactiveOverrideFromWindowManagerInternal() {
        synchronized (mLock) {
            mUserInactiveOverrideFromWindowManager = true;
            mDirty |= DIRTY_USER_ACTIVITY;
            updatePowerStateLocked();
        }
    }

    private void setUserActivityTimeoutOverrideFromWindowManagerInternal(long timeoutMillis) {
        synchronized (mLock) {
            if (mUserActivityTimeoutOverrideFromWindowManager != timeoutMillis) {
                mUserActivityTimeoutOverrideFromWindowManager = timeoutMillis;
                mDirty |= DIRTY_SETTINGS;
                updatePowerStateLocked();
            }
        }
    }

    private void setTemporaryScreenBrightnessSettingOverrideInternal(int brightness) {
        synchronized (mLock) {
            if (mTemporaryScreenBrightnessSettingOverride != brightness) {
                mTemporaryScreenBrightnessSettingOverride = brightness;
                mDirty |= DIRTY_SETTINGS;
                updatePowerStateLocked();
            }
        }
    }

    private void setTemporaryScreenAutoBrightnessAdjustmentSettingOverrideInternal(float adj) {
        synchronized (mLock) {
            // Note: This condition handles NaN because NaN is not equal to any other
            // value, including itself.
            if (mTemporaryScreenAutoBrightnessAdjustmentSettingOverride != adj) {
                mTemporaryScreenAutoBrightnessAdjustmentSettingOverride = adj;
                mDirty |= DIRTY_SETTINGS;
                updatePowerStateLocked();
            }
        }
    }

    private void setDozeOverrideFromDreamManagerInternal(
            int screenState, int screenBrightness) {
        synchronized (mLock) {
            if (mDozeScreenStateOverrideFromDreamManager != screenState
                    || mDozeScreenBrightnessOverrideFromDreamManager != screenBrightness) {
                mDozeScreenStateOverrideFromDreamManager = screenState;
                mDozeScreenBrightnessOverrideFromDreamManager = screenBrightness;
                mDirty |= DIRTY_SETTINGS;
                updatePowerStateLocked();
            }
        }
    }

    private void powerHintInternal(int hintId, int data) {
        nativeSendPowerHint(hintId, data);
    }

    /**
     * Low-level function turn the device off immediately, without trying
     * to be clean.  Most people should use {@link ShutdownThread} for a clean shutdown.
     */
    public static void lowLevelShutdown() {
        SystemProperties.set("sys.powerctl", "shutdown");
    }

    /**
     * Low-level function to reboot the device. On success, this
     * function doesn't return. If more than 20 seconds passes from
     * the time a reboot is requested, this method returns.
     *
     * @param reason code to pass to the kernel (e.g. "recovery"), or null.
     */
    public static void lowLevelReboot(String reason) {
        if (reason == null) {
            reason = "";
        }
        if (reason.equals(PowerManager.REBOOT_RECOVERY)) {
            // If we are rebooting to go into recovery, instead of
            // setting sys.powerctl directly we'll start the
            // pre-recovery service which will do some preparation for
            // recovery and then reboot for us.
            SystemProperties.set("ctl.start", "pre-recovery");
        } else {
            SystemProperties.set("sys.powerctl", "reboot," + reason);
        }
        try {
            Thread.sleep(20 * 1000L);
        } catch (InterruptedException e) {
            Thread.currentThread().interrupt();
        }
        Slog.wtf(TAG, "Unexpected return from lowLevelReboot!");
    }

    @Override // Watchdog.Monitor implementation
    public void monitor() {
        // Grab and release lock for watchdog monitor to detect deadlocks.
        synchronized (mLock) {
        }
    }

    private void dumpInternal(PrintWriter pw) {
        pw.println("POWER MANAGER (dumpsys power)\n");

        final WirelessChargerDetector wcd;
        synchronized (mLock) {
            pw.println("Power Manager State:");
            pw.println("  mDirty=0x" + Integer.toHexString(mDirty));
            pw.println("  mWakefulness=" + PowerManagerInternal.wakefulnessToString(mWakefulness));
            pw.println("  mWakefulnessChanging=" + mWakefulnessChanging);
            pw.println("  mIsPowered=" + mIsPowered);
            pw.println("  mPlugType=" + mPlugType);
            pw.println("  mBatteryLevel=" + mBatteryLevel);
            pw.println("  mBatteryLevelWhenDreamStarted=" + mBatteryLevelWhenDreamStarted);
            pw.println("  mDockState=" + mDockState);
            pw.println("  mStayOn=" + mStayOn);
            pw.println("  mProximityPositive=" + mProximityPositive);
            pw.println("  mBootCompleted=" + mBootCompleted);
            pw.println("  mSystemReady=" + mSystemReady);
            pw.println("  mHalAutoSuspendModeEnabled=" + mHalAutoSuspendModeEnabled);
            pw.println("  mHalInteractiveModeEnabled=" + mHalInteractiveModeEnabled);
            pw.println("  mWakeLockSummary=0x" + Integer.toHexString(mWakeLockSummary));
            pw.println("  mUserActivitySummary=0x" + Integer.toHexString(mUserActivitySummary));
            pw.println("  mRequestWaitForNegativeProximity=" + mRequestWaitForNegativeProximity);
            pw.println("  mSandmanScheduled=" + mSandmanScheduled);
            pw.println("  mSandmanSummoned=" + mSandmanSummoned);
            pw.println("  mLowPowerModeEnabled=" + mLowPowerModeEnabled);
            pw.println("  mBatteryLevelLow=" + mBatteryLevelLow);
            pw.println("  mDeviceIdleMode=" + mDeviceIdleMode);
            pw.println("  mDeviceIdleWhitelist=" + Arrays.toString(mDeviceIdleWhitelist));
            pw.println("  mDeviceIdleTempWhitelist=" + Arrays.toString(mDeviceIdleTempWhitelist));
            pw.println("  mLastWakeTime=" + TimeUtils.formatUptime(mLastWakeTime));
            pw.println("  mLastSleepTime=" + TimeUtils.formatUptime(mLastSleepTime));
            pw.println("  mLastUserActivityTime=" + TimeUtils.formatUptime(mLastUserActivityTime));
            pw.println("  mLastUserActivityTimeNoChangeLights="
                    + TimeUtils.formatUptime(mLastUserActivityTimeNoChangeLights));
            pw.println("  mLastInteractivePowerHintTime="
                    + TimeUtils.formatUptime(mLastInteractivePowerHintTime));
            pw.println("  mLastScreenBrightnessBoostTime="
                    + TimeUtils.formatUptime(mLastScreenBrightnessBoostTime));
            pw.println("  mScreenBrightnessBoostInProgress="
                    + mScreenBrightnessBoostInProgress);
            pw.println("  mDisplayReady=" + mDisplayReady);
            pw.println("  mHoldingWakeLockSuspendBlocker=" + mHoldingWakeLockSuspendBlocker);
            pw.println("  mHoldingDisplaySuspendBlocker=" + mHoldingDisplaySuspendBlocker);

            pw.println();
            pw.println("Settings and Configuration:");
            pw.println("  mDecoupleHalAutoSuspendModeFromDisplayConfig="
                    + mDecoupleHalAutoSuspendModeFromDisplayConfig);
            pw.println("  mDecoupleHalInteractiveModeFromDisplayConfig="
                    + mDecoupleHalInteractiveModeFromDisplayConfig);
            pw.println("  mWakeUpWhenPluggedOrUnpluggedConfig="
                    + mWakeUpWhenPluggedOrUnpluggedConfig);
            pw.println("  mWakeUpWhenPluggedOrUnpluggedInTheaterModeConfig="
                    + mWakeUpWhenPluggedOrUnpluggedInTheaterModeConfig);
            pw.println("  mTheaterModeEnabled="
                    + mTheaterModeEnabled);
            pw.println("  mSuspendWhenScreenOffDueToProximityConfig="
                    + mSuspendWhenScreenOffDueToProximityConfig);
            pw.println("  mDreamsSupportedConfig=" + mDreamsSupportedConfig);
            pw.println("  mDreamsEnabledByDefaultConfig=" + mDreamsEnabledByDefaultConfig);
            pw.println("  mDreamsActivatedOnSleepByDefaultConfig="
                    + mDreamsActivatedOnSleepByDefaultConfig);
            pw.println("  mDreamsActivatedOnDockByDefaultConfig="
                    + mDreamsActivatedOnDockByDefaultConfig);
            pw.println("  mDreamsEnabledOnBatteryConfig="
                    + mDreamsEnabledOnBatteryConfig);
            pw.println("  mDreamsBatteryLevelMinimumWhenPoweredConfig="
                    + mDreamsBatteryLevelMinimumWhenPoweredConfig);
            pw.println("  mDreamsBatteryLevelMinimumWhenNotPoweredConfig="
                    + mDreamsBatteryLevelMinimumWhenNotPoweredConfig);
            pw.println("  mDreamsBatteryLevelDrainCutoffConfig="
                    + mDreamsBatteryLevelDrainCutoffConfig);
            pw.println("  mDreamsEnabledSetting=" + mDreamsEnabledSetting);
            pw.println("  mDreamsActivateOnSleepSetting=" + mDreamsActivateOnSleepSetting);
            pw.println("  mDreamsActivateOnDockSetting=" + mDreamsActivateOnDockSetting);
            pw.println("  mDozeAfterScreenOffConfig=" + mDozeAfterScreenOffConfig);
            pw.println("  mLowPowerModeSetting=" + mLowPowerModeSetting);
            pw.println("  mAutoLowPowerModeConfigured=" + mAutoLowPowerModeConfigured);
            pw.println("  mAutoLowPowerModeSnoozing=" + mAutoLowPowerModeSnoozing);
            pw.println("  mMinimumScreenOffTimeoutConfig=" + mMinimumScreenOffTimeoutConfig);
            pw.println("  mMaximumScreenDimDurationConfig=" + mMaximumScreenDimDurationConfig);
            pw.println("  mMaximumScreenDimRatioConfig=" + mMaximumScreenDimRatioConfig);
            pw.println("  mScreenOffTimeoutSetting=" + mScreenOffTimeoutSetting);
            pw.println("  mSleepTimeoutSetting=" + mSleepTimeoutSetting);
            pw.println("  mMaximumScreenOffTimeoutFromDeviceAdmin="
                    + mMaximumScreenOffTimeoutFromDeviceAdmin + " (enforced="
                    + isMaximumScreenOffTimeoutFromDeviceAdminEnforcedLocked() + ")");
            pw.println("  mStayOnWhilePluggedInSetting=" + mStayOnWhilePluggedInSetting);
            pw.println("  mScreenBrightnessSetting=" + mScreenBrightnessSetting);
            pw.println("  mScreenAutoBrightnessAdjustmentSetting="
                    + mScreenAutoBrightnessAdjustmentSetting);
            pw.println("  mScreenBrightnessModeSetting=" + mScreenBrightnessModeSetting);
            pw.println("  mScreenBrightnessOverrideFromWindowManager="
                    + mScreenBrightnessOverrideFromWindowManager);
            pw.println("  mUserActivityTimeoutOverrideFromWindowManager="
                    + mUserActivityTimeoutOverrideFromWindowManager);
            pw.println("  mUserInactiveOverrideFromWindowManager="
                    + mUserInactiveOverrideFromWindowManager);
            pw.println("  mTemporaryScreenBrightnessSettingOverride="
                    + mTemporaryScreenBrightnessSettingOverride);
            pw.println("  mTemporaryScreenAutoBrightnessAdjustmentSettingOverride="
                    + mTemporaryScreenAutoBrightnessAdjustmentSettingOverride);
            pw.println("  mDozeScreenStateOverrideFromDreamManager="
                    + mDozeScreenStateOverrideFromDreamManager);
            pw.println("  mDozeScreenBrightnessOverrideFromDreamManager="
                    + mDozeScreenBrightnessOverrideFromDreamManager);
            pw.println("  mScreenBrightnessSettingMinimum=" + mScreenBrightnessSettingMinimum);
            pw.println("  mScreenBrightnessSettingMaximum=" + mScreenBrightnessSettingMaximum);
            pw.println("  mScreenBrightnessSettingDefault=" + mScreenBrightnessSettingDefault);
            pw.println("  mDoubleTapWakeEnabled=" + mDoubleTapWakeEnabled);

            final int sleepTimeout = getSleepTimeoutLocked();
            final int screenOffTimeout = getScreenOffTimeoutLocked(sleepTimeout);
            final int screenDimDuration = getScreenDimDurationLocked(screenOffTimeout);
            pw.println();
            pw.println("Sleep timeout: " + sleepTimeout + " ms");
            pw.println("Screen off timeout: " + screenOffTimeout + " ms");
            pw.println("Screen dim duration: " + screenDimDuration + " ms");

            pw.println();
            pw.println("UID states:");
            for (int i=0; i<mUidState.size(); i++) {
                pw.print("  UID "); UserHandle.formatUid(pw, mUidState.keyAt(i));
                pw.print(": "); pw.println(mUidState.valueAt(i));
            }

            pw.println();
            pw.println("Wake Locks: size=" + mWakeLocks.size());
            for (WakeLock wl : mWakeLocks) {
                pw.println("  " + wl);
            }

            pw.println();
            pw.println("Suspend Blockers: size=" + mSuspendBlockers.size());
            for (SuspendBlocker sb : mSuspendBlockers) {
                pw.println("  " + sb);
            }

            pw.println();
            pw.println("Display Power: " + mDisplayPowerCallbacks);

            wcd = mWirelessChargerDetector;
        }

        if (wcd != null) {
            wcd.dump(pw);
        }
    }

    private SuspendBlocker createSuspendBlockerLocked(String name) {
        SuspendBlocker suspendBlocker = new SuspendBlockerImpl(name);
        mSuspendBlockers.add(suspendBlocker);
        return suspendBlocker;
    }

    private static WorkSource copyWorkSource(WorkSource workSource) {
        return workSource != null ? new WorkSource(workSource) : null;
    }

    private final class BatteryReceiver extends BroadcastReceiver {
        @Override
        public void onReceive(Context context, Intent intent) {
            synchronized (mLock) {
                handleBatteryStateChangedLocked();
            }
        }
    }

    private final class DreamReceiver extends BroadcastReceiver {
        @Override
        public void onReceive(Context context, Intent intent) {
            synchronized (mLock) {
                scheduleSandmanLocked();
            }
        }
    }

    private final class UserSwitchedReceiver extends BroadcastReceiver {
        @Override
        public void onReceive(Context context, Intent intent) {
            synchronized (mLock) {
                handleSettingsChangedLocked();
            }
        }
    }

    private final class DockReceiver extends BroadcastReceiver {
        @Override
        public void onReceive(Context context, Intent intent) {
            synchronized (mLock) {
                int dockState = intent.getIntExtra(Intent.EXTRA_DOCK_STATE,
                        Intent.EXTRA_DOCK_STATE_UNDOCKED);
                if (mDockState != dockState) {
                    mDockState = dockState;
                    mDirty |= DIRTY_DOCK_STATE;
                    updatePowerStateLocked();
                }
            }
        }
    }

    private final class SettingsObserver extends ContentObserver {
        public SettingsObserver(Handler handler) {
            super(handler);
        }

        @Override
        public void onChange(boolean selfChange, Uri uri) {
            synchronized (mLock) {
                handleSettingsChangedLocked();
            }
        }
    }

    /**
     * Handler for asynchronous operations performed by the power manager.
     */
    private final class PowerManagerHandler extends Handler {
        public PowerManagerHandler(Looper looper) {
            super(looper, null, true /*async*/);
        }

        @Override
        public void handleMessage(Message msg) {
            switch (msg.what) {
                case MSG_USER_ACTIVITY_TIMEOUT:
                    handleUserActivityTimeout();
                    break;
                case MSG_SANDMAN:
                    handleSandman();
                    break;
                case MSG_SCREEN_BRIGHTNESS_BOOST_TIMEOUT:
                    handleScreenBrightnessBoostTimeout();
                    break;
                case MSG_WAKE_UP:
                    cleanupProximity();
                    ((Runnable) msg.obj).run();
                    break;
            }
        }
    }

    /**
     * Represents a wake lock that has been acquired by an application.
     */
    private final class WakeLock implements IBinder.DeathRecipient {
        public final IBinder mLock;
        public int mFlags;
        public String mTag;
        public final String mPackageName;
        public WorkSource mWorkSource;
        public String mHistoryTag;
        public final int mOwnerUid;
        public final int mOwnerPid;
        public boolean mNotifiedAcquired;
        public boolean mDisabled;

        public WakeLock(IBinder lock, int flags, String tag, String packageName,
                WorkSource workSource, String historyTag, int ownerUid, int ownerPid) {
            mLock = lock;
            mFlags = flags;
            mTag = tag;
            mPackageName = packageName;
            mWorkSource = copyWorkSource(workSource);
            mHistoryTag = historyTag;
            mOwnerUid = ownerUid;
            mOwnerPid = ownerPid;
        }

        @Override
        public void binderDied() {
            PowerManagerService.this.handleWakeLockDeath(this);
        }

        public boolean hasSameProperties(int flags, String tag, WorkSource workSource,
                int ownerUid, int ownerPid) {
            return mFlags == flags
                    && mTag.equals(tag)
                    && hasSameWorkSource(workSource)
                    && mOwnerUid == ownerUid
                    && mOwnerPid == ownerPid;
        }

        public void updateProperties(int flags, String tag, String packageName,
                WorkSource workSource, String historyTag, int ownerUid, int ownerPid) {
            if (!mPackageName.equals(packageName)) {
                throw new IllegalStateException("Existing wake lock package name changed: "
                        + mPackageName + " to " + packageName);
            }
            if (mOwnerUid != ownerUid) {
                throw new IllegalStateException("Existing wake lock uid changed: "
                        + mOwnerUid + " to " + ownerUid);
            }
            if (mOwnerPid != ownerPid) {
                throw new IllegalStateException("Existing wake lock pid changed: "
                        + mOwnerPid + " to " + ownerPid);
            }
            mFlags = flags;
            mTag = tag;
            updateWorkSource(workSource);
            mHistoryTag = historyTag;
        }

        public boolean hasSameWorkSource(WorkSource workSource) {
            return Objects.equal(mWorkSource, workSource);
        }

        public void updateWorkSource(WorkSource workSource) {
            mWorkSource = copyWorkSource(workSource);
        }

        @Override
        public String toString() {
            return getLockLevelString()
                    + " '" + mTag + "'" + getLockFlagsString() + (mDisabled ? " DISABLED" : "")
                    + " (uid=" + mOwnerUid + ", pid=" + mOwnerPid + ", ws=" + mWorkSource + ")";
        }

        @SuppressWarnings("deprecation")
        private String getLockLevelString() {
            switch (mFlags & PowerManager.WAKE_LOCK_LEVEL_MASK) {
                case PowerManager.FULL_WAKE_LOCK:
                    return "FULL_WAKE_LOCK                ";
                case PowerManager.SCREEN_BRIGHT_WAKE_LOCK:
                    return "SCREEN_BRIGHT_WAKE_LOCK       ";
                case PowerManager.SCREEN_DIM_WAKE_LOCK:
                    return "SCREEN_DIM_WAKE_LOCK          ";
                case PowerManager.PARTIAL_WAKE_LOCK:
                    return "PARTIAL_WAKE_LOCK             ";
                case PowerManager.PROXIMITY_SCREEN_OFF_WAKE_LOCK:
                    return "PROXIMITY_SCREEN_OFF_WAKE_LOCK";
                case PowerManager.DOZE_WAKE_LOCK:
                    return "DOZE_WAKE_LOCK                ";
                case PowerManager.DRAW_WAKE_LOCK:
                    return "DRAW_WAKE_LOCK                ";
                default:
                    return "???                           ";
            }
        }

        private String getLockFlagsString() {
            String result = "";
            if ((mFlags & PowerManager.ACQUIRE_CAUSES_WAKEUP) != 0) {
                result += " ACQUIRE_CAUSES_WAKEUP";
            }
            if ((mFlags & PowerManager.ON_AFTER_RELEASE) != 0) {
                result += " ON_AFTER_RELEASE";
            }
            return result;
        }
    }

    private final class SuspendBlockerImpl implements SuspendBlocker {
        private final String mName;
        private final String mTraceName;
        private int mReferenceCount;

        public SuspendBlockerImpl(String name) {
            mName = name;
            mTraceName = "SuspendBlocker (" + name + ")";
        }

        @Override
        protected void finalize() throws Throwable {
            try {
                if (mReferenceCount != 0) {
                    Slog.wtf(TAG, "Suspend blocker \"" + mName
                            + "\" was finalized without being released!");
                    mReferenceCount = 0;
                    nativeReleaseSuspendBlocker(mName);
                    Trace.asyncTraceEnd(Trace.TRACE_TAG_POWER, mTraceName, 0);
                }
            } finally {
                super.finalize();
            }
        }

        @Override
        public void acquire() {
            synchronized (this) {
                mReferenceCount += 1;
                if (mReferenceCount == 1) {
                    if (DEBUG_SPEW) {
                        Slog.d(TAG, "Acquiring suspend blocker \"" + mName + "\".");
                    }
                    Trace.asyncTraceBegin(Trace.TRACE_TAG_POWER, mTraceName, 0);
                    nativeAcquireSuspendBlocker(mName);
                }
            }
        }

        @Override
        public void release() {
            synchronized (this) {
                mReferenceCount -= 1;
                if (mReferenceCount == 0) {
                    if (DEBUG_SPEW) {
                        Slog.d(TAG, "Releasing suspend blocker \"" + mName + "\".");
                    }
                    nativeReleaseSuspendBlocker(mName);
                    Trace.asyncTraceEnd(Trace.TRACE_TAG_POWER, mTraceName, 0);
                } else if (mReferenceCount < 0) {
                    Slog.wtf(TAG, "Suspend blocker \"" + mName
                            + "\" was released without being acquired!", new Throwable());
                    mReferenceCount = 0;
                }
            }
        }

        @Override
        public String toString() {
            synchronized (this) {
                return mName + ": ref count=" + mReferenceCount;
            }
        }
    }

    private void cleanupProximity() {
        synchronized (mProximityWakeLock) {
            cleanupProximityLocked();
        }
    }

    private void cleanupProximityLocked() {
        if (mProximityWakeLock.isHeld()) {
            mProximityWakeLock.release();
        }
        if (mProximityListener != null) {
            mSensorManager.unregisterListener(mProximityListener);
            mProximityListener = null;
        }
    }

    private final class BinderService extends IPowerManager.Stub {
        @Override // Binder call
        public void acquireWakeLockWithUid(IBinder lock, int flags, String tag,
                String packageName, int uid) {
            if (uid < 0) {
                uid = Binder.getCallingUid();
            }
            acquireWakeLock(lock, flags, tag, packageName, new WorkSource(uid), null);
        }

        @Override // Binder call
        public void powerHint(int hintId, int data) {
            if (!mSystemReady) {
                // Service not ready yet, so who the heck cares about power hints, bah.
                return;
            }
            mContext.enforceCallingOrSelfPermission(android.Manifest.permission.DEVICE_POWER, null);
            powerHintInternal(hintId, data);
        }

        @Override // Binder call
        public void acquireWakeLock(IBinder lock, int flags, String tag, String packageName,
                WorkSource ws, String historyTag) {
            if (lock == null) {
                throw new IllegalArgumentException("lock must not be null");
            }
            if (packageName == null) {
                throw new IllegalArgumentException("packageName must not be null");
            }
            PowerManager.validateWakeLockParameters(flags, tag);

            mContext.enforceCallingOrSelfPermission(android.Manifest.permission.WAKE_LOCK, null);
            if ((flags & PowerManager.DOZE_WAKE_LOCK) != 0) {
                mContext.enforceCallingOrSelfPermission(
                        android.Manifest.permission.DEVICE_POWER, null);
            }
            if (ws != null && ws.size() != 0) {
                mContext.enforceCallingOrSelfPermission(
                        android.Manifest.permission.UPDATE_DEVICE_STATS, null);
            } else {
                ws = null;
            }

            final int uid = Binder.getCallingUid();
            final int pid = Binder.getCallingPid();
            final long ident = Binder.clearCallingIdentity();
            try {
                acquireWakeLockInternal(lock, flags, tag, packageName, ws, historyTag, uid, pid);
            } finally {
                Binder.restoreCallingIdentity(ident);
            }
        }

        @Override // Binder call
        public void releaseWakeLock(IBinder lock, int flags) {
            if (lock == null) {
                throw new IllegalArgumentException("lock must not be null");
            }

            mContext.enforceCallingOrSelfPermission(android.Manifest.permission.WAKE_LOCK, null);

            final long ident = Binder.clearCallingIdentity();
            try {
                releaseWakeLockInternal(lock, flags);
            } finally {
                Binder.restoreCallingIdentity(ident);
            }
        }

        @Override // Binder call
        public void updateWakeLockUids(IBinder lock, int[] uids) {
            WorkSource ws = null;

            if (uids != null) {
                ws = new WorkSource();
                // XXX should WorkSource have a way to set uids as an int[] instead of adding them
                // one at a time?
                for (int i = 0; i < uids.length; i++) {
                    ws.add(uids[i]);
                }
            }
            updateWakeLockWorkSource(lock, ws, null);
        }

        @Override // Binder call
        public void updateWakeLockWorkSource(IBinder lock, WorkSource ws, String historyTag) {
            if (lock == null) {
                throw new IllegalArgumentException("lock must not be null");
            }

            mContext.enforceCallingOrSelfPermission(android.Manifest.permission.WAKE_LOCK, null);
            if (ws != null && ws.size() != 0) {
                mContext.enforceCallingOrSelfPermission(
                        android.Manifest.permission.UPDATE_DEVICE_STATS, null);
            } else {
                ws = null;
            }

            final int callingUid = Binder.getCallingUid();
            final long ident = Binder.clearCallingIdentity();
            try {
                updateWakeLockWorkSourceInternal(lock, ws, historyTag, callingUid);
            } finally {
                Binder.restoreCallingIdentity(ident);
            }
        }

        @Override // Binder call
        public boolean isWakeLockLevelSupported(int level) {
            final long ident = Binder.clearCallingIdentity();
            try {
                return isWakeLockLevelSupportedInternal(level);
            } finally {
                Binder.restoreCallingIdentity(ident);
            }
        }

        @Override // Binder call
        public void userActivity(long eventTime, int event, int flags) {
            final long now = SystemClock.uptimeMillis();
            if (mContext.checkCallingOrSelfPermission(android.Manifest.permission.DEVICE_POWER)
                    != PackageManager.PERMISSION_GRANTED
                    && mContext.checkCallingOrSelfPermission(
                            android.Manifest.permission.USER_ACTIVITY)
                            != PackageManager.PERMISSION_GRANTED) {
                // Once upon a time applications could call userActivity().
                // Now we require the DEVICE_POWER permission.  Log a warning and ignore the
                // request instead of throwing a SecurityException so we don't break old apps.
                synchronized (mLock) {
                    if (now >= mLastWarningAboutUserActivityPermission + (5 * 60 * 1000)) {
                        mLastWarningAboutUserActivityPermission = now;
                        Slog.w(TAG, "Ignoring call to PowerManager.userActivity() because the "
                                + "caller does not have DEVICE_POWER or USER_ACTIVITY "
                                + "permission.  Please fix your app!  "
                                + " pid=" + Binder.getCallingPid()
                                + " uid=" + Binder.getCallingUid());
                    }
                }
                return;
            }

            if (eventTime > now) {
                throw new IllegalArgumentException("event time must not be in the future");
            }

            final int uid = Binder.getCallingUid();
            final long ident = Binder.clearCallingIdentity();
            try {
                userActivityInternal(eventTime, event, flags, uid);
            } finally {
                Binder.restoreCallingIdentity(ident);
            }
        }

        @Override // Binder call
        public void setKeyboardVisibility(boolean visible) {
            synchronized (mLock) {
                if (DEBUG_SPEW) {
                    Slog.d(TAG, "setKeyboardVisibility: " + visible);
                }
                if (mKeyboardVisible != visible) {
                    mKeyboardVisible = visible;
                    if (!visible) {
                        // If hiding keyboard, turn off leds
                        setKeyboardLight(false, 1);
                        setKeyboardLight(false, 2);
                    }
                    synchronized (mLock) {
                        mDirty |= DIRTY_USER_ACTIVITY;
                        updatePowerStateLocked();
                    }
                }
            }
        }

        @Override // Binder call
        public void setKeyboardLight(boolean on, int key) {
            if (key == 1) {
                if (on)
                    mCapsLight.setColor(0x00ffffff);
                else
                    mCapsLight.turnOff();
            } else if (key == 2) {
                if (on)
                    mFnLight.setColor(0x00ffffff);
                else
                    mFnLight.turnOff();
            }
        }

        /**
         * @hide
         */
        private void wakeUp(final long eventTime, final String reason, final String opPackageName,
                boolean checkProximity) {
            if (eventTime > SystemClock.uptimeMillis()) {
                throw new IllegalArgumentException("event time must not be in the future");
            }

            mContext.enforceCallingOrSelfPermission(
                    android.Manifest.permission.DEVICE_POWER, null);

            final int uid = Binder.getCallingUid();
            Runnable r = new Runnable() {
                @Override
                public void run() {
                    final long ident = Binder.clearCallingIdentity();
                    try {
                        wakeUpInternal(eventTime, reason, uid, opPackageName, uid);
                    } finally {
                        Binder.restoreCallingIdentity(ident);
                    }
                }
            };
            if (checkProximity) {
                runWithProximityCheck(r);
            } else {
                r.run();
            }
        }

        private void runWithProximityCheck(Runnable r) {
            if (mHandler.hasMessages(MSG_WAKE_UP)) {
                // There is already a message queued;
                return;
            }

            TelephonyManager tm = (TelephonyManager)mContext.getSystemService(
                    Context.TELEPHONY_SERVICE);
            boolean hasIncomingCall = tm.getCallState() == TelephonyManager.CALL_STATE_RINGING;

            if (mProximityWakeSupported && mProximityWakeEnabled && mProximitySensor != null
                    && !hasIncomingCall) {
                Message msg = mHandler.obtainMessage(MSG_WAKE_UP);
                msg.obj = r;
                mHandler.sendMessageDelayed(msg, mProximityTimeOut);
                runPostProximityCheck(r);
            } else {
                r.run();
            }
        }

        private void runPostProximityCheck(final Runnable r) {
            if (mSensorManager == null) {
                r.run();
                return;
            }
            synchronized (mProximityWakeLock) {
                mProximityWakeLock.acquire();
                mProximityListener = new SensorEventListener() {
                    @Override
                    public void onSensorChanged(SensorEvent event) {
                        cleanupProximityLocked();
                        if (!mHandler.hasMessages(MSG_WAKE_UP)) {
                            Slog.w(TAG, "The proximity sensor took too long, wake event already triggered!");
                            return;
                        }
                        mHandler.removeMessages(MSG_WAKE_UP);
                        float distance = event.values[0];
                        if (distance >= PROXIMITY_NEAR_THRESHOLD ||
                                distance >= mProximitySensor.getMaximumRange()) {
                            r.run();
                        } else {
                            Slog.w(TAG, "Not waking up.  Proximity sensor blocked.");
                        }
                    }

                    @Override
                    public void onAccuracyChanged(Sensor sensor, int accuracy) {}
                };
                mSensorManager.registerListener(mProximityListener,
                       mProximitySensor, SensorManager.SENSOR_DELAY_FASTEST);
            }
        }

        @Override // Binder call
        public void wakeUpWithProximityCheck(long eventTime, String reason, String opPackageName) {
            wakeUp(eventTime, reason, opPackageName, true);
        }

        @Override // Binder call
        public void wakeUp(long eventTime, String reason, String opPackageName) {
            wakeUp(eventTime, reason, opPackageName, false);
        }

        @Override // Binder call
        public void goToSleep(long eventTime, int reason, int flags) {
            if (eventTime > SystemClock.uptimeMillis()) {
                throw new IllegalArgumentException("event time must not be in the future");
            }

            mContext.enforceCallingOrSelfPermission(
                    android.Manifest.permission.DEVICE_POWER, null);

            final int uid = Binder.getCallingUid();
            final long ident = Binder.clearCallingIdentity();
            try {
                goToSleepInternal(eventTime, reason, flags, uid);
            } finally {
                Binder.restoreCallingIdentity(ident);
            }
        }

        @Override // Binder call
        public void nap(long eventTime) {
            if (eventTime > SystemClock.uptimeMillis()) {
                throw new IllegalArgumentException("event time must not be in the future");
            }

            mContext.enforceCallingOrSelfPermission(
                    android.Manifest.permission.DEVICE_POWER, null);

            final int uid = Binder.getCallingUid();
            final long ident = Binder.clearCallingIdentity();
            try {
                napInternal(eventTime, uid);
            } finally {
                Binder.restoreCallingIdentity(ident);
            }
        }

        @Override // Binder call
        public boolean isInteractive() {
            final long ident = Binder.clearCallingIdentity();
            try {
                return isInteractiveInternal();
            } finally {
                Binder.restoreCallingIdentity(ident);
            }
        }

        @Override // Binder call
        public boolean isPowerSaveMode() {
            final long ident = Binder.clearCallingIdentity();
            try {
                return isLowPowerModeInternal();
            } finally {
                Binder.restoreCallingIdentity(ident);
            }
        }

        @Override // Binder call
        public boolean setPowerSaveMode(boolean mode) {
            mContext.enforceCallingOrSelfPermission(
                    android.Manifest.permission.DEVICE_POWER, null);
            final long ident = Binder.clearCallingIdentity();
            try {
                return setLowPowerModeInternal(mode);
            } finally {
                Binder.restoreCallingIdentity(ident);
            }
        }

        @Override // Binder call
        public boolean isDeviceIdleMode() {
            final long ident = Binder.clearCallingIdentity();
            try {
                return isDeviceIdleModeInternal();
            } finally {
                Binder.restoreCallingIdentity(ident);
            }
        }

        /**
         * Reboots the device.
         *
         * @param confirm If true, shows a reboot confirmation dialog.
         * @param reason The reason for the reboot, or null if none.
         * @param wait If true, this call waits for the reboot to complete and does not return.
         */
        @Override // Binder call
        public void reboot(boolean confirm, String reason, boolean wait) {
            mContext.enforceCallingOrSelfPermission(android.Manifest.permission.REBOOT, null);
            if (PowerManager.REBOOT_RECOVERY.equals(reason)) {
                mContext.enforceCallingOrSelfPermission(android.Manifest.permission.RECOVERY, null);
            }

            final long ident = Binder.clearCallingIdentity();
            try {
                shutdownOrRebootInternal(false, confirm, reason, wait);
            } finally {
                Binder.restoreCallingIdentity(ident);
            }
        }

        /**
         * Shuts down the device.
         *
         * @param confirm If true, shows a shutdown confirmation dialog.
         * @param wait If true, this call waits for the shutdown to complete and does not return.
         */
        @Override // Binder call
        public void shutdown(boolean confirm, boolean wait) {
            mContext.enforceCallingOrSelfPermission(android.Manifest.permission.REBOOT, null);

            final long ident = Binder.clearCallingIdentity();
            try {
                shutdownOrRebootInternal(true, confirm, null, wait);
            } finally {
                Binder.restoreCallingIdentity(ident);
            }
        }

        /**
         * Crash the runtime (causing a complete restart of the Android framework).
         * Requires REBOOT permission.  Mostly for testing.  Should not return.
         */
        @Override // Binder call
        public void crash(String message) {
            mContext.enforceCallingOrSelfPermission(android.Manifest.permission.REBOOT, null);

            final long ident = Binder.clearCallingIdentity();
            try {
                crashInternal(message);
            } finally {
                Binder.restoreCallingIdentity(ident);
            }
        }

        /**
         * Set the setting that determines whether the device stays on when plugged in.
         * The argument is a bit string, with each bit specifying a power source that,
         * when the device is connected to that source, causes the device to stay on.
         * See {@link android.os.BatteryManager} for the list of power sources that
         * can be specified. Current values include
         * {@link android.os.BatteryManager#BATTERY_PLUGGED_AC}
         * and {@link android.os.BatteryManager#BATTERY_PLUGGED_USB}
         *
         * Used by "adb shell svc power stayon ..."
         *
         * @param val an {@code int} containing the bits that specify which power sources
         * should cause the device to stay on.
         */
        @Override // Binder call
        public void setStayOnSetting(int val) {
            int uid = Binder.getCallingUid();
            // if uid is of root's, we permit this operation straight away
            if (uid != Process.ROOT_UID) {
                if (!Settings.checkAndNoteWriteSettingsOperation(mContext, uid,
                        Settings.getPackageNameForUid(mContext, uid), true)) {
                    return;
                }
            }

            final long ident = Binder.clearCallingIdentity();
            try {
                setStayOnSettingInternal(val);
            } finally {
                Binder.restoreCallingIdentity(ident);
            }
        }

        /**
         * Used by the settings application and brightness control widgets to
         * temporarily override the current screen brightness setting so that the
         * user can observe the effect of an intended settings change without applying
         * it immediately.
         *
         * The override will be canceled when the setting value is next updated.
         *
         * @param brightness The overridden brightness.
         *
         * @see android.provider.Settings.System#SCREEN_BRIGHTNESS
         */
        @Override // Binder call
        public void setTemporaryScreenBrightnessSettingOverride(int brightness) {
            mContext.enforceCallingOrSelfPermission(
                    android.Manifest.permission.DEVICE_POWER, null);

            final long ident = Binder.clearCallingIdentity();
            try {
                setTemporaryScreenBrightnessSettingOverrideInternal(brightness);
            } finally {
                Binder.restoreCallingIdentity(ident);
            }
        }

        /**
         * Used by the settings application and brightness control widgets to
         * temporarily override the current screen auto-brightness adjustment setting so that the
         * user can observe the effect of an intended settings change without applying
         * it immediately.
         *
         * The override will be canceled when the setting value is next updated.
         *
         * @param adj The overridden brightness, or Float.NaN to disable the override.
         *
         * @see android.provider.Settings.System#SCREEN_AUTO_BRIGHTNESS_ADJ
         */
        @Override // Binder call
        public void setTemporaryScreenAutoBrightnessAdjustmentSettingOverride(float adj) {
            mContext.enforceCallingOrSelfPermission(
                    android.Manifest.permission.DEVICE_POWER, null);

            final long ident = Binder.clearCallingIdentity();
            try {
                setTemporaryScreenAutoBrightnessAdjustmentSettingOverrideInternal(adj);
            } finally {
                Binder.restoreCallingIdentity(ident);
            }
        }

        /**
         * Used by the phone application to make the attention LED flash when ringing.
         */
        @Override // Binder call
        public void setAttentionLight(boolean on, int color) {
            mContext.enforceCallingOrSelfPermission(
                    android.Manifest.permission.DEVICE_POWER, null);

            final long ident = Binder.clearCallingIdentity();
            try {
                setAttentionLightInternal(on, color);
            } finally {
                Binder.restoreCallingIdentity(ident);
            }
        }

        @Override // Binder call
        public void boostScreenBrightness(long eventTime) {
            if (eventTime > SystemClock.uptimeMillis()) {
                throw new IllegalArgumentException("event time must not be in the future");
            }

            mContext.enforceCallingOrSelfPermission(
                    android.Manifest.permission.DEVICE_POWER, null);

            final int uid = Binder.getCallingUid();
            final long ident = Binder.clearCallingIdentity();
            try {
                boostScreenBrightnessInternal(eventTime, uid);
            } finally {
                Binder.restoreCallingIdentity(ident);
            }
        }

        @Override // Binder call
        public boolean isScreenBrightnessBoosted() {
            final long ident = Binder.clearCallingIdentity();
            try {
                return isScreenBrightnessBoostedInternal();
            } finally {
                Binder.restoreCallingIdentity(ident);
            }
        }

        @Override // Binder call
        public void cpuBoost(int duration) {
            mPerf.cpuBoost(duration);
        }

        @Override // Binder call
        protected void dump(FileDescriptor fd, PrintWriter pw, String[] args) {
            if (mContext.checkCallingOrSelfPermission(Manifest.permission.DUMP)
                    != PackageManager.PERMISSION_GRANTED) {
                pw.println("Permission Denial: can't dump PowerManager from from pid="
                        + Binder.getCallingPid()
                        + ", uid=" + Binder.getCallingUid());
                return;
            }

            final long ident = Binder.clearCallingIdentity();
            try {
                dumpInternal(pw);
            } finally {
                Binder.restoreCallingIdentity(ident);
            }
        }

        /* updates the blocked uids, so if a wake lock is acquired for it
         * can be released.
         */
        public void updateBlockedUids(int uid, boolean isBlocked) {
            boolean changed = false;
            if (DEBUG_SPEW) Slog.v(TAG, "updateBlockedUids: uid = " + uid +
                                   "isBlocked = " + isBlocked);
            if (Binder.getCallingUid() != Process.SYSTEM_UID) {
                if (DEBUG_SPEW) Slog.v(TAG, "UpdateBlockedUids is not allowed");
                return;
            }
            synchronized(mLock) {
                for (int index = 0; index < mWakeLocks.size(); index++) {
                    WakeLock wl = mWakeLocks.get(index);
                    if(wl != null) {
                        // update the wakelock for the blocked uid
                        if ((wl.mOwnerUid == uid || checkWorkSourceObjectId(uid, wl)) ||
                            (wl.mTag.startsWith("*sync*") && wl.mOwnerUid == Process.SYSTEM_UID)) {
                            if(updateBlockedWakelock(wl, isBlocked)){
                                changed = true;
                            }
                        }
                    }
                }
                if(isBlocked) {
                    mBlockedUids.add(new Integer(uid));
                }
                else {
                    mBlockedUids.clear();
                }
            }
            if(changed){
                mDirty |= DIRTY_WAKE_LOCKS;
                updatePowerStateLocked();
            }
        }
    }

    private void setButtonBrightnessOverrideFromWindowManagerInternal(int brightness) {
        synchronized (mLock) {
            if (mButtonBrightnessOverrideFromWindowManager != brightness) {
                mButtonBrightnessOverrideFromWindowManager = brightness;
                mDirty |= DIRTY_SETTINGS;
                updatePowerStateLocked();
            }
        }
    }

    private final class LocalService extends PowerManagerInternal {
        @Override
        public void setScreenBrightnessOverrideFromWindowManager(int screenBrightness) {
            if (screenBrightness < PowerManager.BRIGHTNESS_DEFAULT
                    || screenBrightness > PowerManager.BRIGHTNESS_ON) {
                screenBrightness = PowerManager.BRIGHTNESS_DEFAULT;
            }
            setScreenBrightnessOverrideFromWindowManagerInternal(screenBrightness);
        }

        @Override
        public void setButtonBrightnessOverrideFromWindowManager(int screenBrightness) {
            mContext.enforceCallingOrSelfPermission(android.Manifest.permission.DEVICE_POWER, null);

            final long ident = Binder.clearCallingIdentity();
            try {
                setButtonBrightnessOverrideFromWindowManagerInternal(screenBrightness);
            } finally {
                Binder.restoreCallingIdentity(ident);
            }

        }

        @Override
        public void setDozeOverrideFromDreamManager(int screenState, int screenBrightness) {
            switch (screenState) {
                case Display.STATE_UNKNOWN:
                case Display.STATE_OFF:
                case Display.STATE_DOZE:
                case Display.STATE_DOZE_SUSPEND:
                case Display.STATE_ON:
                    break;
                default:
                    screenState = Display.STATE_UNKNOWN;
                    break;
            }
            if (screenBrightness < PowerManager.BRIGHTNESS_DEFAULT
                    || screenBrightness > PowerManager.BRIGHTNESS_ON) {
                screenBrightness = PowerManager.BRIGHTNESS_DEFAULT;
            }
            setDozeOverrideFromDreamManagerInternal(screenState, screenBrightness);
        }

        @Override
        public void setUserInactiveOverrideFromWindowManager() {
            setUserInactiveOverrideFromWindowManagerInternal();
        }

        @Override
        public void setUserActivityTimeoutOverrideFromWindowManager(long timeoutMillis) {
            setUserActivityTimeoutOverrideFromWindowManagerInternal(timeoutMillis);
        }

        @Override
        public void setMaximumScreenOffTimeoutFromDeviceAdmin(int timeMs) {
            setMaximumScreenOffTimeoutFromDeviceAdminInternal(timeMs);
        }

        @Override
        public boolean getLowPowerModeEnabled() {
            synchronized (mLock) {
                return mLowPowerModeEnabled;
            }
        }

        @Override
        public void registerLowPowerModeObserver(LowPowerModeListener listener) {
            synchronized (mLock) {
                mLowPowerModeListeners.add(listener);
            }
        }

        @Override
        public void setDeviceIdleMode(boolean enabled) {
            setDeviceIdleModeInternal(enabled);
        }

        @Override
        public void setDeviceIdleWhitelist(int[] appids) {
            setDeviceIdleWhitelistInternal(appids);
        }

        @Override
        public void setDeviceIdleTempWhitelist(int[] appids) {
            setDeviceIdleTempWhitelistInternal(appids);
        }

        @Override
        public void updateUidProcState(int uid, int procState) {
            updateUidProcStateInternal(uid, procState);
        }

        @Override
        public void uidGone(int uid) {
            uidGoneInternal(uid);
        }

        @Override
        public void powerHint(int hintId, int data) {
            powerHintInternal(hintId, data);
        }

        @Override
        public boolean setPowerSaveMode(boolean mode) {
            return setLowPowerModeInternal(mode);
        }

        @Override
        public int getFeature(int featureId) {
            return nativeGetFeature(featureId);
        }

        @Override
        public void setFeature(int featureId, int data) {
            nativeSetFeature(featureId, data);
        }
    }

    private boolean updateBlockedWakelock(WakeLock wakeLock, boolean update) {
        if (wakeLock != null && ((wakeLock.mFlags & PowerManager.WAKE_LOCK_LEVEL_MASK)
                == PowerManager.PARTIAL_WAKE_LOCK )) {
            if(wakeLock.mDisabled != update){
                wakeLock.mDisabled = update;
                if (wakeLock.mDisabled) {
                    // This wake lock is no longer being respected.
                    notifyWakeLockReleasedLocked(wakeLock);
                } else {
                    notifyWakeLockAcquiredLocked(wakeLock);
                }
                return true;
            }
        }
        return false;
    }

    private boolean checkWorkSourceObjectId(int uid, WakeLock wl) {
        try {
            for (int index = 0; index < wl.mWorkSource.size(); index++) {
                if (uid == wl.mWorkSource.get(index)) {
                    if (DEBUG_SPEW) Slog.v(TAG, "WS uid matched");
                    return true;
                }
            }
        }
        catch (Exception e) {
            return false;
        }
        return false;
    }
}<|MERGE_RESOLUTION|>--- conflicted
+++ resolved
@@ -429,12 +429,11 @@
     // Use -1 to disable.
     private int mScreenBrightnessOverrideFromWindowManager = -1;
 
-<<<<<<< HEAD
     // The button brightness setting override from the window manager
     // to allow the current foreground activity to override the button brightness.
     // Use -1 to disable.
     private int mButtonBrightnessOverrideFromWindowManager = -1;
-=======
+
     // The window manager has determined the user to be inactive via other means.
     // Set this to false to disable.
     private boolean mUserInactiveOverrideFromWindowManager;
@@ -442,7 +441,6 @@
     // The next possible user activity timeout after being explicitly told the user is inactive.
     // Set to -1 when not told the user is inactive since the last period spent dozing or asleep.
     private long mOverriddenTimeout = -1;
->>>>>>> e342181a
 
     // The user activity timeout override from the window manager
     // to allow the current foreground activity to override the user activity timeout.
