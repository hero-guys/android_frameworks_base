--- conflicted
+++ resolved
@@ -222,11 +222,8 @@
 
     private boolean mOnlyCore;
     private boolean mFirstBoot;
-<<<<<<< HEAD
     private boolean mIsAlarmBoot;
-=======
     private final boolean mRuntimeRestart;
->>>>>>> 6422e8fb
 
     /**
      * Start the sensor service.
