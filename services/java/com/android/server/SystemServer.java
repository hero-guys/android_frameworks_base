/*
 * Copyright (C) 2006 The Android Open Source Project
 *
 * Licensed under the Apache License, Version 2.0 (the "License");
 * you may not use this file except in compliance with the License.
 * You may obtain a copy of the License at
 *
 *      http://www.apache.org/licenses/LICENSE-2.0
 *
 * Unless required by applicable law or agreed to in writing, software
 * distributed under the License is distributed on an "AS IS" BASIS,
 * WITHOUT WARRANTIES OR CONDITIONS OF ANY KIND, either express or implied.
 * See the License for the specific language governing permissions and
 * limitations under the License.
 */

package com.android.server;

import android.app.ActivityThread;
import android.app.INotificationManager;
import android.app.usage.UsageStatsManagerInternal;
import android.content.ComponentName;
import android.content.ContentResolver;
import android.content.Context;
import android.content.Intent;
import android.content.pm.PackageManager;
import android.content.res.Configuration;
import android.content.res.Resources.Theme;
import android.os.BaseBundle;
import android.os.Build;
import android.os.Environment;
import android.os.FactoryTest;
import android.os.FileUtils;
<<<<<<< HEAD
import android.os.IBinder;
import android.os.IPowerManager;
=======
>>>>>>> b5375056
import android.os.Looper;
import android.os.PowerManager;
import android.os.RemoteException;
import android.os.ServiceManager;
import android.os.StrictMode;
import android.os.SystemClock;
import android.os.SystemProperties;
import android.os.Trace;
import android.os.UserHandle;
import android.os.UserManager;
import android.os.storage.IMountService;
import android.provider.Settings;
import android.util.DisplayMetrics;
import android.util.EventLog;
import android.util.Slog;
import android.view.WindowManager;

import com.android.internal.R;
import com.android.internal.app.NightDisplayController;
import com.android.internal.os.BinderInternal;
import com.android.internal.os.RegionalizationEnvironment;
import com.android.internal.os.SamplingProfilerIntegration;
import com.android.internal.os.ZygoteInit;
import com.android.internal.policy.EmergencyAffordanceManager;
import com.android.internal.widget.ILockSettings;
import com.android.server.accessibility.AccessibilityManagerService;
import com.android.server.am.ActivityManagerService;
import com.android.server.audio.AudioService;
import com.android.server.camera.CameraService;
import com.android.server.clipboard.ClipboardService;
import com.android.server.connectivity.IpConnectivityMetrics;
import com.android.server.connectivity.MetricsLoggerService;
import com.android.server.devicepolicy.DevicePolicyManagerService;
import com.android.server.display.DisplayManagerService;
import com.android.server.display.NightDisplayService;
import com.android.server.dreams.DreamManagerService;
import com.android.server.emergency.EmergencyAffordanceService;
import com.android.server.fingerprint.FingerprintService;
import com.android.server.hdmi.HdmiControlService;
import com.android.server.input.InputManagerService;
import com.android.server.job.JobSchedulerService;
import com.android.server.lights.LightsService;
import com.android.server.media.MediaResourceMonitorService;
import com.android.server.media.MediaRouterService;
import com.android.server.media.MediaSessionService;
import com.android.server.media.projection.MediaProjectionManagerService;
import com.android.server.net.NetworkPolicyManagerService;
import com.android.server.net.NetworkStatsService;
import com.android.server.notification.NotificationManagerService;
import com.android.server.os.RegionalizationService;
import com.android.server.os.SchedulingPolicyService;
import com.android.server.pm.BackgroundDexOptService;
import com.android.server.pm.Installer;
import com.android.server.pm.LauncherAppsService;
import com.android.server.pm.OtaDexoptService;
import com.android.server.pm.PackageManagerService;
import com.android.server.pm.ShortcutService;
import com.android.server.pm.UserManagerService;
import com.android.server.power.PowerManagerService;
import com.android.server.power.ShutdownThread;
import com.android.server.restrictions.RestrictionsManagerService;
import com.android.server.retaildemo.RetailDemoModeService;
import com.android.server.soundtrigger.SoundTriggerService;
import com.android.server.statusbar.StatusBarManagerService;
import com.android.server.storage.DeviceStorageMonitorService;
import com.android.server.telecom.TelecomLoaderService;
import com.android.server.trust.TrustManagerService;
import com.android.server.tv.TvRemoteService;
import com.android.server.tv.TvInputManagerService;
import com.android.server.twilight.TwilightService;
import com.android.server.usage.UsageStatsService;
import com.android.server.vr.VrManagerService;
import com.android.server.webkit.WebViewUpdateService;
import com.android.server.wm.WindowManagerService;

import dalvik.system.VMRuntime;
import dalvik.system.PathClassLoader;
import java.lang.reflect.Constructor;
import java.lang.reflect.Method;

import java.io.File;
import java.io.IOException;
import java.util.Locale;
import java.util.Timer;
import java.util.TimerTask;

public final class SystemServer {
    private static final String TAG = "SystemServer";

    private static final String ENCRYPTING_STATE = "trigger_restart_min_framework";
    private static final String ENCRYPTED_STATE = "1";

    private static final long SNAPSHOT_INTERVAL = 60 * 60 * 1000; // 1hr

    // The earliest supported time.  We pick one day into 1970, to
    // give any timezone code room without going into negative time.
    private static final long EARLIEST_SUPPORTED_TIME = 86400 * 1000;

    /*
     * Implementation class names. TODO: Move them to a codegen class or load
     * them from the build system somehow.
     */
    private static final String BACKUP_MANAGER_SERVICE_CLASS =
            "com.android.server.backup.BackupManagerService$Lifecycle";
    private static final String APPWIDGET_SERVICE_CLASS =
            "com.android.server.appwidget.AppWidgetService";
    private static final String VOICE_RECOGNITION_MANAGER_SERVICE_CLASS =
            "com.android.server.voiceinteraction.VoiceInteractionManagerService";
    private static final String PRINT_MANAGER_SERVICE_CLASS =
            "com.android.server.print.PrintManagerService";
    private static final String USB_SERVICE_CLASS =
            "com.android.server.usb.UsbService$Lifecycle";
    private static final String MIDI_SERVICE_CLASS =
            "com.android.server.midi.MidiService$Lifecycle";
    private static final String WIFI_SERVICE_CLASS =
            "com.android.server.wifi.WifiService";
    private static final String WIFI_NAN_SERVICE_CLASS =
            "com.android.server.wifi.nan.WifiNanService";
    private static final String WIFI_P2P_SERVICE_CLASS =
            "com.android.server.wifi.p2p.WifiP2pService";
    private static final String ETHERNET_SERVICE_CLASS =
            "com.android.server.ethernet.EthernetService";
    private static final String JOB_SCHEDULER_SERVICE_CLASS =
            "com.android.server.job.JobSchedulerService";
    private static final String LOCK_SETTINGS_SERVICE_CLASS =
            "com.android.server.LockSettingsService$Lifecycle";
    private static final String MOUNT_SERVICE_CLASS =
            "com.android.server.MountService$Lifecycle";
    private static final String SEARCH_MANAGER_SERVICE_CLASS =
            "com.android.server.search.SearchManagerService$Lifecycle";
    private static final String THERMAL_OBSERVER_CLASS =
            "com.google.android.clockwork.ThermalObserver";
    private static final String WEAR_BLUETOOTH_SERVICE_CLASS =
            "com.google.android.clockwork.bluetooth.WearBluetoothService";
    private static final String WEAR_WIFI_MEDIATOR_SERVICE_CLASS =
            "com.google.android.clockwork.wifi.WearWifiMediatorService";
    private static final String WEAR_TIME_SERVICE_CLASS =
            "com.google.android.clockwork.time.WearTimeService";
    private static final String ACCOUNT_SERVICE_CLASS =
            "com.android.server.accounts.AccountManagerService$Lifecycle";
    private static final String CONTENT_SERVICE_CLASS =
            "com.android.server.content.ContentService$Lifecycle";
    private static final String WALLPAPER_SERVICE_CLASS =
            "com.android.server.wallpaper.WallpaperManagerService$Lifecycle";

    private static final String PERSISTENT_DATA_BLOCK_PROP = "ro.frp.pst";

    private static final String UNCRYPT_PACKAGE_FILE = "/cache/recovery/uncrypt_file";
    private static final String BLOCK_MAP_FILE = "/cache/recovery/block.map";

    // maximum number of binder threads used for system_server
    // will be higher than the system default
    private static final int sMaxBinderThreads = 31;

    /**
     * Default theme used by the system context. This is used to style
     * system-provided dialogs, such as the Power Off dialog, and other
     * visual content.
     */
    private static final int DEFAULT_SYSTEM_THEME =
            com.android.internal.R.style.Theme_DeviceDefault_System;

    private final int mFactoryTestMode;
    private Timer mProfilerSnapshotTimer;

    private Context mSystemContext;
    private SystemServiceManager mSystemServiceManager;

    // TODO: remove all of these references by improving dependency resolution and boot phases
    private PowerManagerService mPowerManagerService;
    private ActivityManagerService mActivityManagerService;
    private WebViewUpdateService mWebViewUpdateService;
    private DisplayManagerService mDisplayManagerService;
    private PackageManagerService mPackageManagerService;
    private PackageManager mPackageManager;
    private ContentResolver mContentResolver;
    private EntropyMixer mEntropyMixer;

    private boolean mOnlyCore;
    private boolean mFirstBoot;
    private boolean mIsAlarmBoot;

    /**
     * Start the sensor service.
     */
    private static native void startSensorService();

    /**
     * The main entry point from zygote.
     */
    public static void main(String[] args) {
        new SystemServer().run();
    }

    public SystemServer() {
        // Check for factory test mode.
        mFactoryTestMode = FactoryTest.getMode();
    }

    private void run() {
        try {
            Trace.traceBegin(Trace.TRACE_TAG_SYSTEM_SERVER, "InitBeforeStartServices");
            // If a device's clock is before 1970 (before 0), a lot of
            // APIs crash dealing with negative numbers, notably
            // java.io.File#setLastModified, so instead we fake it and
            // hope that time from cell towers or NTP fixes it shortly.
            if (System.currentTimeMillis() < EARLIEST_SUPPORTED_TIME) {
                Slog.w(TAG, "System clock is before 1970; setting to 1970.");
                SystemClock.setCurrentTimeMillis(EARLIEST_SUPPORTED_TIME);
            }

            // If the system has "persist.sys.language" and friends set, replace them with
            // "persist.sys.locale". Note that the default locale at this point is calculated
            // using the "-Duser.locale" command line flag. That flag is usually populated by
            // AndroidRuntime using the same set of system properties, but only the system_server
            // and system apps are allowed to set them.
            //
            // NOTE: Most changes made here will need an equivalent change to
            // core/jni/AndroidRuntime.cpp
            if (!SystemProperties.get("persist.sys.language").isEmpty()) {
                final String languageTag = Locale.getDefault().toLanguageTag();

                SystemProperties.set("persist.sys.locale", languageTag);
                SystemProperties.set("persist.sys.language", "");
                SystemProperties.set("persist.sys.country", "");
                SystemProperties.set("persist.sys.localevar", "");
            }

            // Here we go!
            Slog.i(TAG, "Entered the Android system server!");
            EventLog.writeEvent(EventLogTags.BOOT_PROGRESS_SYSTEM_RUN, SystemClock.uptimeMillis());

            // In case the runtime switched since last boot (such as when
            // the old runtime was removed in an OTA), set the system
            // property so that it is in sync. We can't do this in
            // libnativehelper's JniInvocation::Init code where we already
            // had to fallback to a different runtime because it is
            // running as root and we need to be the system user to set
            // the property. http://b/11463182
            SystemProperties.set("persist.sys.dalvik.vm.lib.2", VMRuntime.getRuntime().vmLibrary());

            // Enable the sampling profiler.
            if (SamplingProfilerIntegration.isEnabled()) {
                SamplingProfilerIntegration.start();
                mProfilerSnapshotTimer = new Timer();
                mProfilerSnapshotTimer.schedule(new TimerTask() {
                        @Override
                        public void run() {
                            SamplingProfilerIntegration.writeSnapshot("system_server", null);
                        }
                    }, SNAPSHOT_INTERVAL, SNAPSHOT_INTERVAL);
            }

            // Mmmmmm... more memory!
            VMRuntime.getRuntime().clearGrowthLimit();

            // The system server has to run all of the time, so it needs to be
            // as efficient as possible with its memory usage.
            VMRuntime.getRuntime().setTargetHeapUtilization(0.8f);

            // Some devices rely on runtime fingerprint generation, so make sure
            // we've defined it before booting further.
            Build.ensureFingerprintProperty();

            // Within the system server, it is an error to access Environment paths without
            // explicitly specifying a user.
            Environment.setUserRequired(true);

            // Within the system server, any incoming Bundles should be defused
            // to avoid throwing BadParcelableException.
            BaseBundle.setShouldDefuse(true);

            // Ensure binder calls into the system always run at foreground priority.
            BinderInternal.disableBackgroundScheduling(true);

            // Increase the number of binder threads in system_server
            BinderInternal.setMaxThreads(sMaxBinderThreads);

            // Prepare the main looper thread (this thread).
            android.os.Process.setThreadPriority(
                android.os.Process.THREAD_PRIORITY_FOREGROUND);
            android.os.Process.setCanSelfBackground(false);
            Looper.prepareMainLooper();

            // Initialize native services.
            System.loadLibrary("android_servers");

            // Check whether we failed to shut down last time we tried.
            // This call may not return.
            performPendingShutdown();

            // Initialize the system context.
            createSystemContext();

            // Create the system service manager.
            mSystemServiceManager = new SystemServiceManager(mSystemContext);
            LocalServices.addService(SystemServiceManager.class, mSystemServiceManager);
        } finally {
            Trace.traceEnd(Trace.TRACE_TAG_SYSTEM_SERVER);
        }

        // Start services.
        try {
            Trace.traceBegin(Trace.TRACE_TAG_SYSTEM_SERVER, "StartServices");
            startBootstrapServices();
            startCoreServices();
            startOtherServices();
        } catch (Throwable ex) {
            Slog.e("System", "******************************************");
            Slog.e("System", "************ Failure starting system services", ex);
            throw ex;
        } finally {
            Trace.traceEnd(Trace.TRACE_TAG_SYSTEM_SERVER);
        }

        // For debug builds, log event loop stalls to dropbox for analysis.
        if (StrictMode.conditionallyEnableDebugLogging()) {
            Slog.i(TAG, "Enabled StrictMode for system server main thread.");
        }

        // Loop forever.
        Looper.loop();
        throw new RuntimeException("Main thread loop unexpectedly exited");
    }

    private void reportWtf(String msg, Throwable e) {
        Slog.w(TAG, "***********************************************");
        Slog.wtf(TAG, "BOOT FAILURE " + msg, e);
    }

    private void performPendingShutdown() {
        final String shutdownAction = SystemProperties.get(
                ShutdownThread.SHUTDOWN_ACTION_PROPERTY, "");
        if (shutdownAction != null && shutdownAction.length() > 0) {
            boolean reboot = (shutdownAction.charAt(0) == '1');

            final String reason;
            if (shutdownAction.length() > 1) {
                reason = shutdownAction.substring(1, shutdownAction.length());
            } else {
                reason = null;
            }

            // If it's a pending reboot into recovery to apply an update,
            // always make sure uncrypt gets executed properly when needed.
            // If '/cache/recovery/block.map' hasn't been created, stop the
            // reboot which will fail for sure, and get a chance to capture a
            // bugreport when that's still feasible. (Bug: 26444951)
            if (PowerManager.REBOOT_RECOVERY_UPDATE.equals(reason)) {
                File packageFile = new File(UNCRYPT_PACKAGE_FILE);
                if (packageFile.exists()) {
                    String filename = null;
                    try {
                        filename = FileUtils.readTextFile(packageFile, 0, null);
                    } catch (IOException e) {
                        Slog.e(TAG, "Error reading uncrypt package file", e);
                    }

                    if (filename != null && filename.startsWith("/data")) {
                        if (!new File(BLOCK_MAP_FILE).exists()) {
                            Slog.e(TAG, "Can't find block map file, uncrypt failed or " +
                                       "unexpected runtime restart?");
                            return;
                        }
                    }
                }
            }
            ShutdownThread.rebootOrShutdown(null, reboot, reason);
        }
    }

    private void createSystemContext() {
        ActivityThread activityThread = ActivityThread.systemMain();
        mSystemContext = activityThread.getSystemContext();
        mSystemContext.setTheme(DEFAULT_SYSTEM_THEME);
    }

    /**
     * Starts the small tangle of critical services that are needed to get
     * the system off the ground.  These services have complex mutual dependencies
     * which is why we initialize them all in one place here.  Unless your service
     * is also entwined in these dependencies, it should be initialized in one of
     * the other functions.
     */
    private void startBootstrapServices() {
        // Wait for installd to finish starting up so that it has a chance to
        // create critical directories such as /data/user with the appropriate
        // permissions.  We need this to complete before we initialize other services.
        Installer installer = mSystemServiceManager.startService(Installer.class);

        // Activity manager runs the show.
        mActivityManagerService = mSystemServiceManager.startService(
                ActivityManagerService.Lifecycle.class).getService();
        mActivityManagerService.setSystemServiceManager(mSystemServiceManager);
        mActivityManagerService.setInstaller(installer);

        // Power manager needs to be started early because other services need it.
        // Native daemons may be watching for it to be registered so it must be ready
        // to handle incoming binder calls immediately (including being able to verify
        // the permissions for those calls).
        mPowerManagerService = mSystemServiceManager.startService(PowerManagerService.class);

        // Now that the power manager has been started, let the activity manager
        // initialize power management features.
        Trace.traceBegin(Trace.TRACE_TAG_SYSTEM_SERVER, "InitPowerManagement");
        mActivityManagerService.initPowerManagement();
        Trace.traceEnd(Trace.TRACE_TAG_SYSTEM_SERVER);

        // Manages LEDs and display backlight so we need it to bring up the display.
        mSystemServiceManager.startService(LightsService.class);

        // Display manager is needed to provide display metrics before package manager
        // starts up.
        mDisplayManagerService = mSystemServiceManager.startService(DisplayManagerService.class);

        // We need the default display before we can initialize the package manager.
        mSystemServiceManager.startBootPhase(SystemService.PHASE_WAIT_FOR_DEFAULT_DISPLAY);

        // Only run "core" apps if we're encrypting the device.
        String cryptState = SystemProperties.get("vold.decrypt");

        mIsAlarmBoot = SystemProperties.getBoolean("ro.alarm_boot", false);
        if (ENCRYPTING_STATE.equals(cryptState)) {
            Slog.w(TAG, "Detected encryption in progress - only parsing core apps");
            mOnlyCore = true;
        } else if (ENCRYPTED_STATE.equals(cryptState)) {
            Slog.w(TAG, "Device encrypted - only parsing core apps");
            mOnlyCore = true;
        } else if (mIsAlarmBoot) {
            // power off alarm mode is similar to encryption mode. Only power off alarm
            // applications will be parsed by packageParser. Some services or settings are
            // not necessary to power off alarm mode. So reuse mOnlyCore for power off alarm
            // mode.
            mOnlyCore = true;
        }

        if (RegionalizationEnvironment.isSupported()) {
            Slog.i(TAG, "Regionalization Service");
            RegionalizationService regionalizationService = new RegionalizationService();
            ServiceManager.addService("regionalization", regionalizationService);
        }

        // Start the package manager.
        traceBeginAndSlog("StartPackageManagerService");
        mPackageManagerService = PackageManagerService.main(mSystemContext, installer,
                mFactoryTestMode != FactoryTest.FACTORY_TEST_OFF, mOnlyCore);
        mFirstBoot = mPackageManagerService.isFirstBoot();
        mPackageManager = mSystemContext.getPackageManager();
        Trace.traceEnd(Trace.TRACE_TAG_SYSTEM_SERVER);

        // Manages A/B OTA dexopting. This is a bootstrap service as we need it to rename
        // A/B artifacts after boot, before anything else might touch/need them.
        // Note: this isn't needed during decryption (we don't have /data anyways).
        if (!mOnlyCore) {
            boolean disableOtaDexopt = SystemProperties.getBoolean("config.disable_otadexopt",
                    false);
            if (!disableOtaDexopt) {
                traceBeginAndSlog("StartOtaDexOptService");
                try {
                    OtaDexoptService.main(mSystemContext, mPackageManagerService);
                } catch (Throwable e) {
                    reportWtf("starting OtaDexOptService", e);
                } finally {
                    Trace.traceEnd(Trace.TRACE_TAG_SYSTEM_SERVER);
                }
            }
        }

        traceBeginAndSlog("StartUserManagerService");
        mSystemServiceManager.startService(UserManagerService.LifeCycle.class);
        Trace.traceEnd(Trace.TRACE_TAG_SYSTEM_SERVER);

        // Initialize attribute cache used to cache resources from packages.
        AttributeCache.init(mSystemContext);

        // Set up the Application instance for the system process and get started.
        mActivityManagerService.setSystemProcess();

        // The sensor service needs access to package manager service, app ops
        // service, and permissions service, therefore we start it after them.
        startSensorService();
    }

    /**
     * Starts some essential services that are not tangled up in the bootstrap process.
     */
    private void startCoreServices() {
        // Tracks the battery level.  Requires LightService.
        mSystemServiceManager.startService(BatteryService.class);

        // Tracks application usage stats.
        mSystemServiceManager.startService(UsageStatsService.class);
        mActivityManagerService.setUsageStatsManager(
                LocalServices.getService(UsageStatsManagerInternal.class));

        // Tracks whether the updatable WebView is in a ready state and watches for update installs.
        mWebViewUpdateService = mSystemServiceManager.startService(WebViewUpdateService.class);
    }

    /**
     * Starts a miscellaneous grab bag of stuff that has yet to be refactored
     * and organized.
     */
    private void startOtherServices() {
        final Context context = mSystemContext;
        VibratorService vibrator = null;
        IMountService mountService = null;
        NetworkManagementService networkManagement = null;
        NetworkStatsService networkStats = null;
        NetworkPolicyManagerService networkPolicy = null;
        ConnectivityService connectivity = null;
        NetworkScoreService networkScore = null;
        NsdService serviceDiscovery= null;
        WindowManagerService wm = null;
        SerialService serial = null;
        NetworkTimeUpdateService networkTimeUpdater = null;
        CommonTimeManagementService commonTimeMgmtService = null;
        InputManagerService inputManager = null;
        TelephonyRegistry telephonyRegistry = null;
        ConsumerIrService consumerIr = null;
        MmsServiceBroker mmsService = null;
        HardwarePropertiesManagerService hardwarePropertiesService = null;
        Object wigigP2pService = null;
        Object wigigService = null;

        boolean disableStorage = SystemProperties.getBoolean("config.disable_storage", false);
        boolean disableBluetooth = SystemProperties.getBoolean("config.disable_bluetooth", false);
        boolean disableLocation = SystemProperties.getBoolean("config.disable_location", false);
        boolean disableSystemUI = SystemProperties.getBoolean("config.disable_systemui", false);
        boolean disableNonCoreServices = SystemProperties.getBoolean("config.disable_noncore", false);
        boolean disableNetwork = SystemProperties.getBoolean("config.disable_network", false);
        boolean disableNetworkTime = SystemProperties.getBoolean("config.disable_networktime", false);
        boolean disableRtt = SystemProperties.getBoolean("config.disable_rtt", false);
        boolean disableMediaProjection = SystemProperties.getBoolean("config.disable_mediaproj",
                false);
        boolean disableSerial = SystemProperties.getBoolean("config.disable_serial", false);
        boolean disableSearchManager = SystemProperties.getBoolean("config.disable_searchmanager",
                false);
        boolean disableTrustManager = SystemProperties.getBoolean("config.disable_trustmanager",
                false);
        boolean disableTextServices = SystemProperties.getBoolean("config.disable_textservices", false);
        boolean disableSamplingProfiler = SystemProperties.getBoolean("config.disable_samplingprof",
                false);
        boolean isEmulator = SystemProperties.get("ro.kernel.qemu").equals("1");
        boolean enableWigig = SystemProperties.getBoolean("persist.wigig.enable", false);

        try {
            Slog.i(TAG, "Reading configuration...");
            SystemConfig.getInstance();

            traceBeginAndSlog("StartSchedulingPolicyService");
            ServiceManager.addService("scheduling_policy", new SchedulingPolicyService());
            Trace.traceEnd(Trace.TRACE_TAG_SYSTEM_SERVER);

            mSystemServiceManager.startService(TelecomLoaderService.class);

            traceBeginAndSlog("StartTelephonyRegistry");
            telephonyRegistry = new TelephonyRegistry(context);
            ServiceManager.addService("telephony.registry", telephonyRegistry);
            Trace.traceEnd(Trace.TRACE_TAG_SYSTEM_SERVER);

            traceBeginAndSlog("StartEntropyMixer");
            mEntropyMixer = new EntropyMixer(context);
            Trace.traceEnd(Trace.TRACE_TAG_SYSTEM_SERVER);

            mContentResolver = context.getContentResolver();

            Slog.i(TAG, "Camera Service");
            mSystemServiceManager.startService(CameraService.class);

            // The AccountManager must come before the ContentService
            traceBeginAndSlog("StartAccountManagerService");
            mSystemServiceManager.startService(ACCOUNT_SERVICE_CLASS);
            Trace.traceEnd(Trace.TRACE_TAG_SYSTEM_SERVER);

            traceBeginAndSlog("StartContentService");
            mSystemServiceManager.startService(CONTENT_SERVICE_CLASS);
            Trace.traceEnd(Trace.TRACE_TAG_SYSTEM_SERVER);

            traceBeginAndSlog("InstallSystemProviders");
            mActivityManagerService.installSystemProviders();
            Trace.traceEnd(Trace.TRACE_TAG_SYSTEM_SERVER);

            traceBeginAndSlog("StartVibratorService");
            vibrator = new VibratorService(context);
            ServiceManager.addService("vibrator", vibrator);
            Trace.traceEnd(Trace.TRACE_TAG_SYSTEM_SERVER);

            traceBeginAndSlog("StartConsumerIrService");
            consumerIr = new ConsumerIrService(context);
            ServiceManager.addService(Context.CONSUMER_IR_SERVICE, consumerIr);
            Trace.traceEnd(Trace.TRACE_TAG_SYSTEM_SERVER);

            traceBeginAndSlog("StartAlarmManagerService");
            mSystemServiceManager.startService(AlarmManagerService.class);
            Trace.traceEnd(Trace.TRACE_TAG_SYSTEM_SERVER);

            traceBeginAndSlog("InitWatchdog");
            final Watchdog watchdog = Watchdog.getInstance();
            watchdog.init(context, mActivityManagerService);
            Trace.traceEnd(Trace.TRACE_TAG_SYSTEM_SERVER);

            traceBeginAndSlog("StartInputManagerService");
            inputManager = new InputManagerService(context);
            Trace.traceEnd(Trace.TRACE_TAG_SYSTEM_SERVER);

            traceBeginAndSlog("StartWindowManagerService");
            wm = WindowManagerService.main(context, inputManager,
                    mFactoryTestMode != FactoryTest.FACTORY_TEST_LOW_LEVEL,
                    !mFirstBoot, mOnlyCore);
            ServiceManager.addService(Context.WINDOW_SERVICE, wm);
            ServiceManager.addService(Context.INPUT_SERVICE, inputManager);
            Trace.traceEnd(Trace.TRACE_TAG_SYSTEM_SERVER);

            traceBeginAndSlog("StartVrManagerService");
            mSystemServiceManager.startService(VrManagerService.class);
            Trace.traceEnd(Trace.TRACE_TAG_SYSTEM_SERVER);

            mActivityManagerService.setWindowManager(wm);

            inputManager.setWindowManagerCallbacks(wm.getInputMonitor());
            inputManager.start();

            // TODO: Use service dependencies instead.
            mDisplayManagerService.windowManagerAndInputReady();

            // Skip Bluetooth if we have an emulator kernel
            // TODO: Use a more reliable check to see if this product should
            // support Bluetooth - see bug 988521
            if (isEmulator) {
                Slog.i(TAG, "No Bluetooth Service (emulator)");
            } else if (mFactoryTestMode == FactoryTest.FACTORY_TEST_LOW_LEVEL) {
                Slog.i(TAG, "No Bluetooth Service (factory test)");
            } else if (!context.getPackageManager().hasSystemFeature
                       (PackageManager.FEATURE_BLUETOOTH)) {
                Slog.i(TAG, "No Bluetooth Service (Bluetooth Hardware Not Present)");
            } else if (disableBluetooth) {
                Slog.i(TAG, "Bluetooth Service disabled by config");
            } else {
                mSystemServiceManager.startService(BluetoothService.class);
            }

            traceBeginAndSlog("ConnectivityMetricsLoggerService");
            mSystemServiceManager.startService(MetricsLoggerService.class);
            Trace.traceEnd(Trace.TRACE_TAG_SYSTEM_SERVER);

            traceBeginAndSlog("IpConnectivityMetrics");
            mSystemServiceManager.startService(IpConnectivityMetrics.class);
            Trace.traceEnd(Trace.TRACE_TAG_SYSTEM_SERVER);

            traceBeginAndSlog("PinnerService");
            mSystemServiceManager.startService(PinnerService.class);
            Trace.traceEnd(Trace.TRACE_TAG_SYSTEM_SERVER);
        } catch (RuntimeException e) {
            Slog.e("System", "******************************************");
            Slog.e("System", "************ Failure starting core service", e);
        }

        StatusBarManagerService statusBar = null;
        INotificationManager notification = null;
        LocationManagerService location = null;
        CountryDetectorService countryDetector = null;
        ILockSettings lockSettings = null;
        AssetAtlasService atlas = null;
        MediaRouterService mediaRouter = null;

        // Bring up services needed for UI.
        if (mFactoryTestMode != FactoryTest.FACTORY_TEST_LOW_LEVEL) {
            mSystemServiceManager.startService(InputMethodManagerService.Lifecycle.class);

            traceBeginAndSlog("StartAccessibilityManagerService");
            try {
                ServiceManager.addService(Context.ACCESSIBILITY_SERVICE,
                        new AccessibilityManagerService(context));
            } catch (Throwable e) {
                reportWtf("starting Accessibility Manager", e);
            }
            Trace.traceEnd(Trace.TRACE_TAG_SYSTEM_SERVER);
        }

        try {
            wm.displayReady();
        } catch (Throwable e) {
            reportWtf("making display ready", e);
        }

        if (mFactoryTestMode != FactoryTest.FACTORY_TEST_LOW_LEVEL) {
            if (!disableStorage &&
                !"0".equals(SystemProperties.get("system_init.startmountservice"))) {
                try {
                    /*
                     * NotificationManagerService is dependant on MountService,
                     * (for media / usb notifications) so we must start MountService first.
                     */
                    mSystemServiceManager.startService(MOUNT_SERVICE_CLASS);
                    mountService = IMountService.Stub.asInterface(
                            ServiceManager.getService("mount"));
                } catch (Throwable e) {
                    reportWtf("starting Mount Service", e);
                }
            }
        }

        // We start this here so that we update our configuration to set watch or television
        // as appropriate.
        mSystemServiceManager.startService(UiModeManagerService.class);

        if (!mOnlyCore) {
            Trace.traceBegin(Trace.TRACE_TAG_SYSTEM_SERVER, "UpdatePackagesIfNeeded");
            try {
                mPackageManagerService.updatePackagesIfNeeded();
            } catch (Throwable e) {
                reportWtf("update packages", e);
            }
            Trace.traceEnd(Trace.TRACE_TAG_SYSTEM_SERVER);
        }

        Trace.traceBegin(Trace.TRACE_TAG_SYSTEM_SERVER, "PerformFstrimIfNeeded");
        try {
            mPackageManagerService.performFstrimIfNeeded();
        } catch (Throwable e) {
            reportWtf("performing fstrim", e);
        }
        Trace.traceEnd(Trace.TRACE_TAG_SYSTEM_SERVER);

        if (mFactoryTestMode != FactoryTest.FACTORY_TEST_LOW_LEVEL) {
            if (!disableNonCoreServices) {
                traceBeginAndSlog("StartLockSettingsService");
                try {
                    mSystemServiceManager.startService(LOCK_SETTINGS_SERVICE_CLASS);
                    lockSettings = ILockSettings.Stub.asInterface(
                            ServiceManager.getService("lock_settings"));
                } catch (Throwable e) {
                    reportWtf("starting LockSettingsService service", e);
                }
                Trace.traceEnd(Trace.TRACE_TAG_SYSTEM_SERVER);

                if (!SystemProperties.get(PERSISTENT_DATA_BLOCK_PROP).equals("")) {
                    mSystemServiceManager.startService(PersistentDataBlockService.class);
                }

                mSystemServiceManager.startService(DeviceIdleController.class);

                // Always start the Device Policy Manager, so that the API is compatible with
                // API8.
                mSystemServiceManager.startService(DevicePolicyManagerService.Lifecycle.class);
            }

            if (!disableSystemUI) {
                traceBeginAndSlog("StartStatusBarManagerService");
                try {
                    statusBar = new StatusBarManagerService(context, wm);
                    ServiceManager.addService(Context.STATUS_BAR_SERVICE, statusBar);
                } catch (Throwable e) {
                    reportWtf("starting StatusBarManagerService", e);
                }
                Trace.traceEnd(Trace.TRACE_TAG_SYSTEM_SERVER);
            }

            if (!disableNonCoreServices) {
                traceBeginAndSlog("StartClipboardService");
                try {
                    ServiceManager.addService(Context.CLIPBOARD_SERVICE,
                            new ClipboardService(context));
                } catch (Throwable e) {
                    reportWtf("starting Clipboard Service", e);
                }
                Trace.traceEnd(Trace.TRACE_TAG_SYSTEM_SERVER);
            }

            if (!disableNetwork) {
                traceBeginAndSlog("StartNetworkManagementService");
                try {
                    networkManagement = NetworkManagementService.create(context);
                    ServiceManager.addService(Context.NETWORKMANAGEMENT_SERVICE, networkManagement);
                } catch (Throwable e) {
                    reportWtf("starting NetworkManagement Service", e);
                }
                Trace.traceEnd(Trace.TRACE_TAG_SYSTEM_SERVER);
            }

            if (!disableNonCoreServices && !disableTextServices) {
                mSystemServiceManager.startService(TextServicesManagerService.Lifecycle.class);
            }

            if (!disableNetwork) {
                traceBeginAndSlog("StartNetworkScoreService");
                try {
                    networkScore = new NetworkScoreService(context);
                    ServiceManager.addService(Context.NETWORK_SCORE_SERVICE, networkScore);
                } catch (Throwable e) {
                    reportWtf("starting Network Score Service", e);
                }
                Trace.traceEnd(Trace.TRACE_TAG_SYSTEM_SERVER);

                traceBeginAndSlog("StartNetworkStatsService");
                try {
                    networkStats = NetworkStatsService.create(context, networkManagement);
                    ServiceManager.addService(Context.NETWORK_STATS_SERVICE, networkStats);
                } catch (Throwable e) {
                    reportWtf("starting NetworkStats Service", e);
                }
                Trace.traceEnd(Trace.TRACE_TAG_SYSTEM_SERVER);

                traceBeginAndSlog("StartNetworkPolicyManagerService");
                try {
                    networkPolicy = new NetworkPolicyManagerService(context,
                            mActivityManagerService, networkStats, networkManagement);
                    ServiceManager.addService(Context.NETWORK_POLICY_SERVICE, networkPolicy);
                } catch (Throwable e) {
                    reportWtf("starting NetworkPolicy Service", e);
                }
                Trace.traceEnd(Trace.TRACE_TAG_SYSTEM_SERVER);

                if (context.getPackageManager().hasSystemFeature(PackageManager.FEATURE_WIFI_NAN)) {
                    mSystemServiceManager.startService(WIFI_NAN_SERVICE_CLASS);
                } else {
                    Slog.i(TAG, "No Wi-Fi NAN Service (NAN support Not Present)");
                }
                mSystemServiceManager.startService(WIFI_P2P_SERVICE_CLASS);
                mSystemServiceManager.startService(WIFI_SERVICE_CLASS);
                mSystemServiceManager.startService(
                            "com.android.server.wifi.scanner.WifiScanningService");

                if (!disableRtt) {
                    mSystemServiceManager.startService("com.android.server.wifi.RttService");
                }

                if (enableWigig) {
                    try {
                        Slog.i(TAG, "Wigig Service");
                        PathClassLoader wigigClassLoader =
                                new PathClassLoader("/system/framework/wigig-service.jar",
                                        "/system/lib64:/system/vendor/lib64",
                                        getClass().getClassLoader());
                        Class wigigP2pClass = wigigClassLoader.loadClass(
                            "com.qualcomm.qti.server.wigig.p2p.WigigP2pServiceImpl");
                        Constructor<Class> ctor = wigigP2pClass.getConstructor(Context.class);
                        wigigP2pService = ctor.newInstance(context);
                        Slog.i(TAG, "Successfully loaded WigigP2pServiceImpl class");
                        ServiceManager.addService("wigigp2p", (IBinder) wigigP2pService);

                        Class wigigClass = wigigClassLoader.loadClass(
                            "com.qualcomm.qti.server.wigig.WigigService");
                        ctor = wigigClass.getConstructor(Context.class);
                        wigigService = ctor.newInstance(context);
                        Slog.i(TAG, "Successfully loaded WigigService class");
                        ServiceManager.addService("wigig", (IBinder) wigigService);
                    } catch (Throwable e) {
                        reportWtf("starting WigigService", e);
                    }
                }

                if (mPackageManager.hasSystemFeature(PackageManager.FEATURE_ETHERNET) ||
                    mPackageManager.hasSystemFeature(PackageManager.FEATURE_USB_HOST)) {
                    mSystemServiceManager.startService(ETHERNET_SERVICE_CLASS);
                }

                traceBeginAndSlog("StartConnectivityService");
                try {
                    connectivity = new ConnectivityService(
                            context, networkManagement, networkStats, networkPolicy);
                    ServiceManager.addService(Context.CONNECTIVITY_SERVICE, connectivity);
                    networkStats.bindConnectivityManager(connectivity);
                    networkPolicy.bindConnectivityManager(connectivity);
                } catch (Throwable e) {
                    reportWtf("starting Connectivity Service", e);
                }
                Trace.traceEnd(Trace.TRACE_TAG_SYSTEM_SERVER);

                traceBeginAndSlog("StartNsdService");
                try {
                    serviceDiscovery = NsdService.create(context);
                    ServiceManager.addService(
                            Context.NSD_SERVICE, serviceDiscovery);
                } catch (Throwable e) {
                    reportWtf("starting Service Discovery Service", e);
                }
                Trace.traceEnd(Trace.TRACE_TAG_SYSTEM_SERVER);
            }

            if (!disableNonCoreServices) {
                traceBeginAndSlog("StartUpdateLockService");
                try {
                    ServiceManager.addService(Context.UPDATE_LOCK_SERVICE,
                            new UpdateLockService(context));
                } catch (Throwable e) {
                    reportWtf("starting UpdateLockService", e);
                }
                Trace.traceEnd(Trace.TRACE_TAG_SYSTEM_SERVER);
            }

            if (!disableNonCoreServices) {
                mSystemServiceManager.startService(RecoverySystemService.class);
            }

            /*
             * MountService has a few dependencies: Notification Manager and
             * AppWidget Provider. Make sure MountService is completely started
             * first before continuing.
             */
            if (mountService != null && !mOnlyCore) {
                Trace.traceBegin(Trace.TRACE_TAG_SYSTEM_SERVER, "WaitForAsecScan");
                try {
                    mountService.waitForAsecScan();
                } catch (RemoteException ignored) {
                }
                Trace.traceEnd(Trace.TRACE_TAG_SYSTEM_SERVER);
            }

            mSystemServiceManager.startService(NotificationManagerService.class);
            notification = INotificationManager.Stub.asInterface(
                    ServiceManager.getService(Context.NOTIFICATION_SERVICE));
            networkPolicy.bindNotificationManager(notification);

            mSystemServiceManager.startService(DeviceStorageMonitorService.class);

            if (!disableLocation) {
                traceBeginAndSlog("StartLocationManagerService");
                try {
                    location = new LocationManagerService(context);
                    ServiceManager.addService(Context.LOCATION_SERVICE, location);
                } catch (Throwable e) {
                    reportWtf("starting Location Manager", e);
                }
                Trace.traceEnd(Trace.TRACE_TAG_SYSTEM_SERVER);

                traceBeginAndSlog("StartCountryDetectorService");
                try {
                    countryDetector = new CountryDetectorService(context);
                    ServiceManager.addService(Context.COUNTRY_DETECTOR, countryDetector);
                } catch (Throwable e) {
                    reportWtf("starting Country Detector", e);
                }
                Trace.traceEnd(Trace.TRACE_TAG_SYSTEM_SERVER);
            }

            if (!disableNonCoreServices && !disableSearchManager) {
                traceBeginAndSlog("StartSearchManagerService");
                try {
                    mSystemServiceManager.startService(SEARCH_MANAGER_SERVICE_CLASS);
                } catch (Throwable e) {
                    reportWtf("starting Search Service", e);
                }
                Trace.traceEnd(Trace.TRACE_TAG_SYSTEM_SERVER);
            }

            mSystemServiceManager.startService(DropBoxManagerService.class);

            if (!disableNonCoreServices && context.getResources().getBoolean(
                        R.bool.config_enableWallpaperService) && !mIsAlarmBoot) {
                traceBeginAndSlog("StartWallpaperManagerService");
                mSystemServiceManager.startService(WALLPAPER_SERVICE_CLASS);
                Trace.traceEnd(Trace.TRACE_TAG_SYSTEM_SERVER);
            }

            traceBeginAndSlog("StartAudioService");
            mSystemServiceManager.startService(AudioService.Lifecycle.class);
            Trace.traceEnd(Trace.TRACE_TAG_SYSTEM_SERVER);

            if (!disableNonCoreServices) {
                mSystemServiceManager.startService(DockObserver.class);

		if (context.getPackageManager().hasSystemFeature(PackageManager.FEATURE_WATCH)) {
                    //#Fixme:mSystemServiceManager.startService(THERMAL_OBSERVER_CLASS);
                }
            }

            traceBeginAndSlog("StartWiredAccessoryManager");
            try {
                // Listen for wired headset changes
                inputManager.setWiredAccessoryCallbacks(
                        new WiredAccessoryManager(context, inputManager));
            } catch (Throwable e) {
                reportWtf("starting WiredAccessoryManager", e);
            }
            Trace.traceEnd(Trace.TRACE_TAG_SYSTEM_SERVER);

            if (!disableNonCoreServices) {
                if (mPackageManager.hasSystemFeature(PackageManager.FEATURE_MIDI)) {
                    // Start MIDI Manager service
                    mSystemServiceManager.startService(MIDI_SERVICE_CLASS);
                }

                if (mPackageManager.hasSystemFeature(PackageManager.FEATURE_USB_HOST)
                        || mPackageManager.hasSystemFeature(
                                PackageManager.FEATURE_USB_ACCESSORY)) {
                    // Manage USB host and device support
                    Trace.traceBegin(Trace.TRACE_TAG_SYSTEM_SERVER, "StartUsbService");
                    mSystemServiceManager.startService(USB_SERVICE_CLASS);
                    Trace.traceEnd(Trace.TRACE_TAG_SYSTEM_SERVER);
                }

                if (!disableSerial) {
                    traceBeginAndSlog("StartSerialService");
                    try {
                        // Serial port support
                        serial = new SerialService(context);
                        ServiceManager.addService(Context.SERIAL_SERVICE, serial);
                    } catch (Throwable e) {
                        Slog.e(TAG, "Failure starting SerialService", e);
                    }
                    Trace.traceEnd(Trace.TRACE_TAG_SYSTEM_SERVER);
                }

                Trace.traceBegin(Trace.TRACE_TAG_SYSTEM_SERVER,
                        "StartHardwarePropertiesManagerService");
                try {
                    hardwarePropertiesService = new HardwarePropertiesManagerService(context);
                    ServiceManager.addService(Context.HARDWARE_PROPERTIES_SERVICE,
                            hardwarePropertiesService);
                } catch (Throwable e) {
                    Slog.e(TAG, "Failure starting HardwarePropertiesManagerService", e);
                }
                Trace.traceEnd(Trace.TRACE_TAG_SYSTEM_SERVER);
            }

            mSystemServiceManager.startService(TwilightService.class);

            if (NightDisplayController.isAvailable(context)) {
                mSystemServiceManager.startService(NightDisplayService.class);
            }

            mSystemServiceManager.startService(JobSchedulerService.class);

            mSystemServiceManager.startService(SoundTriggerService.class);

            if (!disableNonCoreServices) {
                if (mPackageManager.hasSystemFeature(PackageManager.FEATURE_BACKUP)) {
                    mSystemServiceManager.startService(BACKUP_MANAGER_SERVICE_CLASS);
                }

                if (mPackageManager.hasSystemFeature(PackageManager.FEATURE_APP_WIDGETS)
                    || context.getResources().getBoolean(R.bool.config_enableAppWidgetService)) {
                    mSystemServiceManager.startService(APPWIDGET_SERVICE_CLASS);
                }

                if (mPackageManager.hasSystemFeature(PackageManager.FEATURE_VOICE_RECOGNIZERS)) {
                    mSystemServiceManager.startService(VOICE_RECOGNITION_MANAGER_SERVICE_CLASS);
                }

                if (GestureLauncherService.isGestureLauncherEnabled(context.getResources())) {
                    Slog.i(TAG, "Gesture Launcher Service");
                    mSystemServiceManager.startService(GestureLauncherService.class);
                }
                mSystemServiceManager.startService(SensorNotificationService.class);
                mSystemServiceManager.startService(ContextHubSystemService.class);
            }

            traceBeginAndSlog("StartDiskStatsService");
            try {
                ServiceManager.addService("diskstats", new DiskStatsService(context));
            } catch (Throwable e) {
                reportWtf("starting DiskStats Service", e);
            }
            Trace.traceEnd(Trace.TRACE_TAG_SYSTEM_SERVER);

            if (!disableSamplingProfiler) {
                traceBeginAndSlog("StartSamplingProfilerService");
                try {
                    // need to add this service even if SamplingProfilerIntegration.isEnabled()
                    // is false, because it is this service that detects system property change and
                    // turns on SamplingProfilerIntegration. Plus, when sampling profiler doesn't work,
                    // there is little overhead for running this service.
                    ServiceManager.addService("samplingprofiler",
                                new SamplingProfilerService(context));
                } catch (Throwable e) {
                    reportWtf("starting SamplingProfiler Service", e);
                }
                Trace.traceEnd(Trace.TRACE_TAG_SYSTEM_SERVER);
            }

            if (!disableNetwork && !disableNetworkTime) {
                traceBeginAndSlog("StartNetworkTimeUpdateService");
                try {
                    networkTimeUpdater = new NetworkTimeUpdateService(context);
                    ServiceManager.addService("network_time_update_service", networkTimeUpdater);
                } catch (Throwable e) {
                    reportWtf("starting NetworkTimeUpdate service", e);
                }
                Trace.traceEnd(Trace.TRACE_TAG_SYSTEM_SERVER);
            }

            traceBeginAndSlog("StartCommonTimeManagementService");
            try {
                commonTimeMgmtService = new CommonTimeManagementService(context);
                ServiceManager.addService("commontime_management", commonTimeMgmtService);
            } catch (Throwable e) {
                reportWtf("starting CommonTimeManagementService service", e);
            }
            Trace.traceEnd(Trace.TRACE_TAG_SYSTEM_SERVER);

            if (!disableNetwork) {
                traceBeginAndSlog("CertBlacklister");
                try {
                    CertBlacklister blacklister = new CertBlacklister(context);
                } catch (Throwable e) {
                    reportWtf("starting CertBlacklister", e);
                }
                Trace.traceEnd(Trace.TRACE_TAG_SYSTEM_SERVER);
            }

            if (!disableNetwork && !disableNonCoreServices && EmergencyAffordanceManager.ENABLED) {
                // EmergencyMode sevice
                mSystemServiceManager.startService(EmergencyAffordanceService.class);
            }

            if (!disableNonCoreServices) {
                // Dreams (interactive idle-time views, a/k/a screen savers, and doze mode)
                mSystemServiceManager.startService(DreamManagerService.class);
            }

            if (!disableNonCoreServices && ZygoteInit.PRELOAD_RESOURCES) {
                traceBeginAndSlog("StartAssetAtlasService");
                try {
                    atlas = new AssetAtlasService(context);
                    ServiceManager.addService(AssetAtlasService.ASSET_ATLAS_SERVICE, atlas);
                } catch (Throwable e) {
                    reportWtf("starting AssetAtlasService", e);
                }
                Trace.traceEnd(Trace.TRACE_TAG_SYSTEM_SERVER);
            }

            if (!disableNonCoreServices) {
                ServiceManager.addService(GraphicsStatsService.GRAPHICS_STATS_SERVICE,
                        new GraphicsStatsService(context));
            }

            if (mPackageManager.hasSystemFeature(PackageManager.FEATURE_PRINTING)) {
                mSystemServiceManager.startService(PRINT_MANAGER_SERVICE_CLASS);
            }

            mSystemServiceManager.startService(RestrictionsManagerService.class);

            mSystemServiceManager.startService(MediaSessionService.class);

            if (mPackageManager.hasSystemFeature(PackageManager.FEATURE_HDMI_CEC)) {
                mSystemServiceManager.startService(HdmiControlService.class);
            }

            if (mPackageManager.hasSystemFeature(PackageManager.FEATURE_LIVE_TV)) {
                mSystemServiceManager.startService(TvInputManagerService.class);
            }

            if (mPackageManager.hasSystemFeature(PackageManager.FEATURE_PICTURE_IN_PICTURE)) {
                mSystemServiceManager.startService(MediaResourceMonitorService.class);
            }

            if (mPackageManager.hasSystemFeature(PackageManager.FEATURE_LEANBACK)) {
                mSystemServiceManager.startService(TvRemoteService.class);
            }

            if (!disableNonCoreServices) {
                traceBeginAndSlog("StartMediaRouterService");
                try {
                    mediaRouter = new MediaRouterService(context);
                    ServiceManager.addService(Context.MEDIA_ROUTER_SERVICE, mediaRouter);
                } catch (Throwable e) {
                    reportWtf("starting MediaRouterService", e);
                }
                Trace.traceEnd(Trace.TRACE_TAG_SYSTEM_SERVER);

                if (!disableTrustManager) {
                    mSystemServiceManager.startService(TrustManagerService.class);
                }

                if (mPackageManager.hasSystemFeature(PackageManager.FEATURE_FINGERPRINT)) {
                    mSystemServiceManager.startService(FingerprintService.class);
                }

                traceBeginAndSlog("StartBackgroundDexOptService");
                try {
                    BackgroundDexOptService.schedule(context);
                } catch (Throwable e) {
                    reportWtf("starting BackgroundDexOptService", e);
                }
                Trace.traceEnd(Trace.TRACE_TAG_SYSTEM_SERVER);
            }
            // LauncherAppsService uses ShortcutService.
            mSystemServiceManager.startService(ShortcutService.Lifecycle.class);

            mSystemServiceManager.startService(LauncherAppsService.class);
        }

        if (!disableNonCoreServices && !disableMediaProjection) {
            mSystemServiceManager.startService(MediaProjectionManagerService.class);
        }

        if (context.getPackageManager().hasSystemFeature(PackageManager.FEATURE_WATCH)) {
<<<<<<< HEAD
            //#Fixme:mSystemServiceManager.startService(WEAR_BLUETOOTH_SERVICE_CLASS);
=======
            mSystemServiceManager.startService(WEAR_BLUETOOTH_SERVICE_CLASS);
            mSystemServiceManager.startService(WEAR_WIFI_MEDIATOR_SERVICE_CLASS);
          if (!disableNonCoreServices) {
              mSystemServiceManager.startService(WEAR_TIME_SERVICE_CLASS);
          }
>>>>>>> b5375056
        }

        // Before things start rolling, be sure we have decided whether
        // we are in safe mode.
        final boolean safeMode = wm.detectSafeMode();
        if (safeMode) {
            mActivityManagerService.enterSafeMode();
            // Disable the JIT for the system_server process
            VMRuntime.getRuntime().disableJitCompilation();
        } else {
            // Enable the JIT for the system_server process
            VMRuntime.getRuntime().startJitCompilation();
        }

        // MMS service broker
        mmsService = mSystemServiceManager.startService(MmsServiceBroker.class);

        if (Settings.Global.getInt(mContentResolver, Settings.Global.DEVICE_PROVISIONED, 0) == 0 ||
                UserManager.isDeviceInDemoMode(mSystemContext)) {
            mSystemServiceManager.startService(RetailDemoModeService.class);
        }

        // It is now time to start up the app processes...

        Trace.traceBegin(Trace.TRACE_TAG_SYSTEM_SERVER, "MakeVibratorServiceReady");
        try {
            vibrator.systemReady();
        } catch (Throwable e) {
            reportWtf("making Vibrator Service ready", e);
        }
        Trace.traceEnd(Trace.TRACE_TAG_SYSTEM_SERVER);

        Trace.traceBegin(Trace.TRACE_TAG_SYSTEM_SERVER, "MakeLockSettingsServiceReady");
        if (lockSettings != null) {
            try {
                lockSettings.systemReady();
            } catch (Throwable e) {
                reportWtf("making Lock Settings Service ready", e);
            }
        }
        Trace.traceEnd(Trace.TRACE_TAG_SYSTEM_SERVER);

        // Needed by DevicePolicyManager for initialization
        mSystemServiceManager.startBootPhase(SystemService.PHASE_LOCK_SETTINGS_READY);

        mSystemServiceManager.startBootPhase(SystemService.PHASE_SYSTEM_SERVICES_READY);

        Trace.traceBegin(Trace.TRACE_TAG_SYSTEM_SERVER, "MakeWindowManagerServiceReady");

        // Wigig services are not registered as system services because of class loader
        // limitations, send boot phase notification separately
        if (enableWigig) {
            try {
                Slog.i(TAG, "calling onBootPhase for Wigig Services");
                Class wigigP2pClass = wigigP2pService.getClass();
                Method m = wigigP2pClass.getMethod("onBootPhase", int.class);
                m.invoke(wigigP2pService, new Integer(
                    SystemService.PHASE_SYSTEM_SERVICES_READY));

                Class wigigClass = wigigService.getClass();
                m = wigigClass.getMethod("onBootPhase", int.class);
                m.invoke(wigigService, new Integer(
                    SystemService.PHASE_SYSTEM_SERVICES_READY));
            } catch (Throwable e) {
                reportWtf("Wigig services ready", e);
            }
        }

        try {
            wm.systemReady();
        } catch (Throwable e) {
            reportWtf("making Window Manager Service ready", e);
        }
        Trace.traceEnd(Trace.TRACE_TAG_SYSTEM_SERVER);

        if (safeMode) {
            mActivityManagerService.showSafeModeOverlay();
        }

        // Update the configuration for this context by hand, because we're going
        // to start using it before the config change done in wm.systemReady() will
        // propagate to it.
        Configuration config = wm.computeNewConfiguration();
        DisplayMetrics metrics = new DisplayMetrics();
        WindowManager w = (WindowManager)context.getSystemService(Context.WINDOW_SERVICE);
        w.getDefaultDisplay().getMetrics(metrics);
        context.getResources().updateConfiguration(config, metrics);

        // The system context's theme may be configuration-dependent.
        final Theme systemTheme = context.getTheme();
        if (systemTheme.getChangingConfigurations() != 0) {
            systemTheme.rebase();
        }

        Trace.traceBegin(Trace.TRACE_TAG_SYSTEM_SERVER, "MakePowerManagerServiceReady");
        try {
            // TODO: use boot phase
            mPowerManagerService.systemReady(mActivityManagerService.getAppOpsService());
            Trace.traceEnd(Trace.TRACE_TAG_SYSTEM_SERVER);
        } catch (Throwable e) {
            reportWtf("making Power Manager Service ready", e);
        }
        Trace.traceEnd(Trace.TRACE_TAG_SYSTEM_SERVER);

        Trace.traceBegin(Trace.TRACE_TAG_SYSTEM_SERVER, "MakePackageManagerServiceReady");
        try {
            mPackageManagerService.systemReady();
        } catch (Throwable e) {
            reportWtf("making Package Manager Service ready", e);
        }
        Trace.traceEnd(Trace.TRACE_TAG_SYSTEM_SERVER);

        Trace.traceBegin(Trace.TRACE_TAG_SYSTEM_SERVER, "MakeDisplayManagerServiceReady");
        try {
            // TODO: use boot phase and communicate these flags some other way
            mDisplayManagerService.systemReady(safeMode, mOnlyCore);
        } catch (Throwable e) {
            reportWtf("making Display Manager Service ready", e);
        }
        Trace.traceEnd(Trace.TRACE_TAG_SYSTEM_SERVER);

        // These are needed to propagate to the runnable below.
        final NetworkManagementService networkManagementF = networkManagement;
        final NetworkStatsService networkStatsF = networkStats;
        final NetworkPolicyManagerService networkPolicyF = networkPolicy;
        final ConnectivityService connectivityF = connectivity;
        final NetworkScoreService networkScoreF = networkScore;
        final LocationManagerService locationF = location;
        final CountryDetectorService countryDetectorF = countryDetector;
        final NetworkTimeUpdateService networkTimeUpdaterF = networkTimeUpdater;
        final CommonTimeManagementService commonTimeMgmtServiceF = commonTimeMgmtService;
        final AssetAtlasService atlasF = atlas;
        final InputManagerService inputManagerF = inputManager;
        final TelephonyRegistry telephonyRegistryF = telephonyRegistry;
        final MediaRouterService mediaRouterF = mediaRouter;
        final MmsServiceBroker mmsServiceF = mmsService;

        // We now tell the activity manager it is okay to run third party
        // code.  It will call back into us once it has gotten to the state
        // where third party code can really run (but before it has actually
        // started launching the initial applications), for us to complete our
        // initialization.
        mActivityManagerService.systemReady(new Runnable() {
            @Override
            public void run() {
                Slog.i(TAG, "Making services ready");
                mSystemServiceManager.startBootPhase(
                        SystemService.PHASE_ACTIVITY_MANAGER_READY);
                Trace.traceBegin(Trace.TRACE_TAG_SYSTEM_SERVER, "PhaseActivityManagerReady");

                Trace.traceBegin(Trace.TRACE_TAG_SYSTEM_SERVER, "StartObservingNativeCrashes");
                try {
                    mActivityManagerService.startObservingNativeCrashes();
                } catch (Throwable e) {
                    reportWtf("observing native crashes", e);
                }
                Trace.traceEnd(Trace.TRACE_TAG_SYSTEM_SERVER);

                if (!mOnlyCore) {
                    Slog.i(TAG, "WebViewFactory preparation");
                    Trace.traceBegin(Trace.TRACE_TAG_SYSTEM_SERVER, "WebViewFactoryPreparation");
                    mWebViewUpdateService.prepareWebViewInSystemServer();
                    Trace.traceEnd(Trace.TRACE_TAG_SYSTEM_SERVER);
                }

                Trace.traceBegin(Trace.TRACE_TAG_SYSTEM_SERVER, "StartSystemUI");
                try {
                    startSystemUi(context);
                } catch (Throwable e) {
                    reportWtf("starting System UI", e);
                }
                Trace.traceEnd(Trace.TRACE_TAG_SYSTEM_SERVER);
                Trace.traceBegin(Trace.TRACE_TAG_SYSTEM_SERVER, "MakeNetworkScoreReady");
                try {
                    if (networkScoreF != null) networkScoreF.systemReady();
                } catch (Throwable e) {
                    reportWtf("making Network Score Service ready", e);
                }
                Trace.traceEnd(Trace.TRACE_TAG_SYSTEM_SERVER);
                Trace.traceBegin(Trace.TRACE_TAG_SYSTEM_SERVER, "MakeNetworkManagementServiceReady");
                try {
                    if (networkManagementF != null) networkManagementF.systemReady();
                } catch (Throwable e) {
                    reportWtf("making Network Managment Service ready", e);
                }
                Trace.traceEnd(Trace.TRACE_TAG_SYSTEM_SERVER);
                Trace.traceBegin(Trace.TRACE_TAG_SYSTEM_SERVER, "MakeNetworkStatsServiceReady");
                try {
                    if (networkStatsF != null) networkStatsF.systemReady();
                } catch (Throwable e) {
                    reportWtf("making Network Stats Service ready", e);
                }
                Trace.traceEnd(Trace.TRACE_TAG_SYSTEM_SERVER);
                Trace.traceBegin(Trace.TRACE_TAG_SYSTEM_SERVER, "MakeNetworkPolicyServiceReady");
                try {
                    if (networkPolicyF != null) networkPolicyF.systemReady();
                } catch (Throwable e) {
                    reportWtf("making Network Policy Service ready", e);
                }
                Trace.traceEnd(Trace.TRACE_TAG_SYSTEM_SERVER);
                Trace.traceBegin(Trace.TRACE_TAG_SYSTEM_SERVER, "MakeConnectivityServiceReady");
                try {
                    if (connectivityF != null) connectivityF.systemReady();
                } catch (Throwable e) {
                    reportWtf("making Connectivity Service ready", e);
                }
                Trace.traceEnd(Trace.TRACE_TAG_SYSTEM_SERVER);

                Watchdog.getInstance().start();

                // It is now okay to let the various system services start their
                // third party code...
                Trace.traceEnd(Trace.TRACE_TAG_SYSTEM_SERVER);
                Trace.traceBegin(Trace.TRACE_TAG_SYSTEM_SERVER, "PhaseThirdPartyAppsCanStart");
                mSystemServiceManager.startBootPhase(
                        SystemService.PHASE_THIRD_PARTY_APPS_CAN_START);

                try {
                    if (locationF != null) locationF.systemRunning();
                } catch (Throwable e) {
                    reportWtf("Notifying Location Service running", e);
                }
                try {
                    if (countryDetectorF != null) countryDetectorF.systemRunning();
                } catch (Throwable e) {
                    reportWtf("Notifying CountryDetectorService running", e);
                }
                try {
                    if (networkTimeUpdaterF != null) networkTimeUpdaterF.systemRunning();
                } catch (Throwable e) {
                    reportWtf("Notifying NetworkTimeService running", e);
                }
                try {
                    if (commonTimeMgmtServiceF != null) {
                        commonTimeMgmtServiceF.systemRunning();
                    }
                } catch (Throwable e) {
                    reportWtf("Notifying CommonTimeManagementService running", e);
                }
                try {
                    if (atlasF != null) atlasF.systemRunning();
                } catch (Throwable e) {
                    reportWtf("Notifying AssetAtlasService running", e);
                }
                try {
                    // TODO(BT) Pass parameter to input manager
                    if (inputManagerF != null) inputManagerF.systemRunning();
                } catch (Throwable e) {
                    reportWtf("Notifying InputManagerService running", e);
                }
                try {
                    if (telephonyRegistryF != null) telephonyRegistryF.systemRunning();
                } catch (Throwable e) {
                    reportWtf("Notifying TelephonyRegistry running", e);
                }
                try {
                    if (mediaRouterF != null) mediaRouterF.systemRunning();
                } catch (Throwable e) {
                    reportWtf("Notifying MediaRouterService running", e);
                }

                try {
                    if (mmsServiceF != null) mmsServiceF.systemRunning();
                } catch (Throwable e) {
                    reportWtf("Notifying MmsService running", e);
                }

                try {
                    if (networkScoreF != null) networkScoreF.systemRunning();
                } catch (Throwable e) {
                    reportWtf("Notifying NetworkScoreService running", e);
                }
                Trace.traceEnd(Trace.TRACE_TAG_SYSTEM_SERVER);
            }
        });
    }

    static final void startSystemUi(Context context) {
        Intent intent = new Intent();
        intent.setComponent(new ComponentName("com.android.systemui",
                    "com.android.systemui.SystemUIService"));
        intent.addFlags(Intent.FLAG_DEBUG_TRIAGED_MISSING);
        //Slog.d(TAG, "Starting service: " + intent);
        context.startServiceAsUser(intent, UserHandle.SYSTEM);
    }

    private static void traceBeginAndSlog(String name) {
        Trace.traceBegin(Trace.TRACE_TAG_SYSTEM_SERVER, name);
        Slog.i(TAG, name);
    }
}<|MERGE_RESOLUTION|>--- conflicted
+++ resolved
@@ -31,11 +31,8 @@
 import android.os.Environment;
 import android.os.FactoryTest;
 import android.os.FileUtils;
-<<<<<<< HEAD
 import android.os.IBinder;
 import android.os.IPowerManager;
-=======
->>>>>>> b5375056
 import android.os.Looper;
 import android.os.PowerManager;
 import android.os.RemoteException;
@@ -1225,15 +1222,12 @@
         }
 
         if (context.getPackageManager().hasSystemFeature(PackageManager.FEATURE_WATCH)) {
-<<<<<<< HEAD
             //#Fixme:mSystemServiceManager.startService(WEAR_BLUETOOTH_SERVICE_CLASS);
-=======
             mSystemServiceManager.startService(WEAR_BLUETOOTH_SERVICE_CLASS);
             mSystemServiceManager.startService(WEAR_WIFI_MEDIATOR_SERVICE_CLASS);
           if (!disableNonCoreServices) {
               mSystemServiceManager.startService(WEAR_TIME_SERVICE_CLASS);
           }
->>>>>>> b5375056
         }
 
         // Before things start rolling, be sure we have decided whether
