/*
 * Copyright (C) 2006 The Android Open Source Project
 * This code has been modified.  Portions copyright (C) 2010, T-Mobile USA, Inc.
 *
 * Licensed under the Apache License, Version 2.0 (the "License");
 * you may not use this file except in compliance with the License.
 * You may obtain a copy of the License at
 *
 *      http://www.apache.org/licenses/LICENSE-2.0
 *
 * Unless required by applicable law or agreed to in writing, software
 * distributed under the License is distributed on an "AS IS" BASIS,
 * WITHOUT WARRANTIES OR CONDITIONS OF ANY KIND, either express or implied.
 * See the License for the specific language governing permissions and
 * limitations under the License.
 */

package com.android.server;

import com.android.internal.app.IMediaContainerService;
import com.android.internal.app.ResolverActivity;
import com.android.internal.content.NativeLibraryHelper;
import com.android.internal.content.PackageHelper;
import com.android.internal.util.FastXmlSerializer;
import com.android.internal.util.JournaledFile;
import com.android.internal.util.XmlUtils;

import org.xmlpull.v1.XmlPullParser;
import org.xmlpull.v1.XmlPullParserException;
import org.xmlpull.v1.XmlSerializer;

import android.app.ActivityManagerNative;
import android.app.IActivityManager;
import android.app.admin.IDevicePolicyManager;
import android.app.backup.IBackupManager;
import android.content.Context;
import android.content.ComponentName;
import android.content.IIntentReceiver;
import android.content.Intent;
import android.content.IntentFilter;
import android.content.IntentSender;
import android.content.ServiceConnection;
import android.content.IntentSender.SendIntentException;
import android.content.pm.ActivityInfo;
import android.content.pm.ApplicationInfo;
import android.content.pm.ComponentInfo;
import android.content.pm.FeatureInfo;
import android.content.pm.IPackageDataObserver;
import android.content.pm.IPackageDeleteObserver;
import android.content.pm.IPackageInstallObserver;
import android.content.pm.IPackageManager;
import android.content.pm.IPackageMoveObserver;
import android.content.pm.IPackageStatsObserver;
import android.content.pm.InstrumentationInfo;
import android.content.pm.PackageInfo;
import android.content.pm.PackageInfoLite;
import android.content.pm.PackageManager;
import android.content.pm.PackageStats;
import static android.content.pm.PackageManager.COMPONENT_ENABLED_STATE_DEFAULT;
import static android.content.pm.PackageManager.COMPONENT_ENABLED_STATE_DISABLED;
import static android.content.pm.PackageManager.COMPONENT_ENABLED_STATE_ENABLED;
import android.content.pm.PackageParser;
import android.content.pm.PermissionInfo;
import android.content.pm.PermissionGroupInfo;
import android.content.pm.ProviderInfo;
import android.content.pm.ResolveInfo;
import android.content.pm.ServiceInfo;
import android.content.pm.Signature;
import android.net.Uri;
import android.os.Binder;
import android.os.Build;
import android.os.Bundle;
import android.os.Debug;
import android.os.HandlerThread;
import android.os.IBinder;
import android.os.Looper;
import android.os.Message;
import android.os.Parcel;
import android.os.RemoteException;
import android.os.Environment;
import android.os.FileObserver;
import android.os.FileUtils;
import android.os.Handler;
import android.os.ParcelFileDescriptor;
import android.os.Process;
import android.os.ServiceManager;
import android.os.SystemClock;
import android.os.SystemProperties;
import android.provider.Settings;
import android.security.SystemKeyStore;
import android.util.*;
import android.view.Display;
import android.view.WindowManager;

import java.io.BufferedOutputStream;
import java.io.File;
import java.io.FileDescriptor;
import java.io.FileInputStream;
import java.io.FileNotFoundException;
import java.io.FileOutputStream;
import java.io.FileReader;
import java.io.FilenameFilter;
import java.io.IOException;
import java.io.InputStream;
import java.io.PrintWriter;
import java.io.RandomAccessFile;
import java.nio.channels.FileChannel;
import java.nio.channels.FileLock;
import java.security.NoSuchAlgorithmException;
import java.text.SimpleDateFormat;
import java.util.ArrayList;
import java.util.Arrays;
import java.util.Collection;
import java.util.Collections;
import java.util.Comparator;
import java.util.Date;
import java.util.Enumeration;
import java.util.HashMap;
import java.util.HashSet;
import java.util.Iterator;
import java.util.LinkedList;
import java.util.List;
import java.util.Map;
import java.util.Set;
import java.util.zip.ZipEntry;
import java.util.zip.ZipException;
import java.util.zip.ZipFile;
import java.util.zip.ZipOutputStream;

/**
 * Keep track of all those .apks everywhere.
 * 
 * This is very central to the platform's security; please run the unit
 * tests whenever making modifications here:
 * 
mmm frameworks/base/tests/AndroidTests
adb install -r -f out/target/product/passion/data/app/AndroidTests.apk
adb shell am instrument -w -e class com.android.unit_tests.PackageManagerTests com.android.unit_tests/android.test.InstrumentationTestRunner
 *
 */
class PackageManagerService extends IPackageManager.Stub {
    private static final String TAG = "PackageManager";
    private static final boolean DEBUG_SETTINGS = false;
    private static final boolean DEBUG_PREFERRED = false;
    private static final boolean DEBUG_UPGRADE = false;
    private static final boolean DEBUG_INSTALL = false;

    private static final boolean MULTIPLE_APPLICATION_UIDS = true;
    private static final int RADIO_UID = Process.PHONE_UID;
    private static final int LOG_UID = Process.LOG_UID;
    private static final int NFC_UID = Process.NFC_UID;
    private static final int FIRST_APPLICATION_UID =
        Process.FIRST_APPLICATION_UID;
    private static final int MAX_APPLICATION_UIDS = 1000;

    private static final boolean SHOW_INFO = false;

    private static final boolean GET_CERTIFICATES = true;

    private static final String SYSTEM_PROPERTY_EFS_ENABLED = "persist.security.efs.enabled";

    private static final int REMOVE_EVENTS =
        FileObserver.CLOSE_WRITE | FileObserver.DELETE | FileObserver.MOVED_FROM;
    private static final int ADD_EVENTS =
        FileObserver.CLOSE_WRITE /*| FileObserver.CREATE*/ | FileObserver.MOVED_TO;

    private static final int OBSERVER_EVENTS = REMOVE_EVENTS | ADD_EVENTS;
    // Suffix used during package installation when copying/moving
    // package apks to install directory.
    private static final String INSTALL_PACKAGE_SUFFIX = "-";

    /**
     * Indicates the state of installation. Used by PackageManager to
     * figure out incomplete installations. Say a package is being installed
     * (the state is set to PKG_INSTALL_INCOMPLETE) and remains so till
     * the package installation is successful or unsuccesful lin which case
     * the PackageManager will no longer maintain state information associated
     * with the package. If some exception(like device freeze or battery being
     * pulled out) occurs during installation of a package, the PackageManager
     * needs this information to clean up the previously failed installation.
     */
    private static final int PKG_INSTALL_INCOMPLETE = 0;
    private static final int PKG_INSTALL_COMPLETE = 1;

    private static final int THEME_MAMANER_GUID = 1300;

    static final int SCAN_MONITOR = 1<<0;
    static final int SCAN_NO_DEX = 1<<1;
    static final int SCAN_FORCE_DEX = 1<<2;
    static final int SCAN_UPDATE_SIGNATURE = 1<<3;
    static final int SCAN_NEW_INSTALL = 1<<4;
    static final int SCAN_NO_PATHS = 1<<5;
    static final int SCAN_UPDATE_TIME = 1<<6;

    static final int REMOVE_CHATTY = 1<<16;

    static final String DEFAULT_CONTAINER_PACKAGE = "com.android.defcontainer";

    static final ComponentName DEFAULT_CONTAINER_COMPONENT = new ComponentName(
            DEFAULT_CONTAINER_PACKAGE,
            "com.android.defcontainer.DefaultContainerService");

    private static final String LIB_DIR_NAME = "lib";

    static final String mTempContainerPrefix = "smdl2tmp";

    final HandlerThread mHandlerThread = new HandlerThread("PackageManager",
            Process.THREAD_PRIORITY_BACKGROUND);
    final PackageHandler mHandler;

    final int mSdkVersion = Build.VERSION.SDK_INT;
    final String mSdkCodename = "REL".equals(Build.VERSION.CODENAME)
            ? null : Build.VERSION.CODENAME;

    final Context mContext;
    final boolean mFactoryTest;
    final boolean mNoDexOpt;
    final DisplayMetrics mMetrics;
    final int mDefParseFlags;
    final String[] mSeparateProcesses;

    // This is where all application persistent data goes.
    final File mAppDataDir;

    // If Encrypted File System feature is enabled, all application persistent data
    // should go here instead.
    final File mSecureAppDataDir;

    // This is the object monitoring the framework dir.
    final FileObserver mFrameworkInstallObserver;

    // This is the object monitoring the system app dir.
    final FileObserver mSystemInstallObserver;

    // This is the object monitoring the system app dir.
    final FileObserver mVendorInstallObserver;

    // This is the object monitoring mAppInstallDir.
    final FileObserver mAppInstallObserver;

    // This is the object monitoring mDrmAppPrivateInstallDir.
    final FileObserver mDrmAppInstallObserver;

    // Used for priviledge escalation.  MUST NOT BE CALLED WITH mPackages
    // LOCK HELD.  Can be called with mInstallLock held.
    final Installer mInstaller;

    final File mFrameworkDir;
    final File mSystemAppDir;
    final File mVendorAppDir;
    final File mAppInstallDir;
    final File mDalvikCacheDir;

    final File mThemeResCacheDir;

    // Directory containing the private parts (e.g. code and non-resource assets) of forward-locked
    // apps.
    final File mDrmAppPrivateInstallDir;

    // ----------------------------------------------------------------

    // Lock for state used when installing and doing other long running
    // operations.  Methods that must be called with this lock held have
    // the prefix "LI".
    final Object mInstallLock = new Object();

    // These are the directories in the 3rd party applications installed dir
    // that we have currently loaded packages from.  Keys are the application's
    // installed zip file (absolute codePath), and values are Package.
    final HashMap<String, PackageParser.Package> mAppDirs =
            new HashMap<String, PackageParser.Package>();

    // Information for the parser to write more useful error messages.
    File mScanningPath;
    int mLastScanError;

    final int[] mOutPermissions = new int[3];

    // ----------------------------------------------------------------

    // Keys are String (package name), values are Package.  This also serves
    // as the lock for the global state.  Methods that must be called with
    // this lock held have the prefix "LP".
    final HashMap<String, PackageParser.Package> mPackages =
            new HashMap<String, PackageParser.Package>();

    final Settings mSettings;
    boolean mRestoredSettings;

    // Group-ids that are given to all packages as read from etc/permissions/*.xml.
    int[] mGlobalGids;

    // These are the built-in uid -> permission mappings that were read from the
    // etc/permissions.xml file.
    final SparseArray<HashSet<String>> mSystemPermissions =
            new SparseArray<HashSet<String>>();

    // These are the built-in shared libraries that were read from the
    // etc/permissions.xml file.
    final HashMap<String, String> mSharedLibraries = new HashMap<String, String>();

    // Temporary for building the final shared libraries for an .apk.
    String[] mTmpSharedLibraries = null;

    // These are the features this devices supports that were read from the
    // etc/permissions.xml file.
    final HashMap<String, FeatureInfo> mAvailableFeatures =
            new HashMap<String, FeatureInfo>();

    // All available activities, for your resolving pleasure.
    final ActivityIntentResolver mActivities =
            new ActivityIntentResolver();

    // All available receivers, for your resolving pleasure.
    final ActivityIntentResolver mReceivers =
            new ActivityIntentResolver();

    // All available services, for your resolving pleasure.
    final ServiceIntentResolver mServices = new ServiceIntentResolver();

    // Keys are String (provider class name), values are Provider.
    final HashMap<ComponentName, PackageParser.Provider> mProvidersByComponent =
            new HashMap<ComponentName, PackageParser.Provider>();

    // Mapping from provider base names (first directory in content URI codePath)
    // to the provider information.
    final HashMap<String, PackageParser.Provider> mProviders =
            new HashMap<String, PackageParser.Provider>();

    // Mapping from instrumentation class names to info about them.
    final HashMap<ComponentName, PackageParser.Instrumentation> mInstrumentation =
            new HashMap<ComponentName, PackageParser.Instrumentation>();

    // Mapping from permission names to info about them.
    final HashMap<String, PackageParser.PermissionGroup> mPermissionGroups =
            new HashMap<String, PackageParser.PermissionGroup>();

    // Packages whose data we have transfered into another package, thus
    // should no longer exist.
    final HashSet<String> mTransferedPackages = new HashSet<String>();
    
    // Broadcast actions that are only available to the system.
    final HashSet<String> mProtectedBroadcasts = new HashSet<String>();

    boolean mSystemReady;
    boolean mSafeMode;
    boolean mHasSystemUidErrors;

    ApplicationInfo mAndroidApplication;
    final ActivityInfo mResolveActivity = new ActivityInfo();
    final ResolveInfo mResolveInfo = new ResolveInfo();
    ComponentName mResolveComponentName;
    PackageParser.Package mPlatformPackage;

    // Set of pending broadcasts for aggregating enable/disable of components.
    final HashMap<String, ArrayList<String>> mPendingBroadcasts
            = new HashMap<String, ArrayList<String>>();
    // Service Connection to remote media container service to copy
    // package uri's from external media onto secure containers
    // or internal storage.
    private IMediaContainerService mContainerService = null;

    static final int SEND_PENDING_BROADCAST = 1;
    static final int MCS_BOUND = 3;
    static final int END_COPY = 4;
    static final int INIT_COPY = 5;
    static final int MCS_UNBIND = 6;
    static final int START_CLEANING_PACKAGE = 7;
    static final int FIND_INSTALL_LOC = 8;
    static final int POST_INSTALL = 9;
    static final int MCS_RECONNECT = 10;
    static final int MCS_GIVE_UP = 11;
    static final int UPDATED_MEDIA_STATUS = 12;
    static final int WRITE_SETTINGS = 13;

    static final int WRITE_SETTINGS_DELAY = 10*1000;  // 10 seconds

    // Delay time in millisecs
    static final int BROADCAST_DELAY = 10 * 1000;
    final private DefaultContainerConnection mDefContainerConn =
            new DefaultContainerConnection();
    class DefaultContainerConnection implements ServiceConnection {
        public void onServiceConnected(ComponentName name, IBinder service) {
            if (DEBUG_SD_INSTALL) Log.i(TAG, "onServiceConnected");
            IMediaContainerService imcs =
                IMediaContainerService.Stub.asInterface(service);
            mHandler.sendMessage(mHandler.obtainMessage(MCS_BOUND, imcs));
        }

        public void onServiceDisconnected(ComponentName name) {
            if (DEBUG_SD_INSTALL) Log.i(TAG, "onServiceDisconnected");
        }
    };

    // Recordkeeping of restore-after-install operations that are currently in flight
    // between the Package Manager and the Backup Manager
    class PostInstallData {
        public InstallArgs args;
        public PackageInstalledInfo res;

        PostInstallData(InstallArgs _a, PackageInstalledInfo _r) {
            args = _a;
            res = _r;
        }
    };
    final SparseArray<PostInstallData> mRunningInstalls = new SparseArray<PostInstallData>();
    int mNextInstallToken = 1;  // nonzero; will be wrapped back to 1 when ++ overflows

    class PackageHandler extends Handler {
        private boolean mBound = false;
        final ArrayList<HandlerParams> mPendingInstalls =
            new ArrayList<HandlerParams>();

        private boolean connectToService() {
            if (DEBUG_SD_INSTALL) Log.i(TAG, "Trying to bind to" +
                    " DefaultContainerService");
            Intent service = new Intent().setComponent(DEFAULT_CONTAINER_COMPONENT);
            Process.setThreadPriority(Process.THREAD_PRIORITY_DEFAULT);
            if (mContext.bindService(service, mDefContainerConn,
                    Context.BIND_AUTO_CREATE)) {
                Process.setThreadPriority(Process.THREAD_PRIORITY_BACKGROUND);
                mBound = true;
                return true;
            }
            Process.setThreadPriority(Process.THREAD_PRIORITY_BACKGROUND);
            return false;
        }

        private void disconnectService() {
            mContainerService = null;
            mBound = false;
            Process.setThreadPriority(Process.THREAD_PRIORITY_DEFAULT);
            mContext.unbindService(mDefContainerConn);
            Process.setThreadPriority(Process.THREAD_PRIORITY_BACKGROUND);
        }

        PackageHandler(Looper looper) {
            super(looper);
        }
        
        public void handleMessage(Message msg) {
            try {
                doHandleMessage(msg);
            } finally {
                Process.setThreadPriority(Process.THREAD_PRIORITY_BACKGROUND);
            }
        }
        
        void doHandleMessage(Message msg) {
            switch (msg.what) {
                case INIT_COPY: {
                    if (DEBUG_SD_INSTALL) Log.i(TAG, "init_copy");
                    HandlerParams params = (HandlerParams) msg.obj;
                    int idx = mPendingInstalls.size();
                    if (DEBUG_SD_INSTALL) Log.i(TAG, "idx=" + idx);
                    // If a bind was already initiated we dont really
                    // need to do anything. The pending install
                    // will be processed later on.
                    if (!mBound) {
                        // If this is the only one pending we might
                        // have to bind to the service again.
                        if (!connectToService()) {
                            Slog.e(TAG, "Failed to bind to media container service");
                            params.serviceError();
                            return;
                        } else {
                            // Once we bind to the service, the first
                            // pending request will be processed.
                            mPendingInstalls.add(idx, params);
                        }
                    } else {
                        mPendingInstalls.add(idx, params);
                        // Already bound to the service. Just make
                        // sure we trigger off processing the first request.
                        if (idx == 0) {
                            mHandler.sendEmptyMessage(MCS_BOUND);
                        }
                    }
                    break;
                }
                case MCS_BOUND: {
                    if (DEBUG_SD_INSTALL) Log.i(TAG, "mcs_bound");
                    if (msg.obj != null) {
                        mContainerService = (IMediaContainerService) msg.obj;
                    }
                    if (mContainerService == null) {
                        // Something seriously wrong. Bail out
                        Slog.e(TAG, "Cannot bind to media container service");
                        for (HandlerParams params : mPendingInstalls) {
                            mPendingInstalls.remove(0);
                            // Indicate service bind error
                            params.serviceError();
                        }
                        mPendingInstalls.clear();
                    } else if (mPendingInstalls.size() > 0) {
                        HandlerParams params = mPendingInstalls.get(0);
                        if (params != null) {
                            params.startCopy();
                        }
                    } else {
                        // Should never happen ideally.
                        Slog.w(TAG, "Empty queue");
                    }
                    break;
                }
                case MCS_RECONNECT : {
                    if (DEBUG_SD_INSTALL) Log.i(TAG, "mcs_reconnect");
                    if (mPendingInstalls.size() > 0) {
                        if (mBound) {
                            disconnectService();
                        }
                        if (!connectToService()) {
                            Slog.e(TAG, "Failed to bind to media container service");
                            for (HandlerParams params : mPendingInstalls) {
                                mPendingInstalls.remove(0);
                                // Indicate service bind error
                                params.serviceError();
                            }
                            mPendingInstalls.clear();
                        }
                    }
                    break;
                }
                case MCS_UNBIND : {
                    if (DEBUG_SD_INSTALL) Log.i(TAG, "mcs_unbind");
                    // Delete pending install
                    if (mPendingInstalls.size() > 0) {
                        mPendingInstalls.remove(0);
                    }
                    if (mPendingInstalls.size() == 0) {
                        if (mBound) {
                            disconnectService();
                        }
                    } else {
                        // There are more pending requests in queue.
                        // Just post MCS_BOUND message to trigger processing
                        // of next pending install.
                        mHandler.sendEmptyMessage(MCS_BOUND);
                    }
                    break;
                }
                case MCS_GIVE_UP: {
                    if (DEBUG_SD_INSTALL) Log.i(TAG, "mcs_giveup too many retries");
                    HandlerParams params = mPendingInstalls.remove(0);
                    break;
                }
                case SEND_PENDING_BROADCAST : {
                    String packages[];
                    ArrayList components[];
                    int size = 0;
                    int uids[];
                    Process.setThreadPriority(Process.THREAD_PRIORITY_DEFAULT);
                    synchronized (mPackages) {
                        if (mPendingBroadcasts == null) {
                            return;
                        }
                        size = mPendingBroadcasts.size();
                        if (size <= 0) {
                            // Nothing to be done. Just return
                            return;
                        }
                        packages = new String[size];
                        components = new ArrayList[size];
                        uids = new int[size];
                        Iterator<HashMap.Entry<String, ArrayList<String>>>
                                it = mPendingBroadcasts.entrySet().iterator();
                        int i = 0;
                        while (it.hasNext() && i < size) {
                            HashMap.Entry<String, ArrayList<String>> ent = it.next();
                            packages[i] = ent.getKey();
                            components[i] = ent.getValue();
                            PackageSetting ps = mSettings.mPackages.get(ent.getKey());
                            uids[i] = (ps != null) ? ps.userId : -1;
                            i++;
                        }
                        size = i;
                        mPendingBroadcasts.clear();
                    }
                    // Send broadcasts
                    for (int i = 0; i < size; i++) {
                        sendPackageChangedBroadcast(packages[i], true,
                                (ArrayList<String>)components[i], uids[i]);
                    }
                    Process.setThreadPriority(Process.THREAD_PRIORITY_BACKGROUND);
                    break;
                }
                case START_CLEANING_PACKAGE: {
                    String packageName = (String)msg.obj;
                    Process.setThreadPriority(Process.THREAD_PRIORITY_DEFAULT);
                    synchronized (mPackages) {
                        if (!mSettings.mPackagesToBeCleaned.contains(packageName)) {
                            mSettings.mPackagesToBeCleaned.add(packageName);
                        }
                    }
                    Process.setThreadPriority(Process.THREAD_PRIORITY_BACKGROUND);
                    startCleaningPackages();
                } break;
                case POST_INSTALL: {
                    if (DEBUG_INSTALL) Log.v(TAG, "Handling post-install for " + msg.arg1);
                    PostInstallData data = mRunningInstalls.get(msg.arg1);
                    mRunningInstalls.delete(msg.arg1);
                    boolean deleteOld = false;

                    if (data != null) {
                        InstallArgs args = data.args;
                        PackageInstalledInfo res = data.res;

                        if (res.returnCode == PackageManager.INSTALL_SUCCEEDED) {
                            res.removedInfo.sendBroadcast(false, true, false);
                            Bundle extras = new Bundle(1);
                            extras.putInt(Intent.EXTRA_UID, res.uid);
                            final boolean update = res.removedInfo.removedPackage != null;
                            if (update) {
                                extras.putBoolean(Intent.EXTRA_REPLACING, true);
                            }
                            String category = null;
                            if(res.pkg.mIsThemeApk) {
                                category = Intent.CATEGORY_THEME_PACKAGE_INSTALLED_STATE_CHANGE;
                            }
                            sendPackageBroadcast(Intent.ACTION_PACKAGE_ADDED,
                                    res.pkg.applicationInfo.packageName,
                                    category,
                                    extras, null);
                            if (update) {
                                sendPackageBroadcast(Intent.ACTION_PACKAGE_REPLACED,
                                        res.pkg.applicationInfo.packageName, category,
                                        extras, null);
                            }
                            if (res.removedInfo.args != null) {
                                // Remove the replaced package's older resources safely now
                                deleteOld = true;
                            }
                        }
                        // Force a gc to clear up things
                        Runtime.getRuntime().gc();
                        // We delete after a gc for applications  on sdcard.
                        if (deleteOld) {
                            synchronized (mInstallLock) {
                                res.removedInfo.args.doPostDeleteLI(true);
                            }
                        }
                        if (args.observer != null) {
                            try {
                                args.observer.packageInstalled(res.name, res.returnCode);
                            } catch (RemoteException e) {
                                Slog.i(TAG, "Observer no longer exists.");
                            }
                        }
                    } else {
                        Slog.e(TAG, "Bogus post-install token " + msg.arg1);
                    }
                } break;
                case UPDATED_MEDIA_STATUS: {
                    if (DEBUG_SD_INSTALL) Log.i(TAG, "Got message UPDATED_MEDIA_STATUS");
                    boolean reportStatus = msg.arg1 == 1;
                    boolean doGc = msg.arg2 == 1;
                    if (DEBUG_SD_INSTALL) Log.i(TAG, "reportStatus=" + reportStatus + ", doGc = " + doGc);
                    if (doGc) {
                        // Force a gc to clear up stale containers.
                        Runtime.getRuntime().gc();
                    }
                    if (msg.obj != null) {
                        Set<SdInstallArgs> args = (Set<SdInstallArgs>) msg.obj;
                        if (DEBUG_SD_INSTALL) Log.i(TAG, "Unloading all containers");
                        // Unload containers
                        unloadAllContainers(args);
                    }
                    if (reportStatus) {
                        try {
                            if (DEBUG_SD_INSTALL) Log.i(TAG, "Invoking MountService call back");
                            PackageHelper.getMountService().finishMediaUpdate();
                        } catch (RemoteException e) {
                            Log.e(TAG, "MountService not running?");
                        }
                    }
                } break;
                case WRITE_SETTINGS: {
                    Process.setThreadPriority(Process.THREAD_PRIORITY_DEFAULT);
                    synchronized (mPackages) {
                        removeMessages(WRITE_SETTINGS);
                        mSettings.writeLP();
                    }
                    Process.setThreadPriority(Process.THREAD_PRIORITY_BACKGROUND);
                } break;
            }
        }
    }

    void scheduleWriteSettingsLocked() {
        if (!mHandler.hasMessages(WRITE_SETTINGS)) {
            mHandler.sendEmptyMessageDelayed(WRITE_SETTINGS, WRITE_SETTINGS_DELAY);
        }
    }
    
    static boolean installOnSd(int flags) {
        if (((flags & PackageManager.INSTALL_FORWARD_LOCK) != 0) ||
                ((flags & PackageManager.INSTALL_INTERNAL) != 0)) {
            return false;
        }
        if ((flags & PackageManager.INSTALL_EXTERNAL) != 0) {
            return true;
        }
        return false;
    }

    public static final IPackageManager main(Context context, boolean factoryTest) {
        PackageManagerService m = new PackageManagerService(context, factoryTest);
        ServiceManager.addService("package", m);
        return m;
    }

    static String[] splitString(String str, char sep) {
        int count = 1;
        int i = 0;
        while ((i=str.indexOf(sep, i)) >= 0) {
            count++;
            i++;
        }

        String[] res = new String[count];
        i=0;
        count = 0;
        int lastI=0;
        while ((i=str.indexOf(sep, i)) >= 0) {
            res[count] = str.substring(lastI, i);
            count++;
            i++;
            lastI = i;
        }
        res[count] = str.substring(lastI, str.length());
        return res;
    }

    public PackageManagerService(Context context, boolean factoryTest) {
        EventLog.writeEvent(EventLogTags.BOOT_PROGRESS_PMS_START,
                SystemClock.uptimeMillis());

        if (mSdkVersion <= 0) {
            Slog.w(TAG, "**** ro.build.version.sdk not set!");
        }

        mContext = context;
        mFactoryTest = factoryTest;
        mNoDexOpt = "eng".equals(SystemProperties.get("ro.build.type"));
        mMetrics = new DisplayMetrics();
        mSettings = new Settings();
        mSettings.addSharedUserLP("android.uid.system",
                Process.SYSTEM_UID, ApplicationInfo.FLAG_SYSTEM);
        mSettings.addSharedUserLP("android.uid.phone",
                MULTIPLE_APPLICATION_UIDS
                        ? RADIO_UID : FIRST_APPLICATION_UID,
                ApplicationInfo.FLAG_SYSTEM);
        mSettings.addSharedUserLP("android.uid.log",
                MULTIPLE_APPLICATION_UIDS
                        ? LOG_UID : FIRST_APPLICATION_UID,
                ApplicationInfo.FLAG_SYSTEM);
<<<<<<< HEAD
        mSettings.addSharedUserLP("com.tmobile.thememanager",
                THEME_MAMANER_GUID,
=======
        mSettings.addSharedUserLP("android.uid.nfc",
                MULTIPLE_APPLICATION_UIDS
                        ? NFC_UID : FIRST_APPLICATION_UID,
>>>>>>> 6bcc7a7e
                ApplicationInfo.FLAG_SYSTEM);

        String separateProcesses = SystemProperties.get("debug.separate_processes");
        if (separateProcesses != null && separateProcesses.length() > 0) {
            if ("*".equals(separateProcesses)) {
                mDefParseFlags = PackageParser.PARSE_IGNORE_PROCESSES;
                mSeparateProcesses = null;
                Slog.w(TAG, "Running with debug.separate_processes: * (ALL)");
            } else {
                mDefParseFlags = 0;
                mSeparateProcesses = separateProcesses.split(",");
                Slog.w(TAG, "Running with debug.separate_processes: "
                        + separateProcesses);
            }
        } else {
            mDefParseFlags = 0;
            mSeparateProcesses = null;
        }

        Installer installer = new Installer();
        // Little hacky thing to check if installd is here, to determine
        // whether we are running on the simulator and thus need to take
        // care of building the /data file structure ourself.
        // (apparently the sim now has a working installer)
        if (installer.ping() && Process.supportsProcesses()) {
            mInstaller = installer;
        } else {
            mInstaller = null;
        }

        WindowManager wm = (WindowManager)context.getSystemService(Context.WINDOW_SERVICE);
        Display d = wm.getDefaultDisplay();
        d.getMetrics(mMetrics);

        synchronized (mInstallLock) {
        synchronized (mPackages) {
            mHandlerThread.start();
            mHandler = new PackageHandler(mHandlerThread.getLooper());

            File dataDir = Environment.getDataDirectory();
            mAppDataDir = new File(dataDir, "data");
            mSecureAppDataDir = new File(dataDir, "secure/data");
            mDrmAppPrivateInstallDir = new File(dataDir, "app-private");

            if (mInstaller == null) {
                // Make sure these dirs exist, when we are running in
                // the simulator.
                // Make a wide-open directory for random misc stuff.
                File miscDir = new File(dataDir, "misc");
                miscDir.mkdirs();
                mAppDataDir.mkdirs();
                mSecureAppDataDir.mkdirs();
                mDrmAppPrivateInstallDir.mkdirs();
            }

            readPermissions();

            mRestoredSettings = mSettings.readLP();
            long startTime = SystemClock.uptimeMillis();

            EventLog.writeEvent(EventLogTags.BOOT_PROGRESS_PMS_SYSTEM_SCAN_START,
                    startTime);

            // Set flag to monitor and not change apk file paths when
            // scanning install directories.
            int scanMode = SCAN_MONITOR | SCAN_NO_PATHS;
            if (mNoDexOpt) {
                Slog.w(TAG, "Running ENG build: no pre-dexopt!");
                scanMode |= SCAN_NO_DEX;
            }

            final HashSet<String> libFiles = new HashSet<String>();

            mFrameworkDir = new File(Environment.getRootDirectory(), "framework");
            mDalvikCacheDir = new File(dataDir, "dalvik-cache");
            mThemeResCacheDir = new File(dataDir, "res-cache");

            if (mInstaller != null) {
                boolean didDexOpt = false;

                /**
                 * Out of paranoia, ensure that everything in the boot class
                 * path has been dexed.
                 */
                String bootClassPath = System.getProperty("java.boot.class.path");
                if (bootClassPath != null) {
                    String[] paths = splitString(bootClassPath, ':');
                    for (int i=0; i<paths.length; i++) {
                        try {
                            if (dalvik.system.DexFile.isDexOptNeeded(paths[i])) {
                                libFiles.add(paths[i]);
                                mInstaller.dexopt(paths[i], Process.SYSTEM_UID, true);
                                didDexOpt = true;
                            }
                        } catch (FileNotFoundException e) {
                            Slog.w(TAG, "Boot class path not found: " + paths[i]);
                        } catch (IOException e) {
                            Slog.w(TAG, "Exception reading boot class path: " + paths[i], e);
                        }
                    }
                } else {
                    Slog.w(TAG, "No BOOTCLASSPATH found!");
                }

                /**
                 * Also ensure all external libraries have had dexopt run on them.
                 */
                if (mSharedLibraries.size() > 0) {
                    Iterator<String> libs = mSharedLibraries.values().iterator();
                    while (libs.hasNext()) {
                        String lib = libs.next();
                        try {
                            if (dalvik.system.DexFile.isDexOptNeeded(lib)) {
                                libFiles.add(lib);
                                mInstaller.dexopt(lib, Process.SYSTEM_UID, true);
                                didDexOpt = true;
                            }
                        } catch (FileNotFoundException e) {
                            Slog.w(TAG, "Library not found: " + lib);
                        } catch (IOException e) {
                            Slog.w(TAG, "Exception reading library: " + lib, e);
                        }
                    }
                }

                // Gross hack for now: we know this file doesn't contain any
                // code, so don't dexopt it to avoid the resulting log spew.
                libFiles.add(mFrameworkDir.getPath() + "/framework-res.apk");

                /**
                 * And there are a number of commands implemented in Java, which
                 * we currently need to do the dexopt on so that they can be
                 * run from a non-root shell.
                 */
                String[] frameworkFiles = mFrameworkDir.list();
                if (frameworkFiles != null) {
                    for (int i=0; i<frameworkFiles.length; i++) {
                        File libPath = new File(mFrameworkDir, frameworkFiles[i]);
                        String path = libPath.getPath();
                        // Skip the file if we alrady did it.
                        if (libFiles.contains(path)) {
                            continue;
                        }
                        // Skip the file if it is not a type we want to dexopt.
                        if (!path.endsWith(".apk") && !path.endsWith(".jar")) {
                            continue;
                        }
                        try {
                            if (dalvik.system.DexFile.isDexOptNeeded(path)) {
                                mInstaller.dexopt(path, Process.SYSTEM_UID, true);
                                didDexOpt = true;
                            }
                        } catch (FileNotFoundException e) {
                            Slog.w(TAG, "Jar not found: " + path);
                        } catch (IOException e) {
                            Slog.w(TAG, "Exception reading jar: " + path, e);
                        }
                    }
                }

                if (didDexOpt) {
                    // If we had to do a dexopt of one of the previous
                    // things, then something on the system has changed.
                    // Consider this significant, and wipe away all other
                    // existing dexopt files to ensure we don't leave any
                    // dangling around.
                    String[] files = mDalvikCacheDir.list();
                    if (files != null) {
                        for (int i=0; i<files.length; i++) {
                            String fn = files[i];
                            if (fn.startsWith("data@app@")
                                    || fn.startsWith("data@app-private@")) {
                                Slog.i(TAG, "Pruning dalvik file: " + fn);
                                (new File(mDalvikCacheDir, fn)).delete();
                            }
                        }
                    }
                }
            }

            // Find base frameworks (resource packages without code).
            mFrameworkInstallObserver = new AppDirObserver(
                mFrameworkDir.getPath(), OBSERVER_EVENTS, true);
            mFrameworkInstallObserver.startWatching();
            scanDirLI(mFrameworkDir, PackageParser.PARSE_IS_SYSTEM
                    | PackageParser.PARSE_IS_SYSTEM_DIR,
                    scanMode | SCAN_NO_DEX, 0);
            
            // Collect all system packages.
            mSystemAppDir = new File(Environment.getRootDirectory(), "app");
            mSystemInstallObserver = new AppDirObserver(
                mSystemAppDir.getPath(), OBSERVER_EVENTS, true);
            mSystemInstallObserver.startWatching();
            scanDirLI(mSystemAppDir, PackageParser.PARSE_IS_SYSTEM
                    | PackageParser.PARSE_IS_SYSTEM_DIR, scanMode, 0);
            
            // Collect all vendor packages.
            mVendorAppDir = new File("/vendor/app");
            mVendorInstallObserver = new AppDirObserver(
                mVendorAppDir.getPath(), OBSERVER_EVENTS, true);
            mVendorInstallObserver.startWatching();
            scanDirLI(mVendorAppDir, PackageParser.PARSE_IS_SYSTEM
                    | PackageParser.PARSE_IS_SYSTEM_DIR, scanMode, 0);

            if (mInstaller != null) {
                if (DEBUG_UPGRADE) Log.v(TAG, "Running installd update commands");
                mInstaller.moveFiles();
            }
            
            // Prune any system packages that no longer exist.
            Iterator<PackageSetting> psit = mSettings.mPackages.values().iterator();
            while (psit.hasNext()) {
                PackageSetting ps = psit.next();
                if ((ps.pkgFlags&ApplicationInfo.FLAG_SYSTEM) != 0
                        && !mPackages.containsKey(ps.name)
                        && !mSettings.mDisabledSysPackages.containsKey(ps.name)) {
                    psit.remove();
                    String msg = "System package " + ps.name
                            + " no longer exists; wiping its data";
                    reportSettingsProblem(Log.WARN, msg);
                    if (mInstaller != null) {
                        // XXX how to set useEncryptedFSDir for packages that
                        // are not encrypted?
                        mInstaller.remove(ps.name, true);
                    }
                }
            }
            
            mAppInstallDir = new File(dataDir, "app");
            if (mInstaller == null) {
                // Make sure these dirs exist, when we are running in
                // the simulator.
                mAppInstallDir.mkdirs(); // scanDirLI() assumes this dir exists
            }
            //look for any incomplete package installations
            ArrayList<PackageSetting> deletePkgsList = mSettings.getListOfIncompleteInstallPackages();
            //clean up list
            for(int i = 0; i < deletePkgsList.size(); i++) {
                //clean up here
                cleanupInstallFailedPackage(deletePkgsList.get(i));
            }
            //delete tmp files
            deleteTempPackageFiles();

            EventLog.writeEvent(EventLogTags.BOOT_PROGRESS_PMS_DATA_SCAN_START,
                    SystemClock.uptimeMillis());
            mAppInstallObserver = new AppDirObserver(
                mAppInstallDir.getPath(), OBSERVER_EVENTS, false);
            mAppInstallObserver.startWatching();
            scanDirLI(mAppInstallDir, 0, scanMode, 0);

            mDrmAppInstallObserver = new AppDirObserver(
                mDrmAppPrivateInstallDir.getPath(), OBSERVER_EVENTS, false);
            mDrmAppInstallObserver.startWatching();
            scanDirLI(mDrmAppPrivateInstallDir, PackageParser.PARSE_FORWARD_LOCK,
                    scanMode, 0);

            EventLog.writeEvent(EventLogTags.BOOT_PROGRESS_PMS_SCAN_END,
                    SystemClock.uptimeMillis());
            Slog.i(TAG, "Time to scan packages: "
                    + ((SystemClock.uptimeMillis()-startTime)/1000f)
                    + " seconds");

            // If the platform SDK has changed since the last time we booted,
            // we need to re-grant app permission to catch any new ones that
            // appear.  This is really a hack, and means that apps can in some
            // cases get permissions that the user didn't initially explicitly
            // allow...  it would be nice to have some better way to handle
            // this situation.
            final boolean regrantPermissions = mSettings.mInternalSdkPlatform
                    != mSdkVersion;
            if (regrantPermissions) Slog.i(TAG, "Platform changed from "
                    + mSettings.mInternalSdkPlatform + " to " + mSdkVersion
                    + "; regranting permissions for internal storage");
            mSettings.mInternalSdkPlatform = mSdkVersion;
            
            updatePermissionsLP(null, null, true, regrantPermissions, regrantPermissions);

            mSettings.writeLP();

            EventLog.writeEvent(EventLogTags.BOOT_PROGRESS_PMS_READY,
                    SystemClock.uptimeMillis());

            // Now after opening every single application zip, make sure they
            // are all flushed.  Not really needed, but keeps things nice and
            // tidy.
            Runtime.getRuntime().gc();
        } // synchronized (mPackages)
        } // synchronized (mInstallLock)
    }

    @Override
    public boolean onTransact(int code, Parcel data, Parcel reply, int flags)
            throws RemoteException {
        try {
            return super.onTransact(code, data, reply, flags);
        } catch (RuntimeException e) {
            if (!(e instanceof SecurityException) && !(e instanceof IllegalArgumentException)) {
                Slog.e(TAG, "Package Manager Crash", e);
            }
            throw e;
        }
    }

    void cleanupInstallFailedPackage(PackageSetting ps) {
        Slog.i(TAG, "Cleaning up incompletely installed app: " + ps.name);
        if (mInstaller != null) {
            boolean useSecureFS = useEncryptedFilesystemForPackage(ps.pkg);
            int retCode = mInstaller.remove(ps.name, useSecureFS);
            if (retCode < 0) {
                Slog.w(TAG, "Couldn't remove app data directory for package: "
                           + ps.name + ", retcode=" + retCode);
            }
        } else {
            //for emulator
            PackageParser.Package pkg = mPackages.get(ps.name);
            File dataDir = new File(pkg.applicationInfo.dataDir);
            dataDir.delete();
        }
        if (ps.codePath != null) {
            if (!ps.codePath.delete()) {
                Slog.w(TAG, "Unable to remove old code file: " + ps.codePath);
            }
        }
        if (ps.resourcePath != null) {
            if (!ps.resourcePath.delete() && !ps.resourcePath.equals(ps.codePath)) {
                Slog.w(TAG, "Unable to remove old code file: " + ps.resourcePath);
            }
        }
        mSettings.removePackageLP(ps.name);
    }

    void readPermissions() {
        // Read permissions from .../etc/permission directory.
        File libraryDir = new File(Environment.getRootDirectory(), "etc/permissions");
        if (!libraryDir.exists() || !libraryDir.isDirectory()) {
            Slog.w(TAG, "No directory " + libraryDir + ", skipping");
            return;
        }
        if (!libraryDir.canRead()) {
            Slog.w(TAG, "Directory " + libraryDir + " cannot be read");
            return;
        }

        // Iterate over the files in the directory and scan .xml files
        for (File f : libraryDir.listFiles()) {
            // We'll read platform.xml last
            if (f.getPath().endsWith("etc/permissions/platform.xml")) {
                continue;
            }

            if (!f.getPath().endsWith(".xml")) {
                Slog.i(TAG, "Non-xml file " + f + " in " + libraryDir + " directory, ignoring");
                continue;
            }
            if (!f.canRead()) {
                Slog.w(TAG, "Permissions library file " + f + " cannot be read");
                continue;
            }

            readPermissionsFromXml(f);
        }

        // Read permissions from .../etc/permissions/platform.xml last so it will take precedence
        final File permFile = new File(Environment.getRootDirectory(),
                "etc/permissions/platform.xml");
        readPermissionsFromXml(permFile);
    }

    private void readPermissionsFromXml(File permFile) {
        FileReader permReader = null;
        try {
            permReader = new FileReader(permFile);
        } catch (FileNotFoundException e) {
            Slog.w(TAG, "Couldn't find or open permissions file " + permFile);
            return;
        }

        try {
            XmlPullParser parser = Xml.newPullParser();
            parser.setInput(permReader);

            XmlUtils.beginDocument(parser, "permissions");

            while (true) {
                XmlUtils.nextElement(parser);
                if (parser.getEventType() == XmlPullParser.END_DOCUMENT) {
                    break;
                }

                String name = parser.getName();
                if ("group".equals(name)) {
                    String gidStr = parser.getAttributeValue(null, "gid");
                    if (gidStr != null) {
                        int gid = Integer.parseInt(gidStr);
                        mGlobalGids = appendInt(mGlobalGids, gid);
                    } else {
                        Slog.w(TAG, "<group> without gid at "
                                + parser.getPositionDescription());
                    }

                    XmlUtils.skipCurrentTag(parser);
                    continue;
                } else if ("permission".equals(name)) {
                    String perm = parser.getAttributeValue(null, "name");
                    if (perm == null) {
                        Slog.w(TAG, "<permission> without name at "
                                + parser.getPositionDescription());
                        XmlUtils.skipCurrentTag(parser);
                        continue;
                    }
                    perm = perm.intern();
                    readPermission(parser, perm);

                } else if ("assign-permission".equals(name)) {
                    String perm = parser.getAttributeValue(null, "name");
                    if (perm == null) {
                        Slog.w(TAG, "<assign-permission> without name at "
                                + parser.getPositionDescription());
                        XmlUtils.skipCurrentTag(parser);
                        continue;
                    }
                    String uidStr = parser.getAttributeValue(null, "uid");
                    if (uidStr == null) {
                        Slog.w(TAG, "<assign-permission> without uid at "
                                + parser.getPositionDescription());
                        XmlUtils.skipCurrentTag(parser);
                        continue;
                    }
                    int uid = Process.getUidForName(uidStr);
                    if (uid < 0) {
                        Slog.w(TAG, "<assign-permission> with unknown uid \""
                                + uidStr + "\" at "
                                + parser.getPositionDescription());
                        XmlUtils.skipCurrentTag(parser);
                        continue;
                    }
                    perm = perm.intern();
                    HashSet<String> perms = mSystemPermissions.get(uid);
                    if (perms == null) {
                        perms = new HashSet<String>();
                        mSystemPermissions.put(uid, perms);
                    }
                    perms.add(perm);
                    XmlUtils.skipCurrentTag(parser);

                } else if ("library".equals(name)) {
                    String lname = parser.getAttributeValue(null, "name");
                    String lfile = parser.getAttributeValue(null, "file");
                    if (lname == null) {
                        Slog.w(TAG, "<library> without name at "
                                + parser.getPositionDescription());
                    } else if (lfile == null) {
                        Slog.w(TAG, "<library> without file at "
                                + parser.getPositionDescription());
                    } else {
                        //Log.i(TAG, "Got library " + lname + " in " + lfile);
                        mSharedLibraries.put(lname, lfile);
                    }
                    XmlUtils.skipCurrentTag(parser);
                    continue;

                } else if ("feature".equals(name)) {
                    String fname = parser.getAttributeValue(null, "name");
                    if (fname == null) {
                        Slog.w(TAG, "<feature> without name at "
                                + parser.getPositionDescription());
                    } else {
                        //Log.i(TAG, "Got feature " + fname);
                        FeatureInfo fi = new FeatureInfo();
                        fi.name = fname;
                        mAvailableFeatures.put(fname, fi);
                    }
                    XmlUtils.skipCurrentTag(parser);
                    continue;

                } else {
                    XmlUtils.skipCurrentTag(parser);
                    continue;
                }

            }
        } catch (XmlPullParserException e) {
            Slog.w(TAG, "Got execption parsing permissions.", e);
        } catch (IOException e) {
            Slog.w(TAG, "Got execption parsing permissions.", e);
        }
    }

    void readPermission(XmlPullParser parser, String name)
            throws IOException, XmlPullParserException {

        name = name.intern();

        BasePermission bp = mSettings.mPermissions.get(name);
        if (bp == null) {
            bp = new BasePermission(name, null, BasePermission.TYPE_BUILTIN);
            mSettings.mPermissions.put(name, bp);
        }
        int outerDepth = parser.getDepth();
        int type;
        while ((type=parser.next()) != XmlPullParser.END_DOCUMENT
               && (type != XmlPullParser.END_TAG
                       || parser.getDepth() > outerDepth)) {
            if (type == XmlPullParser.END_TAG
                    || type == XmlPullParser.TEXT) {
                continue;
            }

            String tagName = parser.getName();
            if ("group".equals(tagName)) {
                String gidStr = parser.getAttributeValue(null, "gid");
                if (gidStr != null) {
                    int gid = Process.getGidForName(gidStr);
                    bp.gids = appendInt(bp.gids, gid);
                } else {
                    Slog.w(TAG, "<group> without gid at "
                            + parser.getPositionDescription());
                }
            }
            XmlUtils.skipCurrentTag(parser);
        }
    }

    static int[] appendInt(int[] cur, int val) {
        if (cur == null) {
            return new int[] { val };
        }
        final int N = cur.length;
        for (int i=0; i<N; i++) {
            if (cur[i] == val) {
                return cur;
            }
        }
        int[] ret = new int[N+1];
        System.arraycopy(cur, 0, ret, 0, N);
        ret[N] = val;
        return ret;
    }

    static int[] appendInts(int[] cur, int[] add) {
        if (add == null) return cur;
        if (cur == null) return add;
        final int N = add.length;
        for (int i=0; i<N; i++) {
            cur = appendInt(cur, add[i]);
        }
        return cur;
    }

    static int[] removeInt(int[] cur, int val) {
        if (cur == null) {
            return null;
        }
        final int N = cur.length;
        for (int i=0; i<N; i++) {
            if (cur[i] == val) {
                int[] ret = new int[N-1];
                if (i > 0) {
                    System.arraycopy(cur, 0, ret, 0, i);
                }
                if (i < (N-1)) {
                    System.arraycopy(cur, i + 1, ret, i, N - i - 1);
                }
                return ret;
            }
        }
        return cur;
    }

    static int[] removeInts(int[] cur, int[] rem) {
        if (rem == null) return cur;
        if (cur == null) return cur;
        final int N = rem.length;
        for (int i=0; i<N; i++) {
            cur = removeInt(cur, rem[i]);
        }
        return cur;
    }

    PackageInfo generatePackageInfo(PackageParser.Package p, int flags) {
        if ((flags & PackageManager.GET_UNINSTALLED_PACKAGES) != 0) {
            // The package has been uninstalled but has retained data and resources.
            return PackageParser.generatePackageInfo(p, null, flags, 0, 0);
        }
        final PackageSetting ps = (PackageSetting)p.mExtras;
        if (ps == null) {
            return null;
        }
        final GrantedPermissions gp = ps.sharedUser != null ? ps.sharedUser : ps;
        return PackageParser.generatePackageInfo(p, gp.gids, flags,
                ps.firstInstallTime, ps.lastUpdateTime);
    }

    public PackageInfo getPackageInfo(String packageName, int flags) {
        synchronized (mPackages) {
            PackageParser.Package p = mPackages.get(packageName);
            if (Config.LOGV) Log.v(
                TAG, "getPackageInfo " + packageName
                + ": " + p);
            if (p != null) {
                return generatePackageInfo(p, flags);
            }
            if((flags & PackageManager.GET_UNINSTALLED_PACKAGES) != 0) {
                return generatePackageInfoFromSettingsLP(packageName, flags);
            }
        }
        return null;
    }

    public String[] currentToCanonicalPackageNames(String[] names) {
        String[] out = new String[names.length];
        synchronized (mPackages) {
            for (int i=names.length-1; i>=0; i--) {
                PackageSetting ps = mSettings.mPackages.get(names[i]);
                out[i] = ps != null && ps.realName != null ? ps.realName : names[i];
            }
        }
        return out;
    }
    
    public String[] canonicalToCurrentPackageNames(String[] names) {
        String[] out = new String[names.length];
        synchronized (mPackages) {
            for (int i=names.length-1; i>=0; i--) {
                String cur = mSettings.mRenamedPackages.get(names[i]);
                out[i] = cur != null ? cur : names[i];
            }
        }
        return out;
    }
    
    public int getPackageUid(String packageName) {
        synchronized (mPackages) {
            PackageParser.Package p = mPackages.get(packageName);
            if(p != null) {
                return p.applicationInfo.uid;
            }
            PackageSetting ps = mSettings.mPackages.get(packageName);
            if((ps == null) || (ps.pkg == null) || (ps.pkg.applicationInfo == null)) {
                return -1;
            }
            p = ps.pkg;
            return p != null ? p.applicationInfo.uid : -1;
        }
    }

    public int[] getPackageGids(String packageName) {
        synchronized (mPackages) {
            PackageParser.Package p = mPackages.get(packageName);
            if (Config.LOGV) Log.v(
                TAG, "getPackageGids" + packageName
                + ": " + p);
            if (p != null) {
                final PackageSetting ps = (PackageSetting)p.mExtras;
                final SharedUserSetting suid = ps.sharedUser;
                return suid != null ? suid.gids : ps.gids;
            }
        }
        // stupid thing to indicate an error.
        return new int[0];
    }

    static final PermissionInfo generatePermissionInfo(
            BasePermission bp, int flags) {
        if (bp.perm != null) {
            return PackageParser.generatePermissionInfo(bp.perm, flags);
        }
        PermissionInfo pi = new PermissionInfo();
        pi.name = bp.name;
        pi.packageName = bp.sourcePackage;
        pi.nonLocalizedLabel = bp.name;
        pi.protectionLevel = bp.protectionLevel;
        return pi;
    }
    
    public PermissionInfo getPermissionInfo(String name, int flags) {
        synchronized (mPackages) {
            final BasePermission p = mSettings.mPermissions.get(name);
            if (p != null) {
                return generatePermissionInfo(p, flags);
            }
            return null;
        }
    }

    public List<PermissionInfo> queryPermissionsByGroup(String group, int flags) {
        synchronized (mPackages) {
            ArrayList<PermissionInfo> out = new ArrayList<PermissionInfo>(10);
            for (BasePermission p : mSettings.mPermissions.values()) {
                if (group == null) {
                    if (p.perm == null || p.perm.info.group == null) {
                        out.add(generatePermissionInfo(p, flags));
                    }
                } else {
                    if (p.perm != null && group.equals(p.perm.info.group)) {
                        out.add(PackageParser.generatePermissionInfo(p.perm, flags));
                    }
                }
            }

            if (out.size() > 0) {
                return out;
            }
            return mPermissionGroups.containsKey(group) ? out : null;
        }
    }

    public PermissionGroupInfo getPermissionGroupInfo(String name, int flags) {
        synchronized (mPackages) {
            return PackageParser.generatePermissionGroupInfo(
                    mPermissionGroups.get(name), flags);
        }
    }

    public List<PermissionGroupInfo> getAllPermissionGroups(int flags) {
        synchronized (mPackages) {
            final int N = mPermissionGroups.size();
            ArrayList<PermissionGroupInfo> out
                    = new ArrayList<PermissionGroupInfo>(N);
            for (PackageParser.PermissionGroup pg : mPermissionGroups.values()) {
                out.add(PackageParser.generatePermissionGroupInfo(pg, flags));
            }
            return out;
        }
    }

    private ApplicationInfo generateApplicationInfoFromSettingsLP(String packageName, int flags) {
        PackageSetting ps = mSettings.mPackages.get(packageName);
        if(ps != null) {
            if(ps.pkg == null) {
                PackageInfo pInfo = generatePackageInfoFromSettingsLP(packageName, flags);
                if(pInfo != null) {
                    return pInfo.applicationInfo;
                }
                return null;
            }
            return PackageParser.generateApplicationInfo(ps.pkg, flags);
        }
        return null;
    }

    private PackageInfo generatePackageInfoFromSettingsLP(String packageName, int flags) {
        PackageSetting ps = mSettings.mPackages.get(packageName);
        if(ps != null) {
            if(ps.pkg == null) {
                ps.pkg = new PackageParser.Package(packageName);
                ps.pkg.applicationInfo.packageName = packageName;
                ps.pkg.applicationInfo.flags = ps.pkgFlags;
                ps.pkg.applicationInfo.publicSourceDir = ps.resourcePathString;
                ps.pkg.applicationInfo.sourceDir = ps.codePathString;
                ps.pkg.applicationInfo.dataDir = getDataPathForPackage(ps.pkg).getPath();
                ps.pkg.applicationInfo.nativeLibraryDir = ps.nativeLibraryPathString;
                ps.pkg.mSetEnabled = ps.enabled;
            }
            return generatePackageInfo(ps.pkg, flags);
        }
        return null;
    }

    public ApplicationInfo getApplicationInfo(String packageName, int flags) {
        synchronized (mPackages) {
            PackageParser.Package p = mPackages.get(packageName);
            if (Config.LOGV) Log.v(
                    TAG, "getApplicationInfo " + packageName
                    + ": " + p);
            if (p != null) {
                // Note: isEnabledLP() does not apply here - always return info
                return PackageParser.generateApplicationInfo(p, flags);
            }
            if ("android".equals(packageName)||"system".equals(packageName)) {
                return mAndroidApplication;
            }
            if((flags & PackageManager.GET_UNINSTALLED_PACKAGES) != 0) {
                return generateApplicationInfoFromSettingsLP(packageName, flags);
            }
        }
        return null;
    }


    public void freeStorageAndNotify(final long freeStorageSize, final IPackageDataObserver observer) {
        mContext.enforceCallingOrSelfPermission(
                android.Manifest.permission.CLEAR_APP_CACHE, null);
        // Queue up an async operation since clearing cache may take a little while.
        mHandler.post(new Runnable() {
            public void run() {
                mHandler.removeCallbacks(this);
                int retCode = -1;
                if (mInstaller != null) {
                    retCode = mInstaller.freeCache(freeStorageSize);
                    if (retCode < 0) {
                        Slog.w(TAG, "Couldn't clear application caches");
                    }
                } //end if mInstaller
                if (observer != null) {
                    try {
                        observer.onRemoveCompleted(null, (retCode >= 0));
                    } catch (RemoteException e) {
                        Slog.w(TAG, "RemoveException when invoking call back");
                    }
                }
            }
        });
    }

    public void freeStorage(final long freeStorageSize, final IntentSender pi) {
        mContext.enforceCallingOrSelfPermission(
                android.Manifest.permission.CLEAR_APP_CACHE, null);
        // Queue up an async operation since clearing cache may take a little while.
        mHandler.post(new Runnable() {
            public void run() {
                mHandler.removeCallbacks(this);
                int retCode = -1;
                if (mInstaller != null) {
                    retCode = mInstaller.freeCache(freeStorageSize);
                    if (retCode < 0) {
                        Slog.w(TAG, "Couldn't clear application caches");
                    }
                }
                if(pi != null) {
                    try {
                        // Callback via pending intent
                        int code = (retCode >= 0) ? 1 : 0;
                        pi.sendIntent(null, code, null,
                                null, null);
                    } catch (SendIntentException e1) {
                        Slog.i(TAG, "Failed to send pending intent");
                    }
                }
            }
        });
    }

    public ActivityInfo getActivityInfo(ComponentName component, int flags) {
        synchronized (mPackages) {
            PackageParser.Activity a = mActivities.mActivities.get(component);

            if (Config.LOGV) Log.v(TAG, "getActivityInfo " + component + ": " + a);
            if (a != null && mSettings.isEnabledLP(a.info, flags)) {
                return PackageParser.generateActivityInfo(a, flags);
            }
            if (mResolveComponentName.equals(component)) {
                return mResolveActivity;
            }
        }
        return null;
    }

    public ActivityInfo getReceiverInfo(ComponentName component, int flags) {
        synchronized (mPackages) {
            PackageParser.Activity a = mReceivers.mActivities.get(component);
            if (Config.LOGV) Log.v(
                TAG, "getReceiverInfo " + component + ": " + a);
            if (a != null && mSettings.isEnabledLP(a.info, flags)) {
                return PackageParser.generateActivityInfo(a, flags);
            }
        }
        return null;
    }

    public ServiceInfo getServiceInfo(ComponentName component, int flags) {
        synchronized (mPackages) {
            PackageParser.Service s = mServices.mServices.get(component);
            if (Config.LOGV) Log.v(
                TAG, "getServiceInfo " + component + ": " + s);
            if (s != null && mSettings.isEnabledLP(s.info, flags)) {
                return PackageParser.generateServiceInfo(s, flags);
            }
        }
        return null;
    }

    public ProviderInfo getProviderInfo(ComponentName component, int flags) {
        synchronized (mPackages) {
            PackageParser.Provider p = mProvidersByComponent.get(component);
            if (Config.LOGV) Log.v(
                TAG, "getProviderInfo " + component + ": " + p);
            if (p != null && mSettings.isEnabledLP(p.info, flags)) {
                return PackageParser.generateProviderInfo(p, flags);
            }
        }
        return null;
    }

    public String[] getSystemSharedLibraryNames() {
        Set<String> libSet;
        synchronized (mPackages) {
            libSet = mSharedLibraries.keySet();
            int size = libSet.size();
            if (size > 0) {
                String[] libs = new String[size];
                libSet.toArray(libs);
                return libs;
            }
        }
        return null;
    }

    public FeatureInfo[] getSystemAvailableFeatures() {
        Collection<FeatureInfo> featSet;
        synchronized (mPackages) {
            featSet = mAvailableFeatures.values();
            int size = featSet.size();
            if (size > 0) {
                FeatureInfo[] features = new FeatureInfo[size+1];
                featSet.toArray(features);
                FeatureInfo fi = new FeatureInfo();
                fi.reqGlEsVersion = SystemProperties.getInt("ro.opengles.version",
                        FeatureInfo.GL_ES_VERSION_UNDEFINED);
                features[size] = fi;
                return features;
            }
        }
        return null;
    }

    public boolean hasSystemFeature(String name) {
        synchronized (mPackages) {
            return mAvailableFeatures.containsKey(name);
        }
    }

    public int checkPermission(String permName, String pkgName) {
        synchronized (mPackages) {
            PackageParser.Package p = mPackages.get(pkgName);
            if (p != null && p.mExtras != null) {
                PackageSetting ps = (PackageSetting)p.mExtras;
                if (ps.sharedUser != null) {
                    if (ps.sharedUser.grantedPermissions.contains(permName)) {
                        return PackageManager.PERMISSION_GRANTED;
                    }
                } else if (ps.grantedPermissions.contains(permName)) {
                    return PackageManager.PERMISSION_GRANTED;
                }
            }
        }
        return PackageManager.PERMISSION_DENIED;
    }

    public int checkUidPermission(String permName, int uid) {
        synchronized (mPackages) {
            Object obj = mSettings.getUserIdLP(uid);
            if (obj != null) {
                GrantedPermissions gp = (GrantedPermissions)obj;
                if (gp.grantedPermissions.contains(permName)) {
                    return PackageManager.PERMISSION_GRANTED;
                }
            } else {
                HashSet<String> perms = mSystemPermissions.get(uid);
                if (perms != null && perms.contains(permName)) {
                    return PackageManager.PERMISSION_GRANTED;
                }
            }
        }
        return PackageManager.PERMISSION_DENIED;
    }

    private BasePermission findPermissionTreeLP(String permName) {
        for(BasePermission bp : mSettings.mPermissionTrees.values()) {
            if (permName.startsWith(bp.name) &&
                    permName.length() > bp.name.length() &&
                    permName.charAt(bp.name.length()) == '.') {
                return bp;
            }
        }
        return null;
    }

    private BasePermission checkPermissionTreeLP(String permName) {
        if (permName != null) {
            BasePermission bp = findPermissionTreeLP(permName);
            if (bp != null) {
                if (bp.uid == Binder.getCallingUid()) {
                    return bp;
                }
                throw new SecurityException("Calling uid "
                        + Binder.getCallingUid()
                        + " is not allowed to add to permission tree "
                        + bp.name + " owned by uid " + bp.uid);
            }
        }
        throw new SecurityException("No permission tree found for " + permName);
    }

    static boolean compareStrings(CharSequence s1, CharSequence s2) {
        if (s1 == null) {
            return s2 == null;
        }
        if (s2 == null) {
            return false;
        }
        if (s1.getClass() != s2.getClass()) {
            return false;
        }
        return s1.equals(s2);
    }
    
    static boolean comparePermissionInfos(PermissionInfo pi1, PermissionInfo pi2) {
        if (pi1.icon != pi2.icon) return false;
        if (pi1.logo != pi2.logo) return false;
        if (pi1.protectionLevel != pi2.protectionLevel) return false;
        if (!compareStrings(pi1.name, pi2.name)) return false;
        if (!compareStrings(pi1.nonLocalizedLabel, pi2.nonLocalizedLabel)) return false;
        // We'll take care of setting this one.
        if (!compareStrings(pi1.packageName, pi2.packageName)) return false;
        // These are not currently stored in settings.
        //if (!compareStrings(pi1.group, pi2.group)) return false;
        //if (!compareStrings(pi1.nonLocalizedDescription, pi2.nonLocalizedDescription)) return false;
        //if (pi1.labelRes != pi2.labelRes) return false;
        //if (pi1.descriptionRes != pi2.descriptionRes) return false;
        return true;
    }
    
    boolean addPermissionLocked(PermissionInfo info, boolean async) {
        if (info.labelRes == 0 && info.nonLocalizedLabel == null) {
            throw new SecurityException("Label must be specified in permission");
        }
        BasePermission tree = checkPermissionTreeLP(info.name);
        BasePermission bp = mSettings.mPermissions.get(info.name);
        boolean added = bp == null;
        boolean changed = true;
        if (added) {
            bp = new BasePermission(info.name, tree.sourcePackage,
                    BasePermission.TYPE_DYNAMIC);
        } else if (bp.type != BasePermission.TYPE_DYNAMIC) {
            throw new SecurityException(
                    "Not allowed to modify non-dynamic permission "
                    + info.name);
        } else {
            if (bp.protectionLevel == info.protectionLevel
                    && bp.perm.owner.equals(tree.perm.owner)
                    && bp.uid == tree.uid
                    && comparePermissionInfos(bp.perm.info, info)) {
                changed = false;
            }
        }
        bp.protectionLevel = info.protectionLevel;
        bp.perm = new PackageParser.Permission(tree.perm.owner,
                new PermissionInfo(info));
        bp.perm.info.packageName = tree.perm.info.packageName;
        bp.uid = tree.uid;
        if (added) {
            mSettings.mPermissions.put(info.name, bp);
        }
        if (changed) {
            if (!async) {
                mSettings.writeLP();
            } else {
                scheduleWriteSettingsLocked();            
            }
        }
        return added;
    }

    public boolean addPermission(PermissionInfo info) {
        synchronized (mPackages) {
            return addPermissionLocked(info, false);
        }
    }

    public boolean addPermissionAsync(PermissionInfo info) {
        synchronized (mPackages) {
            return addPermissionLocked(info, true);
        }
    }

    public void removePermission(String name) {
        synchronized (mPackages) {
            checkPermissionTreeLP(name);
            BasePermission bp = mSettings.mPermissions.get(name);
            if (bp != null) {
                if (bp.type != BasePermission.TYPE_DYNAMIC) {
                    throw new SecurityException(
                            "Not allowed to modify non-dynamic permission "
                            + name);
                }
                mSettings.mPermissions.remove(name);
                mSettings.writeLP();
            }
        }
    }

    public boolean isProtectedBroadcast(String actionName) {
        synchronized (mPackages) {
            return mProtectedBroadcasts.contains(actionName);
        }
    }

    public int checkSignatures(String pkg1, String pkg2) {
        synchronized (mPackages) {
            PackageParser.Package p1 = mPackages.get(pkg1);
            PackageParser.Package p2 = mPackages.get(pkg2);
            if (p1 == null || p1.mExtras == null
                    || p2 == null || p2.mExtras == null) {
                return PackageManager.SIGNATURE_UNKNOWN_PACKAGE;
            }
            return checkSignaturesLP(p1.mSignatures, p2.mSignatures);
        }
    }

    public int checkUidSignatures(int uid1, int uid2) {
        synchronized (mPackages) {
            Signature[] s1;
            Signature[] s2;
            Object obj = mSettings.getUserIdLP(uid1);
            if (obj != null) {
                if (obj instanceof SharedUserSetting) {
                    s1 = ((SharedUserSetting)obj).signatures.mSignatures;
                } else if (obj instanceof PackageSetting) {
                    s1 = ((PackageSetting)obj).signatures.mSignatures;
                } else {
                    return PackageManager.SIGNATURE_UNKNOWN_PACKAGE;
                }
            } else {
                return PackageManager.SIGNATURE_UNKNOWN_PACKAGE;
            }
            obj = mSettings.getUserIdLP(uid2);
            if (obj != null) {
                if (obj instanceof SharedUserSetting) {
                    s2 = ((SharedUserSetting)obj).signatures.mSignatures;
                } else if (obj instanceof PackageSetting) {
                    s2 = ((PackageSetting)obj).signatures.mSignatures;
                } else {
                    return PackageManager.SIGNATURE_UNKNOWN_PACKAGE;
                }
            } else {
                return PackageManager.SIGNATURE_UNKNOWN_PACKAGE;
            }
            return checkSignaturesLP(s1, s2);
        }
    }

    int checkSignaturesLP(Signature[] s1, Signature[] s2) {
        if (s1 == null) {
            return s2 == null
                    ? PackageManager.SIGNATURE_NEITHER_SIGNED
                    : PackageManager.SIGNATURE_FIRST_NOT_SIGNED;
        }
        if (s2 == null) {
            return PackageManager.SIGNATURE_SECOND_NOT_SIGNED;
        }
        HashSet<Signature> set1 = new HashSet<Signature>();
        for (Signature sig : s1) {
            set1.add(sig);
        }
        HashSet<Signature> set2 = new HashSet<Signature>();
        for (Signature sig : s2) {
            set2.add(sig);
        }
        // Make sure s2 contains all signatures in s1.
        if (set1.equals(set2)) {
            return PackageManager.SIGNATURE_MATCH;
        }
        return PackageManager.SIGNATURE_NO_MATCH;
    }

    public String[] getPackagesForUid(int uid) {
        synchronized (mPackages) {
            Object obj = mSettings.getUserIdLP(uid);
            if (obj instanceof SharedUserSetting) {
                SharedUserSetting sus = (SharedUserSetting)obj;
                final int N = sus.packages.size();
                String[] res = new String[N];
                Iterator<PackageSetting> it = sus.packages.iterator();
                int i=0;
                while (it.hasNext()) {
                    res[i++] = it.next().name;
                }
                return res;
            } else if (obj instanceof PackageSetting) {
                PackageSetting ps = (PackageSetting)obj;
                return new String[] { ps.name };
            }
        }
        return null;
    }

    public String getNameForUid(int uid) {
        synchronized (mPackages) {
            Object obj = mSettings.getUserIdLP(uid);
            if (obj instanceof SharedUserSetting) {
                SharedUserSetting sus = (SharedUserSetting)obj;
                return sus.name + ":" + sus.userId;
            } else if (obj instanceof PackageSetting) {
                PackageSetting ps = (PackageSetting)obj;
                return ps.name;
            }
        }
        return null;
    }

    public int getUidForSharedUser(String sharedUserName) {
        if(sharedUserName == null) {
            return -1;
        }
        synchronized (mPackages) {
            SharedUserSetting suid = mSettings.getSharedUserLP(sharedUserName, 0, false);
            if(suid == null) {
                return -1;
            }
            return suid.userId;
        }
    }

    public ResolveInfo resolveIntent(Intent intent, String resolvedType,
            int flags) {
        List<ResolveInfo> query = queryIntentActivities(intent, resolvedType, flags);
        return chooseBestActivity(intent, resolvedType, flags, query);
    }

    private ResolveInfo chooseBestActivity(Intent intent, String resolvedType,
                                           int flags, List<ResolveInfo> query) {
        if (query != null) {
            final int N = query.size();
            if (N == 1) {
                return query.get(0);
            } else if (N > 1) {
                // If there is more than one activity with the same priority,
                // then let the user decide between them.
                ResolveInfo r0 = query.get(0);
                ResolveInfo r1 = query.get(1);
                if (false) {
                    System.out.println(r0.activityInfo.name +
                                       "=" + r0.priority + " vs " +
                                       r1.activityInfo.name +
                                       "=" + r1.priority);
                }
                // If the first activity has a higher priority, or a different
                // default, then it is always desireable to pick it.
                if (r0.priority != r1.priority
                        || r0.preferredOrder != r1.preferredOrder
                        || r0.isDefault != r1.isDefault) {
                    return query.get(0);
                }
                // If we have saved a preference for a preferred activity for
                // this Intent, use that.
                ResolveInfo ri = findPreferredActivity(intent, resolvedType,
                        flags, query, r0.priority);
                if (ri != null) {
                    return ri;
                }
                return mResolveInfo;
            }
        }
        return null;
    }

    ResolveInfo findPreferredActivity(Intent intent, String resolvedType,
            int flags, List<ResolveInfo> query, int priority) {
        synchronized (mPackages) {
            if (DEBUG_PREFERRED) intent.addFlags(Intent.FLAG_DEBUG_LOG_RESOLUTION);
            List<PreferredActivity> prefs =
                    mSettings.mPreferredActivities.queryIntent(intent, resolvedType,
                            (flags&PackageManager.MATCH_DEFAULT_ONLY) != 0);
            if (prefs != null && prefs.size() > 0) {
                // First figure out how good the original match set is.
                // We will only allow preferred activities that came
                // from the same match quality.
                int match = 0;
                final int N = query.size();
                if (DEBUG_PREFERRED) Log.v(TAG, "Figuring out best match...");
                for (int j=0; j<N; j++) {
                    ResolveInfo ri = query.get(j);
                    if (DEBUG_PREFERRED) Log.v(TAG, "Match for " + ri.activityInfo
                            + ": 0x" + Integer.toHexString(match));
                    if (ri.match > match) match = ri.match;
                }
                if (DEBUG_PREFERRED) Log.v(TAG, "Best match: 0x"
                        + Integer.toHexString(match));
                match &= IntentFilter.MATCH_CATEGORY_MASK;
                final int M = prefs.size();
                for (int i=0; i<M; i++) {
                    PreferredActivity pa = prefs.get(i);
                    if (pa.mMatch != match) {
                        continue;
                    }
                    ActivityInfo ai = getActivityInfo(pa.mActivity, flags);
                    if (DEBUG_PREFERRED) {
                        Log.v(TAG, "Got preferred activity:");
                        if (ai != null) {
                            ai.dump(new LogPrinter(Log.VERBOSE, TAG), "  ");
                        } else {
                            Log.v(TAG, "  null");
                        }
                    }
                    if (ai != null) {
                        for (int j=0; j<N; j++) {
                            ResolveInfo ri = query.get(j);
                            if (!ri.activityInfo.applicationInfo.packageName
                                    .equals(ai.applicationInfo.packageName)) {
                                continue;
                            }
                            if (!ri.activityInfo.name.equals(ai.name)) {
                                continue;
                            }

                            // Okay we found a previously set preferred app.
                            // If the result set is different from when this
                            // was created, we need to clear it and re-ask the
                            // user their preference.
                            if (!pa.sameSet(query, priority)) {
                                Slog.i(TAG, "Result set changed, dropping preferred activity for "
                                        + intent + " type " + resolvedType);
                                mSettings.mPreferredActivities.removeFilter(pa);
                                return null;
                            }

                            // Yay!
                            return ri;
                        }
                    }
                }
            }
        }
        return null;
    }

    public List<ResolveInfo> queryIntentActivities(Intent intent,
            String resolvedType, int flags) {
        ComponentName comp = intent.getComponent();
        if (comp != null) {
            List<ResolveInfo> list = new ArrayList<ResolveInfo>(1);
            ActivityInfo ai = getActivityInfo(comp, flags);
            if (ai != null) {
                ResolveInfo ri = new ResolveInfo();
                ri.activityInfo = ai;
                list.add(ri);
            }
            return list;
        }

        synchronized (mPackages) {
            String pkgName = intent.getPackage();
            if (pkgName == null) {
                return (List<ResolveInfo>)mActivities.queryIntent(intent,
                        resolvedType, flags);
            }
            PackageParser.Package pkg = mPackages.get(pkgName);
            if (pkg != null) {
                return (List<ResolveInfo>) mActivities.queryIntentForPackage(intent,
                        resolvedType, flags, pkg.activities);
            }
            return null;
        }
    }

    public List<ResolveInfo> queryIntentActivityOptions(ComponentName caller,
            Intent[] specifics, String[] specificTypes, Intent intent,
            String resolvedType, int flags) {
        final String resultsAction = intent.getAction();

        List<ResolveInfo> results = queryIntentActivities(
            intent, resolvedType, flags|PackageManager.GET_RESOLVED_FILTER);
        if (Config.LOGV) Log.v(TAG, "Query " + intent + ": " + results);

        int specificsPos = 0;
        int N;

        // todo: note that the algorithm used here is O(N^2).  This
        // isn't a problem in our current environment, but if we start running
        // into situations where we have more than 5 or 10 matches then this
        // should probably be changed to something smarter...

        // First we go through and resolve each of the specific items
        // that were supplied, taking care of removing any corresponding
        // duplicate items in the generic resolve list.
        if (specifics != null) {
            for (int i=0; i<specifics.length; i++) {
                final Intent sintent = specifics[i];
                if (sintent == null) {
                    continue;
                }

                if (Config.LOGV) Log.v(TAG, "Specific #" + i + ": " + sintent);
                String action = sintent.getAction();
                if (resultsAction != null && resultsAction.equals(action)) {
                    // If this action was explicitly requested, then don't
                    // remove things that have it.
                    action = null;
                }
                ComponentName comp = sintent.getComponent();
                ResolveInfo ri = null;
                ActivityInfo ai = null;
                if (comp == null) {
                    ri = resolveIntent(
                        sintent,
                        specificTypes != null ? specificTypes[i] : null,
                        flags);
                    if (ri == null) {
                        continue;
                    }
                    if (ri == mResolveInfo) {
                        // ACK!  Must do something better with this.
                    }
                    ai = ri.activityInfo;
                    comp = new ComponentName(ai.applicationInfo.packageName,
                            ai.name);
                } else {
                    ai = getActivityInfo(comp, flags);
                    if (ai == null) {
                        continue;
                    }
                }

                // Look for any generic query activities that are duplicates
                // of this specific one, and remove them from the results.
                if (Config.LOGV) Log.v(TAG, "Specific #" + i + ": " + ai);
                N = results.size();
                int j;
                for (j=specificsPos; j<N; j++) {
                    ResolveInfo sri = results.get(j);
                    if ((sri.activityInfo.name.equals(comp.getClassName())
                            && sri.activityInfo.applicationInfo.packageName.equals(
                                    comp.getPackageName()))
                        || (action != null && sri.filter.matchAction(action))) {
                        results.remove(j);
                        if (Config.LOGV) Log.v(
                            TAG, "Removing duplicate item from " + j
                            + " due to specific " + specificsPos);
                        if (ri == null) {
                            ri = sri;
                        }
                        j--;
                        N--;
                    }
                }

                // Add this specific item to its proper place.
                if (ri == null) {
                    ri = new ResolveInfo();
                    ri.activityInfo = ai;
                }
                results.add(specificsPos, ri);
                ri.specificIndex = i;
                specificsPos++;
            }
        }

        // Now we go through the remaining generic results and remove any
        // duplicate actions that are found here.
        N = results.size();
        for (int i=specificsPos; i<N-1; i++) {
            final ResolveInfo rii = results.get(i);
            if (rii.filter == null) {
                continue;
            }

            // Iterate over all of the actions of this result's intent
            // filter...  typically this should be just one.
            final Iterator<String> it = rii.filter.actionsIterator();
            if (it == null) {
                continue;
            }
            while (it.hasNext()) {
                final String action = it.next();
                if (resultsAction != null && resultsAction.equals(action)) {
                    // If this action was explicitly requested, then don't
                    // remove things that have it.
                    continue;
                }
                for (int j=i+1; j<N; j++) {
                    final ResolveInfo rij = results.get(j);
                    if (rij.filter != null && rij.filter.hasAction(action)) {
                        results.remove(j);
                        if (Config.LOGV) Log.v(
                            TAG, "Removing duplicate item from " + j
                            + " due to action " + action + " at " + i);
                        j--;
                        N--;
                    }
                }
            }

            // If the caller didn't request filter information, drop it now
            // so we don't have to marshall/unmarshall it.
            if ((flags&PackageManager.GET_RESOLVED_FILTER) == 0) {
                rii.filter = null;
            }
        }

        // Filter out the caller activity if so requested.
        if (caller != null) {
            N = results.size();
            for (int i=0; i<N; i++) {
                ActivityInfo ainfo = results.get(i).activityInfo;
                if (caller.getPackageName().equals(ainfo.applicationInfo.packageName)
                        && caller.getClassName().equals(ainfo.name)) {
                    results.remove(i);
                    break;
                }
            }
        }

        // If the caller didn't request filter information,
        // drop them now so we don't have to
        // marshall/unmarshall it.
        if ((flags&PackageManager.GET_RESOLVED_FILTER) == 0) {
            N = results.size();
            for (int i=0; i<N; i++) {
                results.get(i).filter = null;
            }
        }

        if (Config.LOGV) Log.v(TAG, "Result: " + results);
        return results;
    }

    public List<ResolveInfo> queryIntentReceivers(Intent intent,
            String resolvedType, int flags) {
        ComponentName comp = intent.getComponent();
        if (comp != null) {
            List<ResolveInfo> list = new ArrayList<ResolveInfo>(1);
            ActivityInfo ai = getReceiverInfo(comp, flags);
            if (ai != null) {
                ResolveInfo ri = new ResolveInfo();
                ri.activityInfo = ai;
                list.add(ri);
            }
            return list;
        }

        synchronized (mPackages) {
            String pkgName = intent.getPackage();
            if (pkgName == null) {
                return (List<ResolveInfo>)mReceivers.queryIntent(intent,
                        resolvedType, flags);
            }
            PackageParser.Package pkg = mPackages.get(pkgName);
            if (pkg != null) {
                return (List<ResolveInfo>) mReceivers.queryIntentForPackage(intent,
                        resolvedType, flags, pkg.receivers);
            }
            return null;
        }
    }

    public ResolveInfo resolveService(Intent intent, String resolvedType,
            int flags) {
        List<ResolveInfo> query = queryIntentServices(intent, resolvedType,
                flags);
        if (query != null) {
            if (query.size() >= 1) {
                // If there is more than one service with the same priority,
                // just arbitrarily pick the first one.
                return query.get(0);
            }
        }
        return null;
    }

    public List<ResolveInfo> queryIntentServices(Intent intent,
            String resolvedType, int flags) {
        ComponentName comp = intent.getComponent();
        if (comp != null) {
            List<ResolveInfo> list = new ArrayList<ResolveInfo>(1);
            ServiceInfo si = getServiceInfo(comp, flags);
            if (si != null) {
                ResolveInfo ri = new ResolveInfo();
                ri.serviceInfo = si;
                list.add(ri);
            }
            return list;
        }

        synchronized (mPackages) {
            String pkgName = intent.getPackage();
            if (pkgName == null) {
                return (List<ResolveInfo>)mServices.queryIntent(intent,
                        resolvedType, flags);
            }
            PackageParser.Package pkg = mPackages.get(pkgName);
            if (pkg != null) {
                return (List<ResolveInfo>)mServices.queryIntentForPackage(intent,
                        resolvedType, flags, pkg.services);
            }
            return null;
        }
    }

    public List<PackageInfo> getInstalledPackages(int flags) {
        ArrayList<PackageInfo> finalList = new ArrayList<PackageInfo>();

        synchronized (mPackages) {
            if((flags & PackageManager.GET_UNINSTALLED_PACKAGES) != 0) {
                Iterator<PackageSetting> i = mSettings.mPackages.values().iterator();
                while (i.hasNext()) {
                    final PackageSetting ps = i.next();
                    PackageInfo psPkg = generatePackageInfoFromSettingsLP(ps.name, flags);
                    if(psPkg != null) {
                        finalList.add(psPkg);
                    }
                }
            }
            else {
                Iterator<PackageParser.Package> i = mPackages.values().iterator();
                while (i.hasNext()) {
                    final PackageParser.Package p = i.next();
                    if (p.applicationInfo != null) {
                        PackageInfo pi = generatePackageInfo(p, flags);
                        if(pi != null) {
                            finalList.add(pi);
                        }
                    }
                }
            }
        }
        return finalList;
    }
    
    public List<PackageInfo> getInstalledThemePackages() {
        // Returns a list of theme APKs.
        ArrayList<PackageInfo> finalList = new ArrayList<PackageInfo>();
        List<PackageInfo> installedPackagesList = getInstalledPackages(0);
        Iterator<PackageInfo> i = installedPackagesList.iterator();
        while (i.hasNext()) {
            final PackageInfo pi = i.next();
            if (pi != null && pi.isThemeApk) {
                finalList.add(pi);
            }
        }
        return finalList;
    }

    public List<ApplicationInfo> getInstalledApplications(int flags) {
        ArrayList<ApplicationInfo> finalList = new ArrayList<ApplicationInfo>();
        synchronized(mPackages) {
            if((flags & PackageManager.GET_UNINSTALLED_PACKAGES) != 0) {
                Iterator<PackageSetting> i = mSettings.mPackages.values().iterator();
                while (i.hasNext()) {
                    final PackageSetting ps = i.next();
                    ApplicationInfo ai = generateApplicationInfoFromSettingsLP(ps.name, flags);
                    if(ai != null) {
                        finalList.add(ai);
                    }
                }
            }
            else {
                Iterator<PackageParser.Package> i = mPackages.values().iterator();
                while (i.hasNext()) {
                    final PackageParser.Package p = i.next();
                    if (p.applicationInfo != null) {
                        ApplicationInfo ai = PackageParser.generateApplicationInfo(p, flags);
                        if(ai != null) {
                            finalList.add(ai);
                        }
                    }
                }
            }
        }
        return finalList;
    }

    public List<ApplicationInfo> getPersistentApplications(int flags) {
        ArrayList<ApplicationInfo> finalList = new ArrayList<ApplicationInfo>();

        synchronized (mPackages) {
            Iterator<PackageParser.Package> i = mPackages.values().iterator();
            while (i.hasNext()) {
                PackageParser.Package p = i.next();
                if (p.applicationInfo != null
                        && (p.applicationInfo.flags&ApplicationInfo.FLAG_PERSISTENT) != 0
                        && (!mSafeMode || isSystemApp(p))) {
                    finalList.add(PackageParser.generateApplicationInfo(p, flags));
                }
            }
        }

        return finalList;
    }

    public ProviderInfo resolveContentProvider(String name, int flags) {
        synchronized (mPackages) {
            final PackageParser.Provider provider = mProviders.get(name);
            return provider != null
                    && mSettings.isEnabledLP(provider.info, flags)
                    && (!mSafeMode || (provider.info.applicationInfo.flags
                            &ApplicationInfo.FLAG_SYSTEM) != 0)
                    ? PackageParser.generateProviderInfo(provider, flags)
                    : null;
        }
    }

    /**
     * @deprecated
     */
    public void querySyncProviders(List outNames, List outInfo) {
        synchronized (mPackages) {
            Iterator<Map.Entry<String, PackageParser.Provider>> i
                = mProviders.entrySet().iterator();

            while (i.hasNext()) {
                Map.Entry<String, PackageParser.Provider> entry = i.next();
                PackageParser.Provider p = entry.getValue();

                if (p.syncable
                        && (!mSafeMode || (p.info.applicationInfo.flags
                                &ApplicationInfo.FLAG_SYSTEM) != 0)) {
                    outNames.add(entry.getKey());
                    outInfo.add(PackageParser.generateProviderInfo(p, 0));
                }
            }
        }
    }

    public List<ProviderInfo> queryContentProviders(String processName,
            int uid, int flags) {
        ArrayList<ProviderInfo> finalList = null;

        synchronized (mPackages) {
            Iterator<PackageParser.Provider> i = mProvidersByComponent.values().iterator();
            while (i.hasNext()) {
                PackageParser.Provider p = i.next();
                if (p.info.authority != null
                    && (processName == null ||
                            (p.info.processName.equals(processName)
                                    && p.info.applicationInfo.uid == uid))
                    && mSettings.isEnabledLP(p.info, flags)
                    && (!mSafeMode || (p.info.applicationInfo.flags
                            &ApplicationInfo.FLAG_SYSTEM) != 0)) {
                    if (finalList == null) {
                        finalList = new ArrayList<ProviderInfo>(3);
                    }
                    finalList.add(PackageParser.generateProviderInfo(p,
                            flags));
                }
            }
        }

        if (finalList != null) {
            Collections.sort(finalList, mProviderInitOrderSorter);
        }

        return finalList;
    }

    public InstrumentationInfo getInstrumentationInfo(ComponentName name,
            int flags) {
        synchronized (mPackages) {
            final PackageParser.Instrumentation i = mInstrumentation.get(name);
            return PackageParser.generateInstrumentationInfo(i, flags);
        }
    }

    public List<InstrumentationInfo> queryInstrumentation(String targetPackage,
            int flags) {
        ArrayList<InstrumentationInfo> finalList =
            new ArrayList<InstrumentationInfo>();

        synchronized (mPackages) {
            Iterator<PackageParser.Instrumentation> i = mInstrumentation.values().iterator();
            while (i.hasNext()) {
                PackageParser.Instrumentation p = i.next();
                if (targetPackage == null
                        || targetPackage.equals(p.info.targetPackage)) {
                    finalList.add(PackageParser.generateInstrumentationInfo(p,
                            flags));
                }
            }
        }

        return finalList;
    }

    private void scanDirLI(File dir, int flags, int scanMode, long currentTime) {
        String[] files = dir.list();
        if (files == null) {
            Log.d(TAG, "No files in app dir " + dir);
            return;
        }

        if (false) {
            Log.d(TAG, "Scanning app dir " + dir);
        }

        int i;
        for (i=0; i<files.length; i++) {
            File file = new File(dir, files[i]);
            if (!isPackageFilename(files[i])) {
                // Ignore entries which are not apk's
                continue;
            }
            PackageParser.Package pkg = scanPackageLI(file,
                    flags|PackageParser.PARSE_MUST_BE_APK, scanMode, currentTime);
            // Don't mess around with apps in system partition.
            if (pkg == null && (flags & PackageParser.PARSE_IS_SYSTEM) == 0 &&
                    mLastScanError == PackageManager.INSTALL_FAILED_INVALID_APK) {
                // Delete the apk
                Slog.w(TAG, "Cleaning up failed install of " + file);
                file.delete();
            }
        }
    }

    private static File getSettingsProblemFile() {
        File dataDir = Environment.getDataDirectory();
        File systemDir = new File(dataDir, "system");
        File fname = new File(systemDir, "uiderrors.txt");
        return fname;
    }
    
    private static void reportSettingsProblem(int priority, String msg) {
        try {
            File fname = getSettingsProblemFile();
            FileOutputStream out = new FileOutputStream(fname, true);
            PrintWriter pw = new PrintWriter(out);
            SimpleDateFormat formatter = new SimpleDateFormat();
            String dateString = formatter.format(new Date(System.currentTimeMillis()));
            pw.println(dateString + ": " + msg);
            pw.close();
            FileUtils.setPermissions(
                    fname.toString(),
                    FileUtils.S_IRWXU|FileUtils.S_IRWXG|FileUtils.S_IROTH,
                    -1, -1);
        } catch (java.io.IOException e) {
        }
        Slog.println(priority, TAG, msg);
    }

    private boolean collectCertificatesLI(PackageParser pp, PackageSetting ps,
            PackageParser.Package pkg, File srcFile, int parseFlags) {
        if (GET_CERTIFICATES) {
            if (ps != null
                    && ps.codePath.equals(srcFile)
                    && ps.timeStamp == srcFile.lastModified()) {
                if (ps.signatures.mSignatures != null
                        && ps.signatures.mSignatures.length != 0) {
                    // Optimization: reuse the existing cached certificates
                    // if the package appears to be unchanged.
                    pkg.mSignatures = ps.signatures.mSignatures;
                    return true;
                }
                
                Slog.w(TAG, "PackageSetting for " + ps.name + " is missing signatures.  Collecting certs again to recover them.");
            } else {
                Log.i(TAG, srcFile.toString() + " changed; collecting certs");
            }
            
            if (!pp.collectCertificates(pkg, parseFlags)) {
                mLastScanError = pp.getParseError();
                return false;
            }
        }
        return true;
    }

    /*
     *  Scan a package and return the newly parsed package.
     *  Returns null in case of errors and the error code is stored in mLastScanError
     */
    private PackageParser.Package scanPackageLI(File scanFile,
            int parseFlags, int scanMode, long currentTime) {
        mLastScanError = PackageManager.INSTALL_SUCCEEDED;
        String scanPath = scanFile.getPath();
        parseFlags |= mDefParseFlags;
        PackageParser pp = new PackageParser(scanPath);
        pp.setSeparateProcesses(mSeparateProcesses);
        final PackageParser.Package pkg = pp.parsePackage(scanFile,
                scanPath, mMetrics, parseFlags);
        if (pkg == null) {
            mLastScanError = pp.getParseError();
            return null;
        }
        PackageSetting ps = null;
        PackageSetting updatedPkg;
        synchronized (mPackages) {
            // Look to see if we already know about this package.
            String oldName = mSettings.mRenamedPackages.get(pkg.packageName);
            if (pkg.mOriginalPackages != null && pkg.mOriginalPackages.contains(oldName)) {
                // This package has been renamed to its original name.  Let's
                // use that.
                ps = mSettings.peekPackageLP(oldName);
            }
            // If there was no original package, see one for the real package name.
            if (ps == null) {
                ps = mSettings.peekPackageLP(pkg.packageName);
            }
            // Check to see if this package could be hiding/updating a system
            // package.  Must look for it either under the original or real
            // package name depending on our state.
            updatedPkg = mSettings.mDisabledSysPackages.get(
                    ps != null ? ps.name : pkg.packageName);
        }
        // First check if this is a system package that may involve an update
        if (updatedPkg != null && (parseFlags&PackageParser.PARSE_IS_SYSTEM) != 0) {
            if (ps != null && !ps.codePath.equals(scanFile)) {
                // The path has changed from what was last scanned...  check the
                // version of the new path against what we have stored to determine
                // what to do.
                if (pkg.mVersionCode < ps.versionCode) {
                    // The system package has been updated and the code path does not match
                    // Ignore entry. Skip it.
                    Log.i(TAG, "Package " + ps.name + " at " + scanFile
                            + " ignored: updated version " + ps.versionCode
                            + " better than this " + pkg.mVersionCode);
                    mLastScanError = PackageManager.INSTALL_FAILED_DUPLICATE_PACKAGE;
                    return null;
                } else {
                    // The current app on the system partion is better than
                    // what we have updated to on the data partition; switch
                    // back to the system partition version.
                    // At this point, its safely assumed that package installation for
                    // apps in system partition will go through. If not there won't be a working
                    // version of the app
                    synchronized (mPackages) {
                        // Just remove the loaded entries from package lists.
                        mPackages.remove(ps.name);
                    }
                    Slog.w(TAG, "Package " + ps.name + " at " + scanFile
                            + "reverting from " + ps.codePathString
                            + ": new version " + pkg.mVersionCode
                            + " better than installed " + ps.versionCode);
                    InstallArgs args = new FileInstallArgs(ps.codePathString,
                            ps.resourcePathString, ps.nativeLibraryPathString);
                    args.cleanUpResourcesLI();
                    mSettings.enableSystemPackageLP(ps.name);
                }
            }
        }
        if (updatedPkg != null) {
            // An updated system app will not have the PARSE_IS_SYSTEM flag set initially
            parseFlags |= PackageParser.PARSE_IS_SYSTEM;
        }
        // Verify certificates against what was last scanned
        if (!collectCertificatesLI(pp, ps, pkg, scanFile, parseFlags)) {
            Slog.w(TAG, "Failed verifying certificates for package:" + pkg.packageName);
            return null;
        }
        // The apk is forward locked (not public) if its code and resources
        // are kept in different files.
        // TODO grab this value from PackageSettings
        if (ps != null && !ps.codePath.equals(ps.resourcePath)) {
            parseFlags |= PackageParser.PARSE_FORWARD_LOCK;
        }

        String codePath = null;
        String resPath = null;
        if ((parseFlags & PackageParser.PARSE_FORWARD_LOCK) != 0) {
            if (ps != null && ps.resourcePathString != null) {
                resPath = ps.resourcePathString;
            } else {
                // Should not happen at all. Just log an error.
                Slog.e(TAG, "Resource path not set for pkg : " + pkg.packageName);
            }
        } else {
            resPath = pkg.mScanPath;
        }
        codePath = pkg.mScanPath;
        // Set application objects path explicitly.
        setApplicationInfoPaths(pkg, codePath, resPath);
        // Note that we invoke the following method only if we are about to unpack an application
        return scanPackageLI(pkg, parseFlags, scanMode | SCAN_UPDATE_SIGNATURE, currentTime);
    }

    private static void setApplicationInfoPaths(PackageParser.Package pkg, String destCodePath,
            String destResPath) {
        pkg.mPath = pkg.mScanPath = destCodePath;
        pkg.applicationInfo.sourceDir = destCodePath;
        pkg.applicationInfo.publicSourceDir = destResPath;
    }

    private static String fixProcessName(String defProcessName,
            String processName, int uid) {
        if (processName == null) {
            return defProcessName;
        }
        return processName;
    }

    private boolean verifySignaturesLP(PackageSetting pkgSetting,
            PackageParser.Package pkg) {
        if (pkgSetting.signatures.mSignatures != null) {
            // Already existing package. Make sure signatures match
            if (checkSignaturesLP(pkgSetting.signatures.mSignatures, pkg.mSignatures) !=
                PackageManager.SIGNATURE_MATCH) {
                    Slog.e(TAG, "Package " + pkg.packageName
                            + " signatures do not match the previously installed version; ignoring!");
                    mLastScanError = PackageManager.INSTALL_FAILED_UPDATE_INCOMPATIBLE;
                    return false;
                }
        }
        // Check for shared user signatures
        if (pkgSetting.sharedUser != null && pkgSetting.sharedUser.signatures.mSignatures != null) {
            if (checkSignaturesLP(pkgSetting.sharedUser.signatures.mSignatures,
                    pkg.mSignatures) != PackageManager.SIGNATURE_MATCH) {
                Slog.e(TAG, "Package " + pkg.packageName
                        + " has no signatures that match those in shared user "
                        + pkgSetting.sharedUser.name + "; ignoring!");
                mLastScanError = PackageManager.INSTALL_FAILED_SHARED_USER_INCOMPATIBLE;
                return false;
            }
        }
        return true;
    }

    public boolean performDexOpt(String packageName) {
        if (!mNoDexOpt) {
            return false;
        }

        PackageParser.Package p;
        synchronized (mPackages) {
            p = mPackages.get(packageName);
            if (p == null || p.mDidDexOpt) {
                return false;
            }
        }
        synchronized (mInstallLock) {
            return performDexOptLI(p, false) == DEX_OPT_PERFORMED;
        }
    }

    static final int DEX_OPT_SKIPPED = 0;
    static final int DEX_OPT_PERFORMED = 1;
    static final int DEX_OPT_FAILED = -1;

    private int performDexOptLI(PackageParser.Package pkg, boolean forceDex) {
        boolean performed = false;
        if ((pkg.applicationInfo.flags&ApplicationInfo.FLAG_HAS_CODE) != 0 && mInstaller != null) {
            String path = pkg.mScanPath;
            int ret = 0;
            try {
                if (forceDex || dalvik.system.DexFile.isDexOptNeeded(path)) {
                    ret = mInstaller.dexopt(path, pkg.applicationInfo.uid,
                            !isForwardLocked(pkg));
                    pkg.mDidDexOpt = true;
                    performed = true;
                }
            } catch (FileNotFoundException e) {
                Slog.w(TAG, "Apk not found for dexopt: " + path);
                ret = -1;
            } catch (IOException e) {
                Slog.w(TAG, "IOException reading apk: " + path, e);
                ret = -1;
            } catch (dalvik.system.StaleDexCacheError e) {
                Slog.w(TAG, "StaleDexCacheError when reading apk: " + path, e);
                ret = -1;
            } catch (Exception e) {
                Slog.w(TAG, "Exception when doing dexopt : ", e);
                ret = -1;
            }
            if (ret < 0) {
                //error from installer
                return DEX_OPT_FAILED;
            }
        }

        return performed ? DEX_OPT_PERFORMED : DEX_OPT_SKIPPED;
    }

    private static boolean useEncryptedFilesystemForPackage(PackageParser.Package pkg) {
        return Environment.isEncryptedFilesystemEnabled() &&
                ((pkg.applicationInfo.flags & ApplicationInfo.FLAG_NEVER_ENCRYPT) == 0);
    }
    
    private boolean verifyPackageUpdate(PackageSetting oldPkg, PackageParser.Package newPkg) {
        if ((oldPkg.pkgFlags&ApplicationInfo.FLAG_SYSTEM) == 0) {
            Slog.w(TAG, "Unable to update from " + oldPkg.name
                    + " to " + newPkg.packageName
                    + ": old package not in system partition");
            return false;
        } else if (mPackages.get(oldPkg.name) != null) {
            Slog.w(TAG, "Unable to update from " + oldPkg.name
                    + " to " + newPkg.packageName
                    + ": old package still exists");
            return false;
        }
        return true;
    }

    private File getDataPathForPackage(PackageParser.Package pkg) {
        boolean useEncryptedFSDir = useEncryptedFilesystemForPackage(pkg);
        File dataPath;
        if (useEncryptedFSDir) {
            dataPath = new File(mSecureAppDataDir, pkg.packageName);
        } else {
            dataPath = new File(mAppDataDir, pkg.packageName);
        }
        return dataPath;
    }
    
    private PackageParser.Package scanPackageLI(PackageParser.Package pkg,
            int parseFlags, int scanMode, long currentTime) {
        File scanFile = new File(pkg.mScanPath);
        if (scanFile == null || pkg.applicationInfo.sourceDir == null ||
                pkg.applicationInfo.publicSourceDir == null) {
            // Bail out. The resource and code paths haven't been set.
            Slog.w(TAG, " Code and resource paths haven't been set correctly");
            mLastScanError = PackageManager.INSTALL_FAILED_INVALID_APK;
            return null;
        }
        mScanningPath = scanFile;
        if (pkg == null) {
            mLastScanError = PackageManager.INSTALL_PARSE_FAILED_BAD_PACKAGE_NAME;
            return null;
        }

        if ((parseFlags&PackageParser.PARSE_IS_SYSTEM) != 0) {
            pkg.applicationInfo.flags |= ApplicationInfo.FLAG_SYSTEM;
        }

        if (pkg.packageName.equals("android")) {
            synchronized (mPackages) {
                if (mAndroidApplication != null) {
                    Slog.w(TAG, "*************************************************");
                    Slog.w(TAG, "Core android package being redefined.  Skipping.");
                    Slog.w(TAG, " file=" + mScanningPath);
                    Slog.w(TAG, "*************************************************");
                    mLastScanError = PackageManager.INSTALL_FAILED_DUPLICATE_PACKAGE;
                    return null;
                }

                // Set up information for our fall-back user intent resolution
                // activity.
                mPlatformPackage = pkg;
                pkg.mVersionCode = mSdkVersion;
                mAndroidApplication = pkg.applicationInfo;
                mResolveActivity.applicationInfo = mAndroidApplication;
                mResolveActivity.name = ResolverActivity.class.getName();
                mResolveActivity.packageName = mAndroidApplication.packageName;
                mResolveActivity.processName = mAndroidApplication.processName;
                mResolveActivity.launchMode = ActivityInfo.LAUNCH_MULTIPLE;
                mResolveActivity.flags = ActivityInfo.FLAG_EXCLUDE_FROM_RECENTS;
                mResolveActivity.theme = com.android.internal.R.style.Theme_Dialog_Alert;
                mResolveActivity.exported = true;
                mResolveActivity.enabled = true;
                mResolveInfo.activityInfo = mResolveActivity;
                mResolveInfo.priority = 0;
                mResolveInfo.preferredOrder = 0;
                mResolveInfo.match = 0;
                mResolveComponentName = new ComponentName(
                        mAndroidApplication.packageName, mResolveActivity.name);
            }
        }

        if ((parseFlags&PackageParser.PARSE_CHATTY) != 0 && Config.LOGD) Log.d(
                TAG, "Scanning package " + pkg.packageName);
        if (mPackages.containsKey(pkg.packageName)
                || mSharedLibraries.containsKey(pkg.packageName)) {
            Slog.w(TAG, "Application package " + pkg.packageName
                    + " already installed.  Skipping duplicate.");
            mLastScanError = PackageManager.INSTALL_FAILED_DUPLICATE_PACKAGE;
            return null;
        }

        // Initialize package source and resource directories
        File destCodeFile = new File(pkg.applicationInfo.sourceDir);
        File destResourceFile = new File(pkg.applicationInfo.publicSourceDir);

        SharedUserSetting suid = null;
        PackageSetting pkgSetting = null;

        if ((pkg.applicationInfo.flags&ApplicationInfo.FLAG_SYSTEM) == 0) {
            // Only system apps can use these features.
            pkg.mOriginalPackages = null;
            pkg.mRealPackage = null;
            pkg.mAdoptPermissions = null;
        }
        
        synchronized (mPackages) {
            // Check all shared libraries and map to their actual file path.
            if (pkg.usesLibraries != null || pkg.usesOptionalLibraries != null) {
                if (mTmpSharedLibraries == null ||
                        mTmpSharedLibraries.length < mSharedLibraries.size()) {
                    mTmpSharedLibraries = new String[mSharedLibraries.size()];
                }
                int num = 0;
                int N = pkg.usesLibraries != null ? pkg.usesLibraries.size() : 0;
                for (int i=0; i<N; i++) {
                    String file = mSharedLibraries.get(pkg.usesLibraries.get(i));
                    if (file == null) {
                        Slog.e(TAG, "Package " + pkg.packageName
                                + " requires unavailable shared library "
                                + pkg.usesLibraries.get(i) + "; failing!");
                        mLastScanError = PackageManager.INSTALL_FAILED_MISSING_SHARED_LIBRARY;
                        return null;
                    }
                    mTmpSharedLibraries[num] = file;
                    num++;
                }
                N = pkg.usesOptionalLibraries != null ? pkg.usesOptionalLibraries.size() : 0;
                for (int i=0; i<N; i++) {
                    String file = mSharedLibraries.get(pkg.usesOptionalLibraries.get(i));
                    if (file == null) {
                        Slog.w(TAG, "Package " + pkg.packageName
                                + " desires unavailable shared library "
                                + pkg.usesOptionalLibraries.get(i) + "; ignoring!");
                    } else {
                        mTmpSharedLibraries[num] = file;
                        num++;
                    }
                }
                if (num > 0) {
                    pkg.usesLibraryFiles = new String[num];
                    System.arraycopy(mTmpSharedLibraries, 0,
                            pkg.usesLibraryFiles, 0, num);
                }

                if (pkg.reqFeatures != null) {
                    N = pkg.reqFeatures.size();
                    for (int i=0; i<N; i++) {
                        FeatureInfo fi = pkg.reqFeatures.get(i);
                        if ((fi.flags&FeatureInfo.FLAG_REQUIRED) == 0) {
                            // Don't care.
                            continue;
                        }

                        if (fi.name != null) {
                            if (mAvailableFeatures.get(fi.name) == null) {
                                Slog.e(TAG, "Package " + pkg.packageName
                                        + " requires unavailable feature "
                                        + fi.name + "; failing!");
                                mLastScanError = PackageManager.INSTALL_FAILED_MISSING_FEATURE;
                                return null;
                            }
                        }
                    }
                }
            }

            if (pkg.mSharedUserId != null) {
                suid = mSettings.getSharedUserLP(pkg.mSharedUserId,
                        pkg.applicationInfo.flags, true);
                if (suid == null) {
                    Slog.w(TAG, "Creating application package " + pkg.packageName
                            + " for shared user failed");
                    mLastScanError = PackageManager.INSTALL_FAILED_INSUFFICIENT_STORAGE;
                    return null;
                }
                if ((parseFlags&PackageParser.PARSE_CHATTY) != 0 && Config.LOGD) {
                    Log.d(TAG, "Shared UserID " + pkg.mSharedUserId + " (uid="
                            + suid.userId + "): packages=" + suid.packages);
                }
            }

            if (false) {
                if (pkg.mOriginalPackages != null) {
                    Log.w(TAG, "WAITING FOR DEBUGGER");
                    Debug.waitForDebugger();
                    Log.i(TAG, "Package " + pkg.packageName + " from original packages"
                            + pkg.mOriginalPackages);
                }
            }
            
            // Check if we are renaming from an original package name.
            PackageSetting origPackage = null;
            String realName = null;
            if (pkg.mOriginalPackages != null) {
                // This package may need to be renamed to a previously
                // installed name.  Let's check on that...
                String renamed = mSettings.mRenamedPackages.get(pkg.mRealPackage);
                if (pkg.mOriginalPackages.contains(renamed)) {
                    // This package had originally been installed as the
                    // original name, and we have already taken care of
                    // transitioning to the new one.  Just update the new
                    // one to continue using the old name.
                    realName = pkg.mRealPackage;
                    if (!pkg.packageName.equals(renamed)) {
                        // Callers into this function may have already taken
                        // care of renaming the package; only do it here if
                        // it is not already done.
                        pkg.setPackageName(renamed);
                    }
                    
                } else {
                    for (int i=pkg.mOriginalPackages.size()-1; i>=0; i--) {
                        if ((origPackage=mSettings.peekPackageLP(
                                pkg.mOriginalPackages.get(i))) != null) {
                            // We do have the package already installed under its
                            // original name...  should we use it?
                            if (!verifyPackageUpdate(origPackage, pkg)) {
                                // New package is not compatible with original.
                                origPackage = null;
                                continue;
                            } else if (origPackage.sharedUser != null) {
                                // Make sure uid is compatible between packages.
                                if (!origPackage.sharedUser.name.equals(pkg.mSharedUserId)) {
                                    Slog.w(TAG, "Unable to migrate data from " + origPackage.name
                                            + " to " + pkg.packageName + ": old uid "
                                            + origPackage.sharedUser.name
                                            + " differs from " + pkg.mSharedUserId);
                                    origPackage = null;
                                    continue;
                                }
                            } else {
                                if (DEBUG_UPGRADE) Log.v(TAG, "Renaming new package "
                                        + pkg.packageName + " to old name " + origPackage.name);
                            }
                            break;
                        }
                    }
                }
            }
            
            if (mTransferedPackages.contains(pkg.packageName)) {
                Slog.w(TAG, "Package " + pkg.packageName
                        + " was transferred to another, but its .apk remains");
            }
            
            // Just create the setting, don't add it yet. For already existing packages
            // the PkgSetting exists already and doesn't have to be created.
            pkgSetting = mSettings.getPackageLP(pkg, origPackage, realName, suid, destCodeFile,
                    destResourceFile, pkg.applicationInfo.nativeLibraryDir,
                    pkg.applicationInfo.flags, true, false);
            if (pkgSetting == null) {
                Slog.w(TAG, "Creating application package " + pkg.packageName + " failed");
                mLastScanError = PackageManager.INSTALL_FAILED_INSUFFICIENT_STORAGE;
                return null;
            }
            
            if (pkgSetting.origPackage != null) {
                // If we are first transitioning from an original package,
                // fix up the new package's name now.  We need to do this after
                // looking up the package under its new name, so getPackageLP
                // can take care of fiddling things correctly.
                pkg.setPackageName(origPackage.name);
                
                // File a report about this.
                String msg = "New package " + pkgSetting.realName
                        + " renamed to replace old package " + pkgSetting.name;
                reportSettingsProblem(Log.WARN, msg);
                
                // Make a note of it.
                mTransferedPackages.add(origPackage.name);
                
                // No longer need to retain this.
                pkgSetting.origPackage = null;
            }
            
            if (realName != null) {
                // Make a note of it.
                mTransferedPackages.add(pkg.packageName);
            }
            
            if (mSettings.mDisabledSysPackages.get(pkg.packageName) != null) {
                pkg.applicationInfo.flags |= ApplicationInfo.FLAG_UPDATED_SYSTEM_APP;
            }

            pkg.applicationInfo.uid = pkgSetting.userId;
            pkg.mExtras = pkgSetting;

            if (!verifySignaturesLP(pkgSetting, pkg)) {
                if ((parseFlags&PackageParser.PARSE_IS_SYSTEM_DIR) == 0) {
                    return null;
                }
                // The signature has changed, but this package is in the system
                // image...  let's recover!
                pkgSetting.signatures.mSignatures = pkg.mSignatures;
                // However...  if this package is part of a shared user, but it
                // doesn't match the signature of the shared user, let's fail.
                // What this means is that you can't change the signatures
                // associated with an overall shared user, which doesn't seem all
                // that unreasonable.
                if (pkgSetting.sharedUser != null) {
                    if (checkSignaturesLP(pkgSetting.sharedUser.signatures.mSignatures,
                            pkg.mSignatures) != PackageManager.SIGNATURE_MATCH) {
                        Log.w(TAG, "Signature mismatch for shared user : " + pkgSetting.sharedUser);
                        mLastScanError = PackageManager.INSTALL_PARSE_FAILED_INCONSISTENT_CERTIFICATES;
                        return null;
                    }
                }
                // File a report about this.
                String msg = "System package " + pkg.packageName
                        + " signature changed; retaining data.";
                reportSettingsProblem(Log.WARN, msg);
            }

            // Verify that this new package doesn't have any content providers
            // that conflict with existing packages.  Only do this if the
            // package isn't already installed, since we don't want to break
            // things that are installed.
            if ((scanMode&SCAN_NEW_INSTALL) != 0) {
                int N = pkg.providers.size();
                int i;
                for (i=0; i<N; i++) {
                    PackageParser.Provider p = pkg.providers.get(i);
                    if (p.info.authority != null) {
                        String names[] = p.info.authority.split(";");
                        for (int j = 0; j < names.length; j++) {
                            if (mProviders.containsKey(names[j])) {
                                PackageParser.Provider other = mProviders.get(names[j]);
                                Slog.w(TAG, "Can't install because provider name " + names[j] +
                                        " (in package " + pkg.applicationInfo.packageName +
                                        ") is already used by "
                                        + ((other != null && other.getComponentName() != null)
                                                ? other.getComponentName().getPackageName() : "?"));
                                mLastScanError = PackageManager.INSTALL_FAILED_CONFLICTING_PROVIDER;
                                return null;
                            }
                        }
                    }
                }
            }
        }

        final String pkgName = pkg.packageName;
        
        if (pkg.mAdoptPermissions != null) {
            // This package wants to adopt ownership of permissions from
            // another package.
            for (int i=pkg.mAdoptPermissions.size()-1; i>=0; i--) {
                String origName = pkg.mAdoptPermissions.get(i);
                PackageSetting orig = mSettings.peekPackageLP(origName);
                if (orig != null) {
                    if (verifyPackageUpdate(orig, pkg)) {
                        Slog.i(TAG, "Adopting permissions from "
                                + origName + " to " + pkg.packageName);
                        mSettings.transferPermissions(origName, pkg.packageName);
                    }
                }
            }
        }
        
        final long scanFileTime = scanFile.lastModified();
        final boolean forceDex = (scanMode&SCAN_FORCE_DEX) != 0;
        final boolean scanFileNewer = forceDex || scanFileTime != pkgSetting.timeStamp;
        pkg.applicationInfo.processName = fixProcessName(
                pkg.applicationInfo.packageName,
                pkg.applicationInfo.processName,
                pkg.applicationInfo.uid);

        File dataPath;
        if (mPlatformPackage == pkg) {
            // The system package is special.
            dataPath = new File (Environment.getDataDirectory(), "system");
            pkg.applicationInfo.dataDir = dataPath.getPath();
        } else {
            // This is a normal package, need to make its data directory.
            boolean useEncryptedFSDir = useEncryptedFilesystemForPackage(pkg);
            dataPath = getDataPathForPackage(pkg);
            
            boolean uidError = false;
            
            if (dataPath.exists()) {
                mOutPermissions[1] = 0;
                FileUtils.getPermissions(dataPath.getPath(), mOutPermissions);

                // If we have mismatched owners for the data path, we have a
                // problem (unless we're running in the simulator.)
                if (mOutPermissions[1] != pkg.applicationInfo.uid && Process.supportsProcesses()) {
                    boolean recovered = false;
                    if ((parseFlags&PackageParser.PARSE_IS_SYSTEM) != 0) {
                        // If this is a system app, we can at least delete its
                        // current data so the application will still work.
                        if (mInstaller != null) {
                            int ret = mInstaller.remove(pkgName, useEncryptedFSDir);
                            if (ret >= 0) {
                                // Old data gone!
                                String msg = "System package " + pkg.packageName
                                        + " has changed from uid: "
                                        + mOutPermissions[1] + " to "
                                        + pkg.applicationInfo.uid + "; old data erased";
                                reportSettingsProblem(Log.WARN, msg);
                                recovered = true;

                                // And now re-install the app.
                                ret = mInstaller.install(pkgName, useEncryptedFSDir, pkg.applicationInfo.uid,
                                        pkg.applicationInfo.uid);
                                if (ret == -1) {
                                    // Ack should not happen!
                                    msg = "System package " + pkg.packageName
                                            + " could not have data directory re-created after delete.";
                                    reportSettingsProblem(Log.WARN, msg);
                                    mLastScanError = PackageManager.INSTALL_FAILED_INSUFFICIENT_STORAGE;
                                    return null;
                                }
                            }
                        }
                        if (!recovered) {
                            mHasSystemUidErrors = true;
                        }
                    }
                    if (!recovered) {
                        pkg.applicationInfo.dataDir = "/mismatched_uid/settings_"
                            + pkg.applicationInfo.uid + "/fs_"
                            + mOutPermissions[1];
                        pkg.applicationInfo.nativeLibraryDir = pkg.applicationInfo.dataDir;
                        String msg = "Package " + pkg.packageName
                                + " has mismatched uid: "
                                + mOutPermissions[1] + " on disk, "
                                + pkg.applicationInfo.uid + " in settings";
                        synchronized (mPackages) {
                            mSettings.mReadMessages.append(msg);
                            mSettings.mReadMessages.append('\n');
                            uidError = true;
                            if (!pkgSetting.uidError) {
                                reportSettingsProblem(Log.ERROR, msg);
                            }
                        }
                    }
                }
                pkg.applicationInfo.dataDir = dataPath.getPath();
            } else {
                if ((parseFlags&PackageParser.PARSE_CHATTY) != 0 && Config.LOGV)
                    Log.v(TAG, "Want this data dir: " + dataPath);
                //invoke installer to do the actual installation
                if (mInstaller != null) {
                    int ret = mInstaller.install(pkgName, useEncryptedFSDir, pkg.applicationInfo.uid,
                            pkg.applicationInfo.uid);
                    if(ret < 0) {
                        // Error from installer
                        mLastScanError = PackageManager.INSTALL_FAILED_INSUFFICIENT_STORAGE;
                        return null;
                    }
                } else {
                    dataPath.mkdirs();
                    if (dataPath.exists()) {
                        FileUtils.setPermissions(
                            dataPath.toString(),
                            FileUtils.S_IRWXU|FileUtils.S_IRWXG|FileUtils.S_IXOTH,
                            pkg.applicationInfo.uid, pkg.applicationInfo.uid);
                    }
                }
                if (dataPath.exists()) {
                    pkg.applicationInfo.dataDir = dataPath.getPath();
                } else {
                    Slog.w(TAG, "Unable to create data directory: " + dataPath);
                    pkg.applicationInfo.dataDir = null;
                }
            }

            /*
             * Set the data dir to the default "/data/data/<package name>/lib"
             * if we got here without anyone telling us different (e.g., apps
             * stored on SD card have their native libraries stored in the ASEC
             * container with the APK).
             *
             * This happens during an upgrade from a package settings file that
             * doesn't have a native library path attribute at all.
             */
            if (pkg.applicationInfo.nativeLibraryDir == null && pkg.applicationInfo.dataDir != null) {
                if (pkgSetting.nativeLibraryPathString == null) {
                    final String nativeLibraryPath = new File(dataPath, LIB_DIR_NAME).getPath();
                    pkg.applicationInfo.nativeLibraryDir = nativeLibraryPath;
                    pkgSetting.nativeLibraryPathString = nativeLibraryPath;
                } else {
                    pkg.applicationInfo.nativeLibraryDir = pkgSetting.nativeLibraryPathString;
                }
            }

            pkgSetting.uidError = uidError;
        }

        // If we're running in the simulator, we don't need to unpack anything.
        if (mInstaller != null) {
            String path = scanFile.getPath();
            /* Note: We don't want to unpack the native binaries for
             *        system applications, unless they have been updated
             *        (the binaries are already under /system/lib).
             *        Also, don't unpack libs for apps on the external card
             *        since they should have their libraries in the ASEC
             *        container already.
             *
             *        In other words, we're going to unpack the binaries
             *        only for non-system apps and system app upgrades.
             */
            if (pkg.applicationInfo.nativeLibraryDir != null) {
                final File nativeLibraryDir = new File(pkg.applicationInfo.nativeLibraryDir);
                final String dataPathString = dataPath.getPath();

                if (isSystemApp(pkg) && !isUpdatedSystemApp(pkg)) {
                    /*
                     * Upgrading from a previous version of the OS sometimes
                     * leaves native libraries in the /data/data/<app>/lib
                     * directory for system apps even when they shouldn't be.
                     * Recent changes in the JNI library search path
                     * necessitates we remove those to match previous behavior.
                     */
                    if (NativeLibraryHelper.removeNativeBinariesFromDirLI(nativeLibraryDir)) {
                        Log.i(TAG, "removed obsolete native libraries for system package " + path);
                    }
                } else if (nativeLibraryDir.getParent().equals(dataPathString)) {
                    /*
                     * If this is an internal application or our
                     * nativeLibraryPath points to our data directory, unpack
                     * the libraries. The native library path pointing to the
                     * data directory for an application in an ASEC container
                     * can happen for older apps that existed before an OTA to
                     * Gingerbread.
                     */
                    Slog.i(TAG, "Unpacking native libraries for " + path);
                    mInstaller.unlinkNativeLibraryDirectory(dataPathString);
                    NativeLibraryHelper.copyNativeBinariesLI(scanFile, nativeLibraryDir);
                } else {
                    Slog.i(TAG, "Linking native library dir for " + path);
                    mInstaller.linkNativeLibraryDirectory(dataPathString,
                            pkg.applicationInfo.nativeLibraryDir);
                }
            }
            pkg.mScanPath = path;

            if ((scanMode&SCAN_NO_DEX) == 0) {
                if (performDexOptLI(pkg, forceDex) == DEX_OPT_FAILED) {
                    mLastScanError = PackageManager.INSTALL_FAILED_DEXOPT;
                    return null;
                }
            }
        }

        if (mFactoryTest && pkg.requestedPermissions.contains(
                android.Manifest.permission.FACTORY_TEST)) {
            pkg.applicationInfo.flags |= ApplicationInfo.FLAG_FACTORY_TEST;
        }

        // Request the ActivityManager to kill the process(only for existing packages)
        // so that we do not end up in a confused state while the user is still using the older
        // version of the application while the new one gets installed.
        if ((parseFlags & PackageManager.INSTALL_REPLACE_EXISTING) != 0) {
            killApplication(pkg.applicationInfo.packageName,
                        pkg.applicationInfo.uid);
        }

        synchronized (mPackages) {
            // We don't expect installation to fail beyond this point,
            if ((scanMode&SCAN_MONITOR) != 0) {
                mAppDirs.put(pkg.mPath, pkg);
            }
            // Add the new setting to mSettings
            mSettings.insertPackageSettingLP(pkgSetting, pkg);
            // Add the new setting to mPackages
            mPackages.put(pkg.applicationInfo.packageName, pkg);
            // Make sure we don't accidentally delete its data.
            mSettings.mPackagesToBeCleaned.remove(pkgName);
            
            // Take care of first install / last update times.
            if (currentTime != 0) {
                if (pkgSetting.firstInstallTime == 0) {
                    pkgSetting.firstInstallTime = pkgSetting.lastUpdateTime = currentTime;
                } else if ((scanMode&SCAN_UPDATE_TIME) != 0) {
                    pkgSetting.lastUpdateTime = currentTime;
                }
            } else if (pkgSetting.firstInstallTime == 0) {
                // We need *something*.  Take time time stamp of the file.
                pkgSetting.firstInstallTime = pkgSetting.lastUpdateTime = scanFileTime;
            } else if ((parseFlags&PackageParser.PARSE_IS_SYSTEM_DIR) != 0) {
                if (scanFileTime != pkgSetting.timeStamp) {
                    // A package on the system image has changed; consider this
                    // to be an update.
                    pkgSetting.lastUpdateTime = scanFileTime;
                }
            }

            int N = pkg.providers.size();
            StringBuilder r = null;
            int i;
            for (i=0; i<N; i++) {
                PackageParser.Provider p = pkg.providers.get(i);
                p.info.processName = fixProcessName(pkg.applicationInfo.processName,
                        p.info.processName, pkg.applicationInfo.uid);
                mProvidersByComponent.put(new ComponentName(p.info.packageName,
                        p.info.name), p);
                p.syncable = p.info.isSyncable;
                if (p.info.authority != null) {
                    String names[] = p.info.authority.split(";");
                    p.info.authority = null;
                    for (int j = 0; j < names.length; j++) {
                        if (j == 1 && p.syncable) {
                            // We only want the first authority for a provider to possibly be
                            // syncable, so if we already added this provider using a different
                            // authority clear the syncable flag. We copy the provider before
                            // changing it because the mProviders object contains a reference
                            // to a provider that we don't want to change.
                            // Only do this for the second authority since the resulting provider
                            // object can be the same for all future authorities for this provider.
                            p = new PackageParser.Provider(p);
                            p.syncable = false;
                        }
                        if (!mProviders.containsKey(names[j])) {
                            mProviders.put(names[j], p);
                            if (p.info.authority == null) {
                                p.info.authority = names[j];
                            } else {
                                p.info.authority = p.info.authority + ";" + names[j];
                            }
                            if ((parseFlags&PackageParser.PARSE_CHATTY) != 0 && Config.LOGD)
                                Log.d(TAG, "Registered content provider: " + names[j] +
                                        ", className = " + p.info.name +
                                        ", isSyncable = " + p.info.isSyncable);
                        } else {
                            PackageParser.Provider other = mProviders.get(names[j]);
                            Slog.w(TAG, "Skipping provider name " + names[j] +
                                    " (in package " + pkg.applicationInfo.packageName +
                                    "): name already used by "
                                    + ((other != null && other.getComponentName() != null)
                                            ? other.getComponentName().getPackageName() : "?"));
                        }
                    }
                }
                if ((parseFlags&PackageParser.PARSE_CHATTY) != 0) {
                    if (r == null) {
                        r = new StringBuilder(256);
                    } else {
                        r.append(' ');
                    }
                    r.append(p.info.name);
                }
            }
            if (r != null) {
                if (Config.LOGD) Log.d(TAG, "  Providers: " + r);
            }

            N = pkg.services.size();
            r = null;
            for (i=0; i<N; i++) {
                PackageParser.Service s = pkg.services.get(i);
                s.info.processName = fixProcessName(pkg.applicationInfo.processName,
                        s.info.processName, pkg.applicationInfo.uid);
                mServices.addService(s);
                if ((parseFlags&PackageParser.PARSE_CHATTY) != 0) {
                    if (r == null) {
                        r = new StringBuilder(256);
                    } else {
                        r.append(' ');
                    }
                    r.append(s.info.name);
                }
            }
            if (r != null) {
                if (Config.LOGD) Log.d(TAG, "  Services: " + r);
            }

            N = pkg.receivers.size();
            r = null;
            for (i=0; i<N; i++) {
                PackageParser.Activity a = pkg.receivers.get(i);
                a.info.processName = fixProcessName(pkg.applicationInfo.processName,
                        a.info.processName, pkg.applicationInfo.uid);
                mReceivers.addActivity(a, "receiver");
                if ((parseFlags&PackageParser.PARSE_CHATTY) != 0) {
                    if (r == null) {
                        r = new StringBuilder(256);
                    } else {
                        r.append(' ');
                    }
                    r.append(a.info.name);
                }
            }
            if (r != null) {
                if (Config.LOGD) Log.d(TAG, "  Receivers: " + r);
            }

            N = pkg.activities.size();
            r = null;
            for (i=0; i<N; i++) {
                PackageParser.Activity a = pkg.activities.get(i);
                a.info.processName = fixProcessName(pkg.applicationInfo.processName,
                        a.info.processName, pkg.applicationInfo.uid);
                mActivities.addActivity(a, "activity");
                if ((parseFlags&PackageParser.PARSE_CHATTY) != 0) {
                    if (r == null) {
                        r = new StringBuilder(256);
                    } else {
                        r.append(' ');
                    }
                    r.append(a.info.name);
                }
            }
            if (r != null) {
                if (Config.LOGD) Log.d(TAG, "  Activities: " + r);
            }

            N = pkg.permissionGroups.size();
            r = null;
            for (i=0; i<N; i++) {
                PackageParser.PermissionGroup pg = pkg.permissionGroups.get(i);
                PackageParser.PermissionGroup cur = mPermissionGroups.get(pg.info.name);
                if (cur == null) {
                    mPermissionGroups.put(pg.info.name, pg);
                    if ((parseFlags&PackageParser.PARSE_CHATTY) != 0) {
                        if (r == null) {
                            r = new StringBuilder(256);
                        } else {
                            r.append(' ');
                        }
                        r.append(pg.info.name);
                    }
                } else {
                    Slog.w(TAG, "Permission group " + pg.info.name + " from package "
                            + pg.info.packageName + " ignored: original from "
                            + cur.info.packageName);
                    if ((parseFlags&PackageParser.PARSE_CHATTY) != 0) {
                        if (r == null) {
                            r = new StringBuilder(256);
                        } else {
                            r.append(' ');
                        }
                        r.append("DUP:");
                        r.append(pg.info.name);
                    }
                }
            }
            if (r != null) {
                if (Config.LOGD) Log.d(TAG, "  Permission Groups: " + r);
            }

            N = pkg.permissions.size();
            r = null;
            for (i=0; i<N; i++) {
                PackageParser.Permission p = pkg.permissions.get(i);
                HashMap<String, BasePermission> permissionMap =
                        p.tree ? mSettings.mPermissionTrees
                        : mSettings.mPermissions;
                p.group = mPermissionGroups.get(p.info.group);
                if (p.info.group == null || p.group != null) {
                    BasePermission bp = permissionMap.get(p.info.name);
                    if (bp == null) {
                        bp = new BasePermission(p.info.name, p.info.packageName,
                                BasePermission.TYPE_NORMAL);
                        permissionMap.put(p.info.name, bp);
                    }
                    if (bp.perm == null) {
                        if (bp.sourcePackage == null
                                || bp.sourcePackage.equals(p.info.packageName)) {
                            BasePermission tree = findPermissionTreeLP(p.info.name);
                            if (tree == null
                                    || tree.sourcePackage.equals(p.info.packageName)) {
                                bp.packageSetting = pkgSetting;
                                bp.perm = p;
                                bp.uid = pkg.applicationInfo.uid;
                                if ((parseFlags&PackageParser.PARSE_CHATTY) != 0) {
                                    if (r == null) {
                                        r = new StringBuilder(256);
                                    } else {
                                        r.append(' ');
                                    }
                                    r.append(p.info.name);
                                }
                            } else {
                                Slog.w(TAG, "Permission " + p.info.name + " from package "
                                        + p.info.packageName + " ignored: base tree "
                                        + tree.name + " is from package "
                                        + tree.sourcePackage);
                            }
                        } else {
                            Slog.w(TAG, "Permission " + p.info.name + " from package "
                                    + p.info.packageName + " ignored: original from "
                                    + bp.sourcePackage);
                        }
                    } else if ((parseFlags&PackageParser.PARSE_CHATTY) != 0) {
                        if (r == null) {
                            r = new StringBuilder(256);
                        } else {
                            r.append(' ');
                        }
                        r.append("DUP:");
                        r.append(p.info.name);
                    }
                    if (bp.perm == p) {
                        bp.protectionLevel = p.info.protectionLevel;
                    }
                } else {
                    Slog.w(TAG, "Permission " + p.info.name + " from package "
                            + p.info.packageName + " ignored: no group "
                            + p.group);
                }
            }
            if (r != null) {
                if (Config.LOGD) Log.d(TAG, "  Permissions: " + r);
            }

            N = pkg.instrumentation.size();
            r = null;
            for (i=0; i<N; i++) {
                PackageParser.Instrumentation a = pkg.instrumentation.get(i);
                a.info.packageName = pkg.applicationInfo.packageName;
                a.info.sourceDir = pkg.applicationInfo.sourceDir;
                a.info.publicSourceDir = pkg.applicationInfo.publicSourceDir;
                a.info.dataDir = pkg.applicationInfo.dataDir;
                a.info.nativeLibraryDir = pkg.applicationInfo.nativeLibraryDir;
                mInstrumentation.put(a.getComponentName(), a);
                if ((parseFlags&PackageParser.PARSE_CHATTY) != 0) {
                    if (r == null) {
                        r = new StringBuilder(256);
                    } else {
                        r.append(' ');
                    }
                    r.append(a.info.name);
                }
            }
            if (r != null) {
                if (Config.LOGD) Log.d(TAG, "  Instrumentation: " + r);
            }

            if (pkg.protectedBroadcasts != null) {
                N = pkg.protectedBroadcasts.size();
                for (i=0; i<N; i++) {
                    mProtectedBroadcasts.add(pkg.protectedBroadcasts.get(i));
                }
            }

            pkgSetting.setTimeStamp(scanFileTime);
        }

        return pkg;
    }

    private void killApplication(String pkgName, int uid) {
        // Request the ActivityManager to kill the process(only for existing packages)
        // so that we do not end up in a confused state while the user is still using the older
        // version of the application while the new one gets installed.
        IActivityManager am = ActivityManagerNative.getDefault();
        if (am != null) {
            try {
                am.killApplicationWithUid(pkgName, uid);
            } catch (RemoteException e) {
            }
        }
    }

    // Return the path of the directory that will contain the native binaries
    // of a given installed package. This is relative to the data path.
    //
    private File getNativeBinaryDirForPackage(PackageParser.Package pkg) {
        final String nativeLibraryDir = pkg.applicationInfo.nativeLibraryDir;
        if (nativeLibraryDir != null) {
            return new File(nativeLibraryDir);
        } else {
            // Fall back for old packages
            return new File(pkg.applicationInfo.dataDir, LIB_DIR_NAME);
        }
    }

    void removePackageLI(PackageParser.Package pkg, boolean chatty) {
        if (chatty && Config.LOGD) Log.d(
            TAG, "Removing package " + pkg.applicationInfo.packageName );

        synchronized (mPackages) {
            if (pkg.mIsThemeApk) {
                deleteThemeResourceCache(pkg.packageName);
            } else {
                deleteThemeResourceCacheForApp(pkg.packageName);
            }

            clearPackagePreferredActivitiesLP(pkg.packageName);

            mPackages.remove(pkg.applicationInfo.packageName);
            if (pkg.mPath != null) {
                mAppDirs.remove(pkg.mPath);
            }

            PackageSetting ps = (PackageSetting)pkg.mExtras;
            if (ps != null && ps.sharedUser != null) {
                // XXX don't do this until the data is removed.
                if (false) {
                    ps.sharedUser.packages.remove(ps);
                    if (ps.sharedUser.packages.size() == 0) {
                        // Remove.
                    }
                }
            }

            int N = pkg.providers.size();
            StringBuilder r = null;
            int i;
            for (i=0; i<N; i++) {
                PackageParser.Provider p = pkg.providers.get(i);
                mProvidersByComponent.remove(new ComponentName(p.info.packageName,
                        p.info.name));
                if (p.info.authority == null) {

                    /* The is another ContentProvider with this authority when
                     * this app was installed so this authority is null,
                     * Ignore it as we don't have to unregister the provider.
                     */
                    continue;
                }
                String names[] = p.info.authority.split(";");
                for (int j = 0; j < names.length; j++) {
                    if (mProviders.get(names[j]) == p) {
                        mProviders.remove(names[j]);
                        if (chatty && Config.LOGD) Log.d(
                            TAG, "Unregistered content provider: " + names[j] +
                            ", className = " + p.info.name +
                            ", isSyncable = " + p.info.isSyncable);
                    }
                }
                if (chatty) {
                    if (r == null) {
                        r = new StringBuilder(256);
                    } else {
                        r.append(' ');
                    }
                    r.append(p.info.name);
                }
            }
            if (r != null) {
                if (Config.LOGD) Log.d(TAG, "  Providers: " + r);
            }

            N = pkg.services.size();
            r = null;
            for (i=0; i<N; i++) {
                PackageParser.Service s = pkg.services.get(i);
                mServices.removeService(s);
                if (chatty) {
                    if (r == null) {
                        r = new StringBuilder(256);
                    } else {
                        r.append(' ');
                    }
                    r.append(s.info.name);
                }
            }
            if (r != null) {
                if (Config.LOGD) Log.d(TAG, "  Services: " + r);
            }

            N = pkg.receivers.size();
            r = null;
            for (i=0; i<N; i++) {
                PackageParser.Activity a = pkg.receivers.get(i);
                mReceivers.removeActivity(a, "receiver");
                if (chatty) {
                    if (r == null) {
                        r = new StringBuilder(256);
                    } else {
                        r.append(' ');
                    }
                    r.append(a.info.name);
                }
            }
            if (r != null) {
                if (Config.LOGD) Log.d(TAG, "  Receivers: " + r);
            }

            N = pkg.activities.size();
            r = null;
            for (i=0; i<N; i++) {
                PackageParser.Activity a = pkg.activities.get(i);
                mActivities.removeActivity(a, "activity");
                if (chatty) {
                    if (r == null) {
                        r = new StringBuilder(256);
                    } else {
                        r.append(' ');
                    }
                    r.append(a.info.name);
                }
            }
            if (r != null) {
                if (Config.LOGD) Log.d(TAG, "  Activities: " + r);
            }

            N = pkg.permissions.size();
            r = null;
            for (i=0; i<N; i++) {
                PackageParser.Permission p = pkg.permissions.get(i);
                boolean tree = false;
                BasePermission bp = mSettings.mPermissions.get(p.info.name);
                if (bp == null) {
                    tree = true;
                    bp = mSettings.mPermissionTrees.get(p.info.name);
                }
                if (bp != null && bp.perm == p) {
                    bp.perm = null;
                    if (chatty) {
                        if (r == null) {
                            r = new StringBuilder(256);
                        } else {
                            r.append(' ');
                        }
                        r.append(p.info.name);
                    }
                }
            }
            if (r != null) {
                if (Config.LOGD) Log.d(TAG, "  Permissions: " + r);
            }

            N = pkg.instrumentation.size();
            r = null;
            for (i=0; i<N; i++) {
                PackageParser.Instrumentation a = pkg.instrumentation.get(i);
                mInstrumentation.remove(a.getComponentName());
                if (chatty) {
                    if (r == null) {
                        r = new StringBuilder(256);
                    } else {
                        r.append(' ');
                    }
                    r.append(a.info.name);
                }
            }
            if (r != null) {
                if (Config.LOGD) Log.d(TAG, "  Instrumentation: " + r);
            }
        }
    }

    private static final boolean isPackageFilename(String name) {
        return name != null && name.endsWith(".apk");
    }

    private static boolean hasPermission(PackageParser.Package pkgInfo, String perm) {
        for (int i=pkgInfo.permissions.size()-1; i>=0; i--) {
            if (pkgInfo.permissions.get(i).info.name.equals(perm)) {
                return true;
            }
        }
        return false;
    }
    
    private void updatePermissionsLP(String changingPkg,
            PackageParser.Package pkgInfo, boolean grantPermissions,
            boolean replace, boolean replaceAll) {
        // Make sure there are no dangling permission trees.
        Iterator<BasePermission> it = mSettings.mPermissionTrees
                .values().iterator();
        while (it.hasNext()) {
            BasePermission bp = it.next();
            if (bp.packageSetting == null) {
                // We may not yet have parsed the package, so just see if
                // we still know about its settings.
                bp.packageSetting = mSettings.mPackages.get(bp.sourcePackage);
            }
            if (bp.packageSetting == null) {
                Slog.w(TAG, "Removing dangling permission tree: " + bp.name
                        + " from package " + bp.sourcePackage);
                it.remove();
            } else if (changingPkg != null && changingPkg.equals(bp.sourcePackage)) {
                if (pkgInfo == null || !hasPermission(pkgInfo, bp.name)) {
                    Slog.i(TAG, "Removing old permission tree: " + bp.name
                            + " from package " + bp.sourcePackage);
                    grantPermissions = true;
                    it.remove();
                }
            }
        }

        // Make sure all dynamic permissions have been assigned to a package,
        // and make sure there are no dangling permissions.
        it = mSettings.mPermissions.values().iterator();
        while (it.hasNext()) {
            BasePermission bp = it.next();
            if (bp.type == BasePermission.TYPE_DYNAMIC) {
                if (DEBUG_SETTINGS) Log.v(TAG, "Dynamic permission: name="
                        + bp.name + " pkg=" + bp.sourcePackage
                        + " info=" + bp.pendingInfo);
                if (bp.packageSetting == null && bp.pendingInfo != null) {
                    BasePermission tree = findPermissionTreeLP(bp.name);
                    if (tree != null) {
                        bp.packageSetting = tree.packageSetting;
                        bp.perm = new PackageParser.Permission(tree.perm.owner,
                                new PermissionInfo(bp.pendingInfo));
                        bp.perm.info.packageName = tree.perm.info.packageName;
                        bp.perm.info.name = bp.name;
                        bp.uid = tree.uid;
                    }
                }
            }
            if (bp.packageSetting == null) {
                // We may not yet have parsed the package, so just see if
                // we still know about its settings.
                bp.packageSetting = mSettings.mPackages.get(bp.sourcePackage);
            }
            if (bp.packageSetting == null) {
                Slog.w(TAG, "Removing dangling permission: " + bp.name
                        + " from package " + bp.sourcePackage);
                it.remove();
            } else if (changingPkg != null && changingPkg.equals(bp.sourcePackage)) {
                if (pkgInfo == null || !hasPermission(pkgInfo, bp.name)) {
                    Slog.i(TAG, "Removing old permission: " + bp.name
                            + " from package " + bp.sourcePackage);
                    grantPermissions = true;
                    it.remove();
                }
            }
        }

        // Now update the permissions for all packages, in particular
        // replace the granted permissions of the system packages.
        if (grantPermissions) {
            for (PackageParser.Package pkg : mPackages.values()) {
                if (pkg != pkgInfo) {
                    grantPermissionsLP(pkg, replaceAll);
                }
            }
        }
        
        if (pkgInfo != null) {
            grantPermissionsLP(pkgInfo, replace);
        }
    }

    private void grantPermissionsLP(PackageParser.Package pkg, boolean replace) {
        final PackageSetting ps = (PackageSetting)pkg.mExtras;
        if (ps == null) {
            return;
        }
        final GrantedPermissions gp = ps.sharedUser != null ? ps.sharedUser : ps;
        boolean changedPermission = false;

        if (replace) {
            ps.permissionsFixed = false;
            if (gp == ps) {
                gp.grantedPermissions.clear();
                gp.gids = mGlobalGids;
            }
        }

        if (gp.gids == null) {
            gp.gids = mGlobalGids;
        }

        final int N = pkg.requestedPermissions.size();
        for (int i=0; i<N; i++) {
            String name = pkg.requestedPermissions.get(i);
            BasePermission bp = mSettings.mPermissions.get(name);
            if (false) {
                if (gp != ps) {
                    Log.i(TAG, "Package " + pkg.packageName + " checking " + name
                            + ": " + bp);
                }
            }
            if (bp != null && bp.packageSetting != null) {
                final String perm = bp.name;
                boolean allowed;
                boolean allowedSig = false;
                if (bp.protectionLevel == PermissionInfo.PROTECTION_NORMAL
                        || bp.protectionLevel == PermissionInfo.PROTECTION_DANGEROUS) {
                    allowed = true;
                } else if (bp.packageSetting == null) {
                    // This permission is invalid; skip it.
                    allowed = false;
                } else if (bp.protectionLevel == PermissionInfo.PROTECTION_SIGNATURE
                        || bp.protectionLevel == PermissionInfo.PROTECTION_SIGNATURE_OR_SYSTEM) {
                    allowed = (checkSignaturesLP(
                            bp.packageSetting.signatures.mSignatures, pkg.mSignatures)
                                    == PackageManager.SIGNATURE_MATCH)
                            || (checkSignaturesLP(mPlatformPackage.mSignatures, pkg.mSignatures)
                                    == PackageManager.SIGNATURE_MATCH);
                    if (!allowed && bp.protectionLevel
                            == PermissionInfo.PROTECTION_SIGNATURE_OR_SYSTEM) {
                        if (isSystemApp(pkg)) {
                            // For updated system applications, the signatureOrSystem permission
                            // is granted only if it had been defined by the original application.
                            if (isUpdatedSystemApp(pkg)) {
                                PackageSetting sysPs = mSettings.getDisabledSystemPkg(
                                        pkg.packageName);
                                final GrantedPermissions origGp = sysPs.sharedUser != null
                                        ? sysPs.sharedUser : sysPs;
                                if (origGp.grantedPermissions.contains(perm)) {
                                    allowed = true;
                                } else {
                                    allowed = false;
                                }
                            } else {
                                allowed = true;
                            }
                        }
                    }
                    if (allowed) {
                        allowedSig = true;
                    }
                } else {
                    allowed = false;
                }
                if (false) {
                    if (gp != ps) {
                        Log.i(TAG, "Package " + pkg.packageName + " granting " + perm);
                    }
                }
                if (allowed) {
                    if ((ps.pkgFlags&ApplicationInfo.FLAG_SYSTEM) == 0
                            && ps.permissionsFixed) {
                        // If this is an existing, non-system package, then
                        // we can't add any new permissions to it.
                        if (!allowedSig && !gp.grantedPermissions.contains(perm)) {
                            allowed = false;
                            // Except...  if this is a permission that was added
                            // to the platform (note: need to only do this when
                            // updating the platform).
                            final int NP = PackageParser.NEW_PERMISSIONS.length;
                            for (int ip=0; ip<NP; ip++) {
                                final PackageParser.NewPermissionInfo npi
                                        = PackageParser.NEW_PERMISSIONS[ip];
                                if (npi.name.equals(perm)
                                        && pkg.applicationInfo.targetSdkVersion < npi.sdkVersion) {
                                    allowed = true;
                                    Log.i(TAG, "Auto-granting " + perm + " to old pkg "
                                            + pkg.packageName);
                                    break;
                                }
                            }
                        }
                    }
                    if (allowed) {
                        if (!gp.grantedPermissions.contains(perm)) {
                            changedPermission = true;
                            gp.grantedPermissions.add(perm);
                            gp.gids = appendInts(gp.gids, bp.gids);
                        } else if (!ps.haveGids) {
                            gp.gids = appendInts(gp.gids, bp.gids);
                        }
                    } else {
                        Slog.w(TAG, "Not granting permission " + perm
                                + " to package " + pkg.packageName
                                + " because it was previously installed without");
                    }
                } else {
                    if (gp.grantedPermissions.remove(perm)) {
                        changedPermission = true;
                        gp.gids = removeInts(gp.gids, bp.gids);
                        Slog.i(TAG, "Un-granting permission " + perm
                                + " from package " + pkg.packageName
                                + " (protectionLevel=" + bp.protectionLevel
                                + " flags=0x" + Integer.toHexString(pkg.applicationInfo.flags)
                                + ")");
                    } else {
                        Slog.w(TAG, "Not granting permission " + perm
                                + " to package " + pkg.packageName
                                + " (protectionLevel=" + bp.protectionLevel
                                + " flags=0x" + Integer.toHexString(pkg.applicationInfo.flags)
                                + ")");
                    }
                }
            } else {
                Slog.w(TAG, "Unknown permission " + name
                        + " in package " + pkg.packageName);
            }
        }

        if ((changedPermission || replace) && !ps.permissionsFixed &&
                ((ps.pkgFlags&ApplicationInfo.FLAG_SYSTEM) == 0) ||
                ((ps.pkgFlags & ApplicationInfo.FLAG_UPDATED_SYSTEM_APP) != 0)){
            // This is the first that we have heard about this package, so the
            // permissions we have now selected are fixed until explicitly
            // changed.
            ps.permissionsFixed = true;
        }
        ps.haveGids = true;
    }
    
    private final class ActivityIntentResolver
            extends IntentResolver<PackageParser.ActivityIntentInfo, ResolveInfo> {
        public List queryIntent(Intent intent, String resolvedType, boolean defaultOnly) {
            mFlags = defaultOnly ? PackageManager.MATCH_DEFAULT_ONLY : 0;
            return super.queryIntent(intent, resolvedType, defaultOnly);
        }

        public List queryIntent(Intent intent, String resolvedType, int flags) {
            mFlags = flags;
            return super.queryIntent(intent, resolvedType,
                (flags&PackageManager.MATCH_DEFAULT_ONLY) != 0);
        }

        public List queryIntentForPackage(Intent intent, String resolvedType, int flags,
                                          ArrayList<PackageParser.Activity> packageActivities) {
            if (packageActivities == null) {
                return null;
            }
            mFlags = flags;
            final boolean defaultOnly = (flags&PackageManager.MATCH_DEFAULT_ONLY) != 0;
            int N = packageActivities.size();
            ArrayList<ArrayList<PackageParser.ActivityIntentInfo>> listCut =
                new ArrayList<ArrayList<PackageParser.ActivityIntentInfo>>(N);

            ArrayList<PackageParser.ActivityIntentInfo> intentFilters;
            for (int i = 0; i < N; ++i) {
                intentFilters = packageActivities.get(i).intents;
                if (intentFilters != null && intentFilters.size() > 0) {
                    listCut.add(intentFilters);
                }
            }
            return super.queryIntentFromList(intent, resolvedType, defaultOnly, listCut);
        }

        public final void addActivity(PackageParser.Activity a, String type) {
            mActivities.put(a.getComponentName(), a);
            if (SHOW_INFO || Config.LOGV) Log.v(
                TAG, "  " + type + " " +
                (a.info.nonLocalizedLabel != null ? a.info.nonLocalizedLabel : a.info.name) + ":");
            if (SHOW_INFO || Config.LOGV) Log.v(TAG, "    Class=" + a.info.name);
            int NI = a.intents.size();
            for (int j=0; j<NI; j++) {
                PackageParser.ActivityIntentInfo intent = a.intents.get(j);
                if (SHOW_INFO || Config.LOGV) {
                    Log.v(TAG, "    IntentFilter:");
                    intent.dump(new LogPrinter(Log.VERBOSE, TAG), "      ");
                }
                if (!intent.debugCheck()) {
                    Log.w(TAG, "==> For Activity " + a.info.name);
                }
                addFilter(intent);
            }
        }

        public final void removeActivity(PackageParser.Activity a, String type) {
            mActivities.remove(a.getComponentName());
            if (SHOW_INFO || Config.LOGV) Log.v(
                TAG, "  " + type + " " +
                (a.info.nonLocalizedLabel != null ? a.info.nonLocalizedLabel : a.info.name) + ":");
            if (SHOW_INFO || Config.LOGV) Log.v(TAG, "    Class=" + a.info.name);
            int NI = a.intents.size();
            for (int j=0; j<NI; j++) {
                PackageParser.ActivityIntentInfo intent = a.intents.get(j);
                if (SHOW_INFO || Config.LOGV) {
                    Log.v(TAG, "    IntentFilter:");
                    intent.dump(new LogPrinter(Log.VERBOSE, TAG), "      ");
                }
                removeFilter(intent);
            }
        }

        @Override
        protected boolean allowFilterResult(
                PackageParser.ActivityIntentInfo filter, List<ResolveInfo> dest) {
            ActivityInfo filterAi = filter.activity.info;
            for (int i=dest.size()-1; i>=0; i--) {
                ActivityInfo destAi = dest.get(i).activityInfo;
                if (destAi.name == filterAi.name
                        && destAi.packageName == filterAi.packageName) {
                    return false;
                }
            }
            return true;
        }

        @Override
        protected String packageForFilter(PackageParser.ActivityIntentInfo info) {
            return info.activity.owner.packageName;
        }
        
        @Override
        protected ResolveInfo newResult(PackageParser.ActivityIntentInfo info,
                int match) {
            if (!mSettings.isEnabledLP(info.activity.info, mFlags)) {
                return null;
            }
            final PackageParser.Activity activity = info.activity;
            if (mSafeMode && (activity.info.applicationInfo.flags
                    &ApplicationInfo.FLAG_SYSTEM) == 0) {
                return null;
            }
            final ResolveInfo res = new ResolveInfo();
            res.activityInfo = PackageParser.generateActivityInfo(activity,
                    mFlags);
            if ((mFlags&PackageManager.GET_RESOLVED_FILTER) != 0) {
                res.filter = info;
            }
            res.priority = info.getPriority();
            res.preferredOrder = activity.owner.mPreferredOrder;
            //System.out.println("Result: " + res.activityInfo.className +
            //                   " = " + res.priority);
            res.match = match;
            res.isDefault = info.hasDefault;
            res.labelRes = info.labelRes;
            res.nonLocalizedLabel = info.nonLocalizedLabel;
            res.icon = info.icon;
            return res;
        }

        @Override
        protected void sortResults(List<ResolveInfo> results) {
            Collections.sort(results, mResolvePrioritySorter);
        }

        @Override
        protected void dumpFilter(PrintWriter out, String prefix,
                PackageParser.ActivityIntentInfo filter) {
            out.print(prefix); out.print(
                    Integer.toHexString(System.identityHashCode(filter.activity)));
                    out.print(' ');
                    out.print(filter.activity.getComponentShortName());
                    out.print(" filter ");
                    out.println(Integer.toHexString(System.identityHashCode(filter)));
        }

//        List<ResolveInfo> filterEnabled(List<ResolveInfo> resolveInfoList) {
//            final Iterator<ResolveInfo> i = resolveInfoList.iterator();
//            final List<ResolveInfo> retList = Lists.newArrayList();
//            while (i.hasNext()) {
//                final ResolveInfo resolveInfo = i.next();
//                if (isEnabledLP(resolveInfo.activityInfo)) {
//                    retList.add(resolveInfo);
//                }
//            }
//            return retList;
//        }

        // Keys are String (activity class name), values are Activity.
        private final HashMap<ComponentName, PackageParser.Activity> mActivities
                = new HashMap<ComponentName, PackageParser.Activity>();
        private int mFlags;
    }

    private final class ServiceIntentResolver
            extends IntentResolver<PackageParser.ServiceIntentInfo, ResolveInfo> {
        public List queryIntent(Intent intent, String resolvedType, boolean defaultOnly) {
            mFlags = defaultOnly ? PackageManager.MATCH_DEFAULT_ONLY : 0;
            return super.queryIntent(intent, resolvedType, defaultOnly);
        }

        public List queryIntent(Intent intent, String resolvedType, int flags) {
            mFlags = flags;
            return super.queryIntent(intent, resolvedType,
                (flags&PackageManager.MATCH_DEFAULT_ONLY) != 0);
        }

        public List queryIntentForPackage(Intent intent, String resolvedType, int flags,
                                          ArrayList<PackageParser.Service> packageServices) {
            if (packageServices == null) {
                return null;
            }
            mFlags = flags;
            final boolean defaultOnly = (flags&PackageManager.MATCH_DEFAULT_ONLY) != 0;
            int N = packageServices.size();
            ArrayList<ArrayList<PackageParser.ServiceIntentInfo>> listCut =
                new ArrayList<ArrayList<PackageParser.ServiceIntentInfo>>(N);

            ArrayList<PackageParser.ServiceIntentInfo> intentFilters;
            for (int i = 0; i < N; ++i) {
                intentFilters = packageServices.get(i).intents;
                if (intentFilters != null && intentFilters.size() > 0) {
                    listCut.add(intentFilters);
                }
            }
            return super.queryIntentFromList(intent, resolvedType, defaultOnly, listCut);
        }

        public final void addService(PackageParser.Service s) {
            mServices.put(s.getComponentName(), s);
            if (SHOW_INFO || Config.LOGV) Log.v(
                TAG, "  " + (s.info.nonLocalizedLabel != null
                        ? s.info.nonLocalizedLabel : s.info.name) + ":");
            if (SHOW_INFO || Config.LOGV) Log.v(
                    TAG, "    Class=" + s.info.name);
            int NI = s.intents.size();
            int j;
            for (j=0; j<NI; j++) {
                PackageParser.ServiceIntentInfo intent = s.intents.get(j);
                if (SHOW_INFO || Config.LOGV) {
                    Log.v(TAG, "    IntentFilter:");
                    intent.dump(new LogPrinter(Log.VERBOSE, TAG), "      ");
                }
                if (!intent.debugCheck()) {
                    Log.w(TAG, "==> For Service " + s.info.name);
                }
                addFilter(intent);
            }
        }

        public final void removeService(PackageParser.Service s) {
            mServices.remove(s.getComponentName());
            if (SHOW_INFO || Config.LOGV) Log.v(
                TAG, "  " + (s.info.nonLocalizedLabel != null
                        ? s.info.nonLocalizedLabel : s.info.name) + ":");
            if (SHOW_INFO || Config.LOGV) Log.v(
                    TAG, "    Class=" + s.info.name);
            int NI = s.intents.size();
            int j;
            for (j=0; j<NI; j++) {
                PackageParser.ServiceIntentInfo intent = s.intents.get(j);
                if (SHOW_INFO || Config.LOGV) {
                    Log.v(TAG, "    IntentFilter:");
                    intent.dump(new LogPrinter(Log.VERBOSE, TAG), "      ");
                }
                removeFilter(intent);
            }
        }

        @Override
        protected boolean allowFilterResult(
                PackageParser.ServiceIntentInfo filter, List<ResolveInfo> dest) {
            ServiceInfo filterSi = filter.service.info;
            for (int i=dest.size()-1; i>=0; i--) {
                ServiceInfo destAi = dest.get(i).serviceInfo;
                if (destAi.name == filterSi.name
                        && destAi.packageName == filterSi.packageName) {
                    return false;
                }
            }
            return true;
        }

        @Override
        protected String packageForFilter(PackageParser.ServiceIntentInfo info) {
            return info.service.owner.packageName;
        }
        
        @Override
        protected ResolveInfo newResult(PackageParser.ServiceIntentInfo filter,
                int match) {
            final PackageParser.ServiceIntentInfo info = (PackageParser.ServiceIntentInfo)filter;
            if (!mSettings.isEnabledLP(info.service.info, mFlags)) {
                return null;
            }
            final PackageParser.Service service = info.service;
            if (mSafeMode && (service.info.applicationInfo.flags
                    &ApplicationInfo.FLAG_SYSTEM) == 0) {
                return null;
            }
            final ResolveInfo res = new ResolveInfo();
            res.serviceInfo = PackageParser.generateServiceInfo(service,
                    mFlags);
            if ((mFlags&PackageManager.GET_RESOLVED_FILTER) != 0) {
                res.filter = filter;
            }
            res.priority = info.getPriority();
            res.preferredOrder = service.owner.mPreferredOrder;
            //System.out.println("Result: " + res.activityInfo.className +
            //                   " = " + res.priority);
            res.match = match;
            res.isDefault = info.hasDefault;
            res.labelRes = info.labelRes;
            res.nonLocalizedLabel = info.nonLocalizedLabel;
            res.icon = info.icon;
            return res;
        }

        @Override
        protected void sortResults(List<ResolveInfo> results) {
            Collections.sort(results, mResolvePrioritySorter);
        }

        @Override
        protected void dumpFilter(PrintWriter out, String prefix,
                PackageParser.ServiceIntentInfo filter) {
            out.print(prefix); out.print(
                    Integer.toHexString(System.identityHashCode(filter.service)));
                    out.print(' ');
                    out.print(filter.service.getComponentShortName());
                    out.print(" filter ");
                    out.println(Integer.toHexString(System.identityHashCode(filter)));
        }

//        List<ResolveInfo> filterEnabled(List<ResolveInfo> resolveInfoList) {
//            final Iterator<ResolveInfo> i = resolveInfoList.iterator();
//            final List<ResolveInfo> retList = Lists.newArrayList();
//            while (i.hasNext()) {
//                final ResolveInfo resolveInfo = (ResolveInfo) i;
//                if (isEnabledLP(resolveInfo.serviceInfo)) {
//                    retList.add(resolveInfo);
//                }
//            }
//            return retList;
//        }

        // Keys are String (activity class name), values are Activity.
        private final HashMap<ComponentName, PackageParser.Service> mServices
                = new HashMap<ComponentName, PackageParser.Service>();
        private int mFlags;
    };

    private static final Comparator<ResolveInfo> mResolvePrioritySorter =
            new Comparator<ResolveInfo>() {
        public int compare(ResolveInfo r1, ResolveInfo r2) {
            int v1 = r1.priority;
            int v2 = r2.priority;
            //System.out.println("Comparing: q1=" + q1 + " q2=" + q2);
            if (v1 != v2) {
                return (v1 > v2) ? -1 : 1;
            }
            v1 = r1.preferredOrder;
            v2 = r2.preferredOrder;
            if (v1 != v2) {
                return (v1 > v2) ? -1 : 1;
            }
            if (r1.isDefault != r2.isDefault) {
                return r1.isDefault ? -1 : 1;
            }
            v1 = r1.match;
            v2 = r2.match;
            //System.out.println("Comparing: m1=" + m1 + " m2=" + m2);
            return (v1 > v2) ? -1 : ((v1 < v2) ? 1 : 0);
        }
    };

    private static final Comparator<ProviderInfo> mProviderInitOrderSorter =
            new Comparator<ProviderInfo>() {
        public int compare(ProviderInfo p1, ProviderInfo p2) {
            final int v1 = p1.initOrder;
            final int v2 = p2.initOrder;
            return (v1 > v2) ? -1 : ((v1 < v2) ? 1 : 0);
        }
    };

<<<<<<< HEAD
    private static final void sendPackageBroadcast(String action, String pkg, String intentCategory,
=======
    private static final boolean DEBUG_OBB = false;

    private static final void sendPackageBroadcast(String action, String pkg,
>>>>>>> 6bcc7a7e
            Bundle extras, IIntentReceiver finishedReceiver) {
        IActivityManager am = ActivityManagerNative.getDefault();
        if (am != null) {
            try {
                final Intent intent = new Intent(action,
                        pkg != null ? Uri.fromParts("package", pkg, null) : null);
                if (extras != null) {
                    intent.putExtras(extras);
                }
                intent.addFlags(Intent.FLAG_RECEIVER_REGISTERED_ONLY_BEFORE_BOOT);
                if (intentCategory != null) {
                    intent.addCategory(intentCategory);
                }
                am.broadcastIntent(null, intent, null, finishedReceiver,
                        0, null, null, null, finishedReceiver != null, false);
            } catch (RemoteException ex) {
            }
        }
    }
    
    public String nextPackageToClean(String lastPackage) {
        synchronized (mPackages) {
            if (!mMediaMounted) {
                // If the external storage is no longer mounted at this point,
                // the caller may not have been able to delete all of this
                // packages files and can not delete any more.  Bail.
                return null;
            }
            if (lastPackage != null) {
                mSettings.mPackagesToBeCleaned.remove(lastPackage);
            }
            return mSettings.mPackagesToBeCleaned.size() > 0
                    ? mSettings.mPackagesToBeCleaned.get(0) : null;
        }
    }

    void schedulePackageCleaning(String packageName) {
        mHandler.sendMessage(mHandler.obtainMessage(START_CLEANING_PACKAGE, packageName));
    }
    
    void startCleaningPackages() {
        synchronized (mPackages) {
            if (!mMediaMounted) {
                return;
            }
            if (mSettings.mPackagesToBeCleaned.size() <= 0) {
                return;
            }
        }
        Intent intent = new Intent(PackageManager.ACTION_CLEAN_EXTERNAL_STORAGE);
        intent.setComponent(DEFAULT_CONTAINER_COMPONENT);
        IActivityManager am = ActivityManagerNative.getDefault();
        if (am != null) {
            try {
                am.startService(null, intent, null);
            } catch (RemoteException e) {
            }
        }
    }
    
    private final class AppDirObserver extends FileObserver {
        public AppDirObserver(String path, int mask, boolean isrom) {
            super(path, mask);
            mRootDir = path;
            mIsRom = isrom;
        }

        public void onEvent(int event, String path) {
            String removedPackage = null;
            int removedUid = -1;
            String addedPackage = null;
            int addedUid = -1;
            String category = null;

            synchronized (mInstallLock) {
                String fullPathStr = null;
                File fullPath = null;
                if (path != null) {
                    fullPath = new File(mRootDir, path);
                    fullPathStr = fullPath.getPath();
                }

                if (Config.LOGV) Log.v(
                    TAG, "File " + fullPathStr + " changed: "
                    + Integer.toHexString(event));

                if (!isPackageFilename(path)) {
                    if (Config.LOGV) Log.v(
                        TAG, "Ignoring change of non-package file: " + fullPathStr);
                    return;
                }

                // Ignore packages that are being installed or
                // have just been installed.
                if (ignoreCodePath(fullPathStr)) {
                    return;
                }
                PackageParser.Package p = null;
                synchronized (mPackages) {
                    p = mAppDirs.get(fullPathStr);
                }
                if ((event&REMOVE_EVENTS) != 0) {
                    if (p != null) {
                        if (p.mIsThemeApk) {
                            category = Intent.CATEGORY_THEME_PACKAGE_INSTALLED_STATE_CHANGE;
                        }
                        removePackageLI(p, true);
                        removedPackage = p.applicationInfo.packageName;
                        removedUid = p.applicationInfo.uid;
                    }
                }

                if ((event&ADD_EVENTS) != 0) {
                    if (p == null) {
                        p = scanPackageLI(fullPath,
                                (mIsRom ? PackageParser.PARSE_IS_SYSTEM
                                        | PackageParser.PARSE_IS_SYSTEM_DIR: 0) |
                                PackageParser.PARSE_CHATTY |
                                PackageParser.PARSE_MUST_BE_APK,
                                SCAN_MONITOR | SCAN_NO_PATHS | SCAN_UPDATE_TIME,
                                System.currentTimeMillis());
                        if (p != null) {
                            synchronized (mPackages) {
                                updatePermissionsLP(p.packageName, p,
                                        p.permissions.size() > 0, false, false);
                            }
                            addedPackage = p.applicationInfo.packageName;
                            addedUid = p.applicationInfo.uid;
                        }
                    }
                    if (p != null && p.mIsThemeApk) {
                        category = Intent.CATEGORY_THEME_PACKAGE_INSTALLED_STATE_CHANGE;
                    }
              }

                synchronized (mPackages) {
                    mSettings.writeLP();
                }
            }

            if (removedPackage != null) {
                Bundle extras = new Bundle(1);
                extras.putInt(Intent.EXTRA_UID, removedUid);
                extras.putBoolean(Intent.EXTRA_DATA_REMOVED, false);
                sendPackageBroadcast(Intent.ACTION_PACKAGE_REMOVED, removedPackage, category,
                        extras, null);
            }
            if (addedPackage != null) {
                Bundle extras = new Bundle(1);
                extras.putInt(Intent.EXTRA_UID, addedUid);
                sendPackageBroadcast(Intent.ACTION_PACKAGE_ADDED, addedPackage, category,
                        extras, null);
            }
        }

        private final String mRootDir;
        private final boolean mIsRom;
    }

    /* Called when a downloaded package installation has been confirmed by the user */
    public void installPackage(
            final Uri packageURI, final IPackageInstallObserver observer, final int flags) {
        installPackage(packageURI, observer, flags, null);
    }

    /* Called when a downloaded package installation has been confirmed by the user */
    public void installPackage(
            final Uri packageURI, final IPackageInstallObserver observer, final int flags,
            final String installerPackageName) {
        mContext.enforceCallingOrSelfPermission(
                android.Manifest.permission.INSTALL_PACKAGES, null);

        Message msg = mHandler.obtainMessage(INIT_COPY);
        msg.obj = new InstallParams(packageURI, observer, flags,
                installerPackageName);
        mHandler.sendMessage(msg);
    }

    public void finishPackageInstall(int token) {
        if (DEBUG_INSTALL) Log.v(TAG, "BM finishing package install for " + token);
        Message msg = mHandler.obtainMessage(POST_INSTALL, token, 0);
        mHandler.sendMessage(msg);
    }

    public void setPackageObbPath(String packageName, String path) {
        if (DEBUG_OBB)
            Log.v(TAG, "Setting .obb path for " + packageName + " to: " + path);
        PackageSetting pkgSetting;
        final int uid = Binder.getCallingUid();
        final int permission = mContext.checkCallingPermission(
                android.Manifest.permission.INSTALL_PACKAGES);
        final boolean allowedByPermission = (permission == PackageManager.PERMISSION_GRANTED);
        synchronized (mPackages) {
            pkgSetting = mSettings.mPackages.get(packageName);
            if (pkgSetting == null) {
                throw new IllegalArgumentException("Unknown package: " + packageName);
            }
            if (!allowedByPermission && (uid != pkgSetting.userId)) {
                throw new SecurityException("Permission denial: attempt to set .obb file from pid="
                        + Binder.getCallingPid() + ", uid=" + uid + ", package uid="
                        + pkgSetting.userId);
            }
            pkgSetting.obbPathString = path;
            mSettings.writeLP();
        }
    }

    private void processPendingInstall(final InstallArgs args, final int currentStatus) {
        // Queue up an async operation since the package installation may take a little while.
        mHandler.post(new Runnable() {
            public void run() {
                mHandler.removeCallbacks(this);
                 // Result object to be returned
                PackageInstalledInfo res = new PackageInstalledInfo();
                res.returnCode = currentStatus;
                res.uid = -1;
                res.pkg = null;
                res.removedInfo = new PackageRemovedInfo();
                if (res.returnCode == PackageManager.INSTALL_SUCCEEDED) {
                    args.doPreInstall(res.returnCode);
                    synchronized (mInstallLock) {
                        installPackageLI(args, true, res);
                    }
                    args.doPostInstall(res.returnCode);
                }

                // A restore should be performed at this point if (a) the install
                // succeeded, (b) the operation is not an update, and (c) the new
                // package has a backupAgent defined.
                final boolean update = res.removedInfo.removedPackage != null;
                boolean doRestore = (!update
                        && res.pkg != null
                        && res.pkg.applicationInfo.backupAgentName != null);

                // Set up the post-install work request bookkeeping.  This will be used
                // and cleaned up by the post-install event handling regardless of whether
                // there's a restore pass performed.  Token values are >= 1.
                int token;
                if (mNextInstallToken < 0) mNextInstallToken = 1;
                token = mNextInstallToken++;

                PostInstallData data = new PostInstallData(args, res);
                mRunningInstalls.put(token, data);
                if (DEBUG_INSTALL) Log.v(TAG, "+ starting restore round-trip " + token);

                if (res.returnCode == PackageManager.INSTALL_SUCCEEDED && doRestore) {
                    // Pass responsibility to the Backup Manager.  It will perform a
                    // restore if appropriate, then pass responsibility back to the
                    // Package Manager to run the post-install observer callbacks
                    // and broadcasts.
                    IBackupManager bm = IBackupManager.Stub.asInterface(
                            ServiceManager.getService(Context.BACKUP_SERVICE));
                    if (bm != null) {
                        if (DEBUG_INSTALL) Log.v(TAG, "token " + token
                                + " to BM for possible restore");
                        try {
                            bm.restoreAtInstall(res.pkg.applicationInfo.packageName, token);
                        } catch (RemoteException e) {
                            // can't happen; the backup manager is local
                        } catch (Exception e) {
                            Slog.e(TAG, "Exception trying to enqueue restore", e);
                            doRestore = false;
                        }
                    } else {
                        Slog.e(TAG, "Backup Manager not found!");
                        doRestore = false;
                    }
                }

                if (!doRestore) {
                    // No restore possible, or the Backup Manager was mysteriously not
                    // available -- just fire the post-install work request directly.
                    if (DEBUG_INSTALL) Log.v(TAG, "No restore - queue post-install for " + token);
                    Message msg = mHandler.obtainMessage(POST_INSTALL, token, 0);
                    mHandler.sendMessage(msg);
                }
            }
        });
    }

    abstract class HandlerParams {
        final static int MAX_RETRIES = 4;
        int retry = 0;
        final void startCopy() {
            try {
                if (DEBUG_SD_INSTALL) Log.i(TAG, "startCopy");
                retry++;
                if (retry > MAX_RETRIES) {
                    Slog.w(TAG, "Failed to invoke remote methods on default container service. Giving up");
                    mHandler.sendEmptyMessage(MCS_GIVE_UP);
                    handleServiceError();
                    return;
                } else {
                    handleStartCopy();
                    if (DEBUG_SD_INSTALL) Log.i(TAG, "Posting install MCS_UNBIND");
                    mHandler.sendEmptyMessage(MCS_UNBIND);
                }
            } catch (RemoteException e) {
                if (DEBUG_SD_INSTALL) Log.i(TAG, "Posting install MCS_RECONNECT");
                mHandler.sendEmptyMessage(MCS_RECONNECT);
            }
            handleReturnCode();
        }

        final void serviceError() {
            if (DEBUG_SD_INSTALL) Log.i(TAG, "serviceError");
            handleServiceError();
            handleReturnCode();
        }
        abstract void handleStartCopy() throws RemoteException;
        abstract void handleServiceError();
        abstract void handleReturnCode();
    }

    class InstallParams extends HandlerParams {
        final IPackageInstallObserver observer;
        int flags;
        final Uri packageURI;
        final String installerPackageName;
        private InstallArgs mArgs;
        private int mRet;
        InstallParams(Uri packageURI,
                IPackageInstallObserver observer, int flags,
                String installerPackageName) {
            this.packageURI = packageURI;
            this.flags = flags;
            this.observer = observer;
            this.installerPackageName = installerPackageName;
        }

        private int installLocationPolicy(PackageInfoLite pkgLite, int flags) {
            String packageName = pkgLite.packageName;
            int installLocation = pkgLite.installLocation;
            boolean onSd = (flags & PackageManager.INSTALL_EXTERNAL) != 0;
            synchronized (mPackages) {
                PackageParser.Package pkg = mPackages.get(packageName);
                if (pkg != null) {
                    if ((flags & PackageManager.INSTALL_REPLACE_EXISTING) != 0) {
                        // Check for updated system application.
                        if ((pkg.applicationInfo.flags & ApplicationInfo.FLAG_SYSTEM) != 0) {
                            if (onSd) {
                                Slog.w(TAG, "Cannot install update to system app on sdcard");
                                return PackageHelper.RECOMMEND_FAILED_INVALID_LOCATION;
                            }
                            return PackageHelper.RECOMMEND_INSTALL_INTERNAL;
                        } else {
                            if (onSd) {
                                // Install flag overrides everything.
                                return PackageHelper.RECOMMEND_INSTALL_EXTERNAL;
                            }
                            // If current upgrade specifies particular preference
                            if (installLocation == PackageInfo.INSTALL_LOCATION_INTERNAL_ONLY) {
                                // Application explicitly specified internal.
                                return PackageHelper.RECOMMEND_INSTALL_INTERNAL;
                            } else if (installLocation == PackageInfo.INSTALL_LOCATION_PREFER_EXTERNAL) {
                                // App explictly prefers external. Let policy decide
                            } else {
                                // Prefer previous location
                                if (isExternal(pkg)) {
                                    return PackageHelper.RECOMMEND_INSTALL_EXTERNAL;
                                }
                                return PackageHelper.RECOMMEND_INSTALL_INTERNAL;
                            }
                        }
                    } else {
                        // Invalid install. Return error code
                        return PackageHelper.RECOMMEND_FAILED_ALREADY_EXISTS;
                    }
                }
            }
            // All the special cases have been taken care of.
            // Return result based on recommended install location.
            if (onSd) {
                return PackageHelper.RECOMMEND_INSTALL_EXTERNAL;
            }
            return pkgLite.recommendedInstallLocation;
        }

        /*
         * Invoke remote method to get package information and install
         * location values. Override install location based on default
         * policy if needed and then create install arguments based
         * on the install location.
         */
        public void handleStartCopy() throws RemoteException {
            int ret = PackageManager.INSTALL_SUCCEEDED;
            boolean fwdLocked = (flags & PackageManager.INSTALL_FORWARD_LOCK) != 0;
            boolean onSd = (flags & PackageManager.INSTALL_EXTERNAL) != 0;
            boolean onInt = (flags & PackageManager.INSTALL_INTERNAL) != 0;
            if (onInt && onSd) {
                // Check if both bits are set.
                Slog.w(TAG, "Conflicting flags specified for installing on both internal and external");
                ret = PackageManager.INSTALL_FAILED_INVALID_INSTALL_LOCATION;
            } else if (fwdLocked && onSd) {
                // Check for forward locked apps
                Slog.w(TAG, "Cannot install fwd locked apps on sdcard");
                ret = PackageManager.INSTALL_FAILED_INVALID_INSTALL_LOCATION;
            } else {
                // Remote call to find out default install location
                final PackageInfoLite pkgLite;
                try {
                    mContext.grantUriPermission(DEFAULT_CONTAINER_PACKAGE, packageURI,
                            Intent.FLAG_GRANT_READ_URI_PERMISSION);
                    pkgLite = mContainerService.getMinimalPackageInfo(packageURI, flags);
                } finally {
                    mContext.revokeUriPermission(packageURI, Intent.FLAG_GRANT_READ_URI_PERMISSION);
                }

                int loc = pkgLite.recommendedInstallLocation;
                if (loc == PackageHelper.RECOMMEND_FAILED_INVALID_LOCATION){
                    ret = PackageManager.INSTALL_FAILED_INVALID_INSTALL_LOCATION;
                } else if (loc == PackageHelper.RECOMMEND_FAILED_ALREADY_EXISTS){
                    ret = PackageManager.INSTALL_FAILED_ALREADY_EXISTS;
                } else if (loc == PackageHelper.RECOMMEND_FAILED_INSUFFICIENT_STORAGE){
                    ret = PackageManager.INSTALL_FAILED_INSUFFICIENT_STORAGE;
                } else if (loc == PackageHelper.RECOMMEND_FAILED_INVALID_APK) {
                    ret = PackageManager.INSTALL_FAILED_INVALID_APK;
                } else if (loc == PackageHelper.RECOMMEND_MEDIA_UNAVAILABLE) {
                  ret = PackageManager.INSTALL_FAILED_MEDIA_UNAVAILABLE;
                } else {
                    // Override with defaults if needed.
                    loc = installLocationPolicy(pkgLite, flags);
                    if (!onSd && !onInt) {
                        // Override install location with flags
                        if (loc == PackageHelper.RECOMMEND_INSTALL_EXTERNAL) {
                            // Set the flag to install on external media.
                            flags |= PackageManager.INSTALL_EXTERNAL;
                            flags &= ~PackageManager.INSTALL_INTERNAL;
                        } else {
                            // Make sure the flag for installing on external
                            // media is unset
                            flags |= PackageManager.INSTALL_INTERNAL;
                            flags &= ~PackageManager.INSTALL_EXTERNAL;
                        }
                    }
                }
            }
            // Create the file args now.
            mArgs = createInstallArgs(this);
            if (ret == PackageManager.INSTALL_SUCCEEDED) {
                // Create copy only if we are not in an erroneous state.
                // Remote call to initiate copy using temporary file
                ret = mArgs.copyApk(mContainerService, true);
            }
            mRet = ret;
        }

        @Override
        void handleReturnCode() {
            // If mArgs is null, then MCS couldn't be reached. When it
            // reconnects, it will try again to install. At that point, this
            // will succeed.
            if (mArgs != null) {
                processPendingInstall(mArgs, mRet);
            }
        }

        @Override
        void handleServiceError() {
            mArgs = createInstallArgs(this);
            mRet = PackageManager.INSTALL_FAILED_INTERNAL_ERROR;
        }
    }

    /*
     * Utility class used in movePackage api.
     * srcArgs and targetArgs are not set for invalid flags and make
     * sure to do null checks when invoking methods on them.
     * We probably want to return ErrorPrams for both failed installs
     * and moves.
     */
    class MoveParams extends HandlerParams {
        final IPackageMoveObserver observer;
        final int flags;
        final String packageName;
        final InstallArgs srcArgs;
        final InstallArgs targetArgs;
        int mRet;

        MoveParams(InstallArgs srcArgs, IPackageMoveObserver observer, int flags,
                String packageName, String dataDir) {
            this.srcArgs = srcArgs;
            this.observer = observer;
            this.flags = flags;
            this.packageName = packageName;
            if (srcArgs != null) {
                Uri packageUri = Uri.fromFile(new File(srcArgs.getCodePath()));
                targetArgs = createInstallArgs(packageUri, flags, packageName, dataDir);
            } else {
                targetArgs = null;
            }
        }

        public void handleStartCopy() throws RemoteException {
            mRet = PackageManager.INSTALL_FAILED_INSUFFICIENT_STORAGE;
            // Check for storage space on target medium
            if (!targetArgs.checkFreeStorage(mContainerService)) {
                Log.w(TAG, "Insufficient storage to install");
                return;
            }
            // Create the file args now.
            mRet = targetArgs.copyApk(mContainerService, false);
            targetArgs.doPreInstall(mRet);
            if (DEBUG_SD_INSTALL) {
                StringBuilder builder = new StringBuilder();
                if (srcArgs != null) {
                    builder.append("src: ");
                    builder.append(srcArgs.getCodePath());
                }
                if (targetArgs != null) {
                    builder.append(" target : ");
                    builder.append(targetArgs.getCodePath());
                }
                Log.i(TAG, builder.toString());
            }
        }

        @Override
        void handleReturnCode() {
            targetArgs.doPostInstall(mRet);
            int currentStatus = PackageManager.MOVE_FAILED_INTERNAL_ERROR;
            if (mRet == PackageManager.INSTALL_SUCCEEDED) {
                currentStatus = PackageManager.MOVE_SUCCEEDED;
            } else if (mRet == PackageManager.INSTALL_FAILED_INSUFFICIENT_STORAGE){
                currentStatus = PackageManager.MOVE_FAILED_INSUFFICIENT_STORAGE;
            }
            processPendingMove(this, currentStatus);
        }

        @Override
        void handleServiceError() {
            mRet = PackageManager.INSTALL_FAILED_INTERNAL_ERROR;
        }
    }

    private InstallArgs createInstallArgs(InstallParams params) {
        if (installOnSd(params.flags)) {
            return new SdInstallArgs(params);
        } else {
            return new FileInstallArgs(params);
        }
    }

    private InstallArgs createInstallArgs(int flags, String fullCodePath, String fullResourcePath,
            String nativeLibraryPath) {
        if (installOnSd(flags)) {
            return new SdInstallArgs(fullCodePath, fullResourcePath, nativeLibraryPath);
        } else {
            return new FileInstallArgs(fullCodePath, fullResourcePath, nativeLibraryPath);
        }
    }

    // Used by package mover
    private InstallArgs createInstallArgs(Uri packageURI, int flags, String pkgName, String dataDir) {
        if (installOnSd(flags)) {
            String cid = getNextCodePath(null, pkgName, "/" + SdInstallArgs.RES_FILE_NAME);
            return new SdInstallArgs(packageURI, cid);
        } else {
            return new FileInstallArgs(packageURI, pkgName, dataDir);
        }
    }

    static abstract class InstallArgs {
        final IPackageInstallObserver observer;
        // Always refers to PackageManager flags only
        final int flags;
        final Uri packageURI;
        final String installerPackageName;

        InstallArgs(Uri packageURI,
                IPackageInstallObserver observer, int flags,
                String installerPackageName) {
            this.packageURI = packageURI;
            this.flags = flags;
            this.observer = observer;
            this.installerPackageName = installerPackageName;
        }

        abstract void createCopyFile();
        abstract int copyApk(IMediaContainerService imcs, boolean temp) throws RemoteException;
        abstract int doPreInstall(int status);
        abstract boolean doRename(int status, String pkgName, String oldCodePath);
        abstract int doPostInstall(int status);
        abstract String getCodePath();
        abstract String getResourcePath();
        abstract String getNativeLibraryPath();
        // Need installer lock especially for dex file removal.
        abstract void cleanUpResourcesLI();
        abstract boolean doPostDeleteLI(boolean delete);
        abstract boolean checkFreeStorage(IMediaContainerService imcs) throws RemoteException;
    }

    class FileInstallArgs extends InstallArgs {
        File installDir;
        String codeFileName;
        String resourceFileName;
        String libraryPath;
        boolean created = false;

        FileInstallArgs(InstallParams params) {
            super(params.packageURI, params.observer,
                    params.flags, params.installerPackageName);
        }

        FileInstallArgs(String fullCodePath, String fullResourcePath, String nativeLibraryPath) {
            super(null, null, 0, null);
            File codeFile = new File(fullCodePath);
            installDir = codeFile.getParentFile();
            codeFileName = fullCodePath;
            resourceFileName = fullResourcePath;
            libraryPath = nativeLibraryPath;
        }

        FileInstallArgs(Uri packageURI, String pkgName, String dataDir) {
            super(packageURI, null, 0, null);
            installDir = isFwdLocked() ? mDrmAppPrivateInstallDir : mAppInstallDir;
            String apkName = getNextCodePath(null, pkgName, ".apk");
            codeFileName = new File(installDir, apkName + ".apk").getPath();
            resourceFileName = getResourcePathFromCodePath();
            libraryPath = new File(dataDir, LIB_DIR_NAME).getPath();
        }

        boolean checkFreeStorage(IMediaContainerService imcs) throws RemoteException {
            try {
                mContext.grantUriPermission(DEFAULT_CONTAINER_PACKAGE, packageURI,
                        Intent.FLAG_GRANT_READ_URI_PERMISSION);
                return imcs.checkFreeStorage(false, packageURI);
            } finally {
                mContext.revokeUriPermission(packageURI, Intent.FLAG_GRANT_READ_URI_PERMISSION);
            }
        }

        String getCodePath() {
            return codeFileName;
        }

        void createCopyFile() {
            installDir = isFwdLocked() ? mDrmAppPrivateInstallDir : mAppInstallDir;
            codeFileName = createTempPackageFile(installDir).getPath();
            resourceFileName = getResourcePathFromCodePath();
            created = true;
        }

        int copyApk(IMediaContainerService imcs, boolean temp) throws RemoteException {
            if (temp) {
                // Generate temp file name
                createCopyFile();
            }
            // Get a ParcelFileDescriptor to write to the output file
            File codeFile = new File(codeFileName);
            if (!created) {
                try {
                    codeFile.createNewFile();
                    // Set permissions
                    if (!setPermissions()) {
                        // Failed setting permissions.
                        return PackageManager.INSTALL_FAILED_INSUFFICIENT_STORAGE;
                    }
                } catch (IOException e) {
                   Slog.w(TAG, "Failed to create file " + codeFile);
                   return PackageManager.INSTALL_FAILED_INSUFFICIENT_STORAGE;
                }
            }
            ParcelFileDescriptor out = null;
            try {
                out = ParcelFileDescriptor.open(codeFile, ParcelFileDescriptor.MODE_READ_WRITE);
            } catch (FileNotFoundException e) {
                Slog.e(TAG, "Failed to create file descritpor for : " + codeFileName);
                return PackageManager.INSTALL_FAILED_INSUFFICIENT_STORAGE;
            }
            // Copy the resource now
            int ret = PackageManager.INSTALL_FAILED_INSUFFICIENT_STORAGE;
            try {
                mContext.grantUriPermission(DEFAULT_CONTAINER_PACKAGE, packageURI,
                        Intent.FLAG_GRANT_READ_URI_PERMISSION);
                if (imcs.copyResource(packageURI, out)) {
                    ret = PackageManager.INSTALL_SUCCEEDED;
                }
            } finally {
                try { if (out != null) out.close(); } catch (IOException e) {}
                mContext.revokeUriPermission(packageURI, Intent.FLAG_GRANT_READ_URI_PERMISSION);
            }

            return ret;
        }

        int doPreInstall(int status) {
            if (status != PackageManager.INSTALL_SUCCEEDED) {
                cleanUp();
            }
            return status;
        }

        boolean doRename(int status, final String pkgName, String oldCodePath) {
            if (status != PackageManager.INSTALL_SUCCEEDED) {
                cleanUp();
                return false;
            } else {
                // Rename based on packageName
                File codeFile = new File(getCodePath());
                String apkName = getNextCodePath(oldCodePath, pkgName, ".apk");
                File desFile = new File(installDir, apkName + ".apk");
                if (!codeFile.renameTo(desFile)) {
                    return false;
                }
                // Reset paths since the file has been renamed.
                codeFileName = desFile.getPath();
                resourceFileName = getResourcePathFromCodePath();
                // Set permissions
                if (!setPermissions()) {
                    // Failed setting permissions.
                    return false;
                }
                return true;
            }
        }

        int doPostInstall(int status) {
            if (status != PackageManager.INSTALL_SUCCEEDED) {
                cleanUp();
            }
            return status;
        }

        String getResourcePath() {
            return resourceFileName;
        }

        String getResourcePathFromCodePath() {
            String codePath = getCodePath();
            if ((flags & PackageManager.INSTALL_FORWARD_LOCK) != 0) {
                String apkNameOnly = getApkName(codePath);
                return mAppInstallDir.getPath() + "/" + apkNameOnly + ".zip";
            } else {
                return codePath;
            }
        }

        @Override
        String getNativeLibraryPath() {
            return libraryPath;
        }

        private boolean cleanUp() {
            boolean ret = true;
            String sourceDir = getCodePath();
            String publicSourceDir = getResourcePath();
            if (sourceDir != null) {
                File sourceFile = new File(sourceDir);
                if (!sourceFile.exists()) {
                    Slog.w(TAG, "Package source " + sourceDir + " does not exist.");
                    ret = false;
                }
                // Delete application's code and resources
                sourceFile.delete();
            }
            if (publicSourceDir != null && !publicSourceDir.equals(sourceDir)) {
                final File publicSourceFile = new File(publicSourceDir);
                if (!publicSourceFile.exists()) {
                    Slog.w(TAG, "Package public source " + publicSourceFile + " does not exist.");
                }
                if (publicSourceFile.exists()) {
                    publicSourceFile.delete();
                }
            }
            return ret;
        }

        void cleanUpResourcesLI() {
            String sourceDir = getCodePath();
            if (cleanUp() && mInstaller != null) {
                int retCode = mInstaller.rmdex(sourceDir);
                if (retCode < 0) {
                    Slog.w(TAG, "Couldn't remove dex file for package: "
                            +  " at location "
                            + sourceDir + ", retcode=" + retCode);
                    // we don't consider this to be a failure of the core package deletion
                }
            }
        }

        private boolean setPermissions() {
            // TODO Do this in a more elegant way later on. for now just a hack
            if (!isFwdLocked()) {
                final int filePermissions =
                    FileUtils.S_IRUSR|FileUtils.S_IWUSR|FileUtils.S_IRGRP
                    |FileUtils.S_IROTH;
                int retCode = FileUtils.setPermissions(getCodePath(), filePermissions, -1, -1);
                if (retCode != 0) {
                    Slog.e(TAG, "Couldn't set new package file permissions for " +
                            getCodePath()
                            + ". The return code was: " + retCode);
                    // TODO Define new internal error
                    return false;
                }
                return true;
            }
            return true;
        }

        boolean doPostDeleteLI(boolean delete) {
            // XXX err, shouldn't we respect the delete flag?
            cleanUpResourcesLI();
            return true;
        }

        private boolean isFwdLocked() {
            return (flags & PackageManager.INSTALL_FORWARD_LOCK) != 0;
        }
    }

    class SdInstallArgs extends InstallArgs {
        static final String RES_FILE_NAME = "pkg.apk";

        String cid;
        String packagePath;
        String libraryPath;

        SdInstallArgs(InstallParams params) {
            super(params.packageURI, params.observer,
                    params.flags, params.installerPackageName);
        }

        SdInstallArgs(String fullCodePath, String fullResourcePath, String nativeLibraryPath) {
            super(null, null, PackageManager.INSTALL_EXTERNAL, null);
            // Extract cid from fullCodePath
            int eidx = fullCodePath.lastIndexOf("/");
            String subStr1 = fullCodePath.substring(0, eidx);
            int sidx = subStr1.lastIndexOf("/");
            cid = subStr1.substring(sidx+1, eidx);
            setCachePath(subStr1);
        }

        SdInstallArgs(String cid) {
            super(null, null, PackageManager.INSTALL_EXTERNAL, null);
            this.cid = cid;
            setCachePath(PackageHelper.getSdDir(cid));
        }

        SdInstallArgs(Uri packageURI, String cid) {
            super(packageURI, null, PackageManager.INSTALL_EXTERNAL, null);
            this.cid = cid;
        }

        void createCopyFile() {
            cid = getTempContainerId();
        }

        boolean checkFreeStorage(IMediaContainerService imcs) throws RemoteException {
            try {
                mContext.grantUriPermission(DEFAULT_CONTAINER_PACKAGE, packageURI,
                        Intent.FLAG_GRANT_READ_URI_PERMISSION);
                return imcs.checkFreeStorage(true, packageURI);
            } finally {
                mContext.revokeUriPermission(packageURI, Intent.FLAG_GRANT_READ_URI_PERMISSION);
            }
        }

        int copyApk(IMediaContainerService imcs, boolean temp) throws RemoteException {
            if (temp) {
                createCopyFile();
            }

            final String newCachePath;
            try {
                mContext.grantUriPermission(DEFAULT_CONTAINER_PACKAGE, packageURI,
                        Intent.FLAG_GRANT_READ_URI_PERMISSION);
                newCachePath = imcs.copyResourceToContainer(packageURI, cid,
                        getEncryptKey(), RES_FILE_NAME);
            } finally {
                mContext.revokeUriPermission(packageURI, Intent.FLAG_GRANT_READ_URI_PERMISSION);
            }

            if (newCachePath != null) {
                setCachePath(newCachePath);
                return PackageManager.INSTALL_SUCCEEDED;
            } else {
                return PackageManager.INSTALL_FAILED_CONTAINER_ERROR;
            }
        }

        @Override
        String getCodePath() {
            return packagePath;
        }

        @Override
        String getResourcePath() {
            return packagePath;
        }

        @Override
        String getNativeLibraryPath() {
            return libraryPath;
        }

        int doPreInstall(int status) {
            if (status != PackageManager.INSTALL_SUCCEEDED) {
                // Destroy container
                PackageHelper.destroySdDir(cid);
            } else {
                boolean mounted = PackageHelper.isContainerMounted(cid);
                if (!mounted) {
                    String newCachePath = PackageHelper.mountSdDir(cid, getEncryptKey(),
                            Process.SYSTEM_UID);
                    if (newCachePath != null) {
                        setCachePath(newCachePath);
                    } else {
                        return PackageManager.INSTALL_FAILED_CONTAINER_ERROR;
                    }
                }
            }
            return status;
        }

        boolean doRename(int status, final String pkgName,
                String oldCodePath) {
            String newCacheId = getNextCodePath(oldCodePath, pkgName, "/" + RES_FILE_NAME);
            String newCachePath = null;
            if (PackageHelper.isContainerMounted(cid)) {
                // Unmount the container
                if (!PackageHelper.unMountSdDir(cid)) {
                    Slog.i(TAG, "Failed to unmount " + cid + " before renaming");
                    return false;
                }
            }
            if (!PackageHelper.renameSdDir(cid, newCacheId)) {
                Slog.e(TAG, "Failed to rename " + cid + " to " + newCacheId +
                        " which might be stale. Will try to clean up.");
                // Clean up the stale container and proceed to recreate.
                if (!PackageHelper.destroySdDir(newCacheId)) {
                    Slog.e(TAG, "Very strange. Cannot clean up stale container " + newCacheId);
                    return false;
                }
                // Successfully cleaned up stale container. Try to rename again.
                if (!PackageHelper.renameSdDir(cid, newCacheId)) {
                    Slog.e(TAG, "Failed to rename " + cid + " to " + newCacheId
                            + " inspite of cleaning it up.");
                    return false;
                }
            }
            if (!PackageHelper.isContainerMounted(newCacheId)) {
                Slog.w(TAG, "Mounting container " + newCacheId);
                newCachePath = PackageHelper.mountSdDir(newCacheId,
                        getEncryptKey(), Process.SYSTEM_UID);
            } else {
                newCachePath = PackageHelper.getSdDir(newCacheId);
            }
            if (newCachePath == null) {
                Slog.w(TAG, "Failed to get cache path for  " + newCacheId);
                return false;
            }
            Log.i(TAG, "Succesfully renamed " + cid +
                    " to " + newCacheId +
                    " at new path: " + newCachePath);
            cid = newCacheId;
            setCachePath(newCachePath);
            return true;
        }

        private void setCachePath(String newCachePath) {
            File cachePath = new File(newCachePath);
            libraryPath = new File(cachePath, LIB_DIR_NAME).getPath();
            packagePath = new File(cachePath, RES_FILE_NAME).getPath();
        }

        int doPostInstall(int status) {
            if (status != PackageManager.INSTALL_SUCCEEDED) {
                cleanUp();
            } else {
                boolean mounted = PackageHelper.isContainerMounted(cid);
                if (!mounted) {
                    PackageHelper.mountSdDir(cid,
                            getEncryptKey(), Process.myUid());
                }
            }
            return status;
        }

        private void cleanUp() {
            // Destroy secure container
            PackageHelper.destroySdDir(cid);
        }

        void cleanUpResourcesLI() {
            String sourceFile = getCodePath();
            // Remove dex file
            if (mInstaller != null) {
                int retCode = mInstaller.rmdex(sourceFile);
                if (retCode < 0) {
                    Slog.w(TAG, "Couldn't remove dex file for package: "
                            + " at location "
                            + sourceFile.toString() + ", retcode=" + retCode);
                    // we don't consider this to be a failure of the core package deletion
                }
            }
            cleanUp();
        }

        boolean matchContainer(String app) {
            if (cid.startsWith(app)) {
                return true;
            }
            return false;
        }

        String getPackageName() {
            int idx = cid.lastIndexOf("-");
            if (idx == -1) {
                return cid;
            }
            return cid.substring(0, idx);
        }

        boolean doPostDeleteLI(boolean delete) {
            boolean ret = false;
            boolean mounted = PackageHelper.isContainerMounted(cid);
            if (mounted) {
                // Unmount first
                ret = PackageHelper.unMountSdDir(cid);
            }
            if (ret && delete) {
                cleanUpResourcesLI();
            }
            return ret;
        }
    };

    // Utility method used to create code paths based on package name and available index.
    private static String getNextCodePath(String oldCodePath, String prefix, String suffix) {
        String idxStr = "";
        int idx = 1;
        // Fall back to default value of idx=1 if prefix is not
        // part of oldCodePath
        if (oldCodePath != null) {
            String subStr = oldCodePath;
            // Drop the suffix right away
            if (subStr.endsWith(suffix)) {
                subStr = subStr.substring(0, subStr.length() - suffix.length());
            }
            // If oldCodePath already contains prefix find out the
            // ending index to either increment or decrement.
            int sidx = subStr.lastIndexOf(prefix);
            if (sidx != -1) {
                subStr = subStr.substring(sidx + prefix.length());
                if (subStr != null) {
                    if (subStr.startsWith(INSTALL_PACKAGE_SUFFIX)) {
                        subStr = subStr.substring(INSTALL_PACKAGE_SUFFIX.length());
                    }
                    try {
                        idx = Integer.parseInt(subStr);
                        if (idx <= 1) {
                            idx++;
                        } else {
                            idx--;
                        }
                    } catch(NumberFormatException e) {
                    }
                }
            }
        }
        idxStr = INSTALL_PACKAGE_SUFFIX + Integer.toString(idx);
        return prefix + idxStr;
    }

    // Utility method used to ignore ADD/REMOVE events
    // by directory observer.
    private static boolean ignoreCodePath(String fullPathStr) {
        String apkName = getApkName(fullPathStr);
        int idx = apkName.lastIndexOf(INSTALL_PACKAGE_SUFFIX);
        if (idx != -1 && ((idx+1) < apkName.length())) {
            // Make sure the package ends with a numeral
            String version = apkName.substring(idx+1);
            try {
                Integer.parseInt(version);
                return true;
            } catch (NumberFormatException e) {}
        }
        return false;
    }
    
    // Utility method that returns the relative package path with respect
    // to the installation directory. Like say for /data/data/com.test-1.apk
    // string com.test-1 is returned.
    static String getApkName(String codePath) {
        if (codePath == null) {
            return null;
        }
        int sidx = codePath.lastIndexOf("/");
        int eidx = codePath.lastIndexOf(".");
        if (eidx == -1) {
            eidx = codePath.length();
        } else if (eidx == 0) {
            Slog.w(TAG, " Invalid code path, "+ codePath + " Not a valid apk name");
            return null;
        }
        return codePath.substring(sidx+1, eidx);
    }

    class PackageInstalledInfo {
        String name;
        int uid;
        PackageParser.Package pkg;
        int returnCode;
        PackageRemovedInfo removedInfo;
    }

    /*
     * Install a non-existing package.
     */
    private void installNewPackageLI(PackageParser.Package pkg,
            int parseFlags,
            int scanMode,
            String installerPackageName, PackageInstalledInfo res) {
        // Remember this for later, in case we need to rollback this install
        String pkgName = pkg.packageName;

        boolean dataDirExists = getDataPathForPackage(pkg).exists();
        res.name = pkgName;
        synchronized(mPackages) {
            if (mSettings.mRenamedPackages.containsKey(pkgName)) {
                // A package with the same name is already installed, though
                // it has been renamed to an older name.  The package we
                // are trying to install should be installed as an update to
                // the existing one, but that has not been requested, so bail.
                Slog.w(TAG, "Attempt to re-install " + pkgName
                        + " without first uninstalling package running as "
                        + mSettings.mRenamedPackages.get(pkgName));
                res.returnCode = PackageManager.INSTALL_FAILED_ALREADY_EXISTS;
                return;
            }
            if (mPackages.containsKey(pkgName) || mAppDirs.containsKey(pkg.mPath)) {
                // Don't allow installation over an existing package with the same name.
                Slog.w(TAG, "Attempt to re-install " + pkgName
                        + " without first uninstalling.");
                res.returnCode = PackageManager.INSTALL_FAILED_ALREADY_EXISTS;
                return;
            }
        }
        mLastScanError = PackageManager.INSTALL_SUCCEEDED;
        PackageParser.Package newPackage = scanPackageLI(pkg, parseFlags, scanMode,
                System.currentTimeMillis());
        if (newPackage == null) {
            Slog.w(TAG, "Package couldn't be installed in " + pkg.mPath);
            if ((res.returnCode=mLastScanError) == PackageManager.INSTALL_SUCCEEDED) {
                res.returnCode = PackageManager.INSTALL_FAILED_INVALID_APK;
            }
        } else {
            updateSettingsLI(newPackage,
                    installerPackageName,
                    res);
            // delete the partially installed application. the data directory will have to be
            // restored if it was already existing
            if (res.returnCode != PackageManager.INSTALL_SUCCEEDED) {
                // remove package from internal structures.  Note that we want deletePackageX to
                // delete the package data and cache directories that it created in
                // scanPackageLocked, unless those directories existed before we even tried to
                // install.
                deletePackageLI(
                        pkgName, false,
                        dataDirExists ? PackageManager.DONT_DELETE_DATA : 0,
                                res.removedInfo, true);
            }
        }
    }

    private void replacePackageLI(PackageParser.Package pkg,
            int parseFlags,
            int scanMode,
            String installerPackageName, PackageInstalledInfo res) {

        PackageParser.Package oldPackage;
        String pkgName = pkg.packageName;
        // First find the old package info and check signatures
        synchronized(mPackages) {
            oldPackage = mPackages.get(pkgName);
            if (checkSignaturesLP(oldPackage.mSignatures, pkg.mSignatures)
                    != PackageManager.SIGNATURE_MATCH) {
                res.returnCode = PackageManager.INSTALL_PARSE_FAILED_INCONSISTENT_CERTIFICATES;
                return;
            }
        }
        boolean sysPkg = (isSystemApp(oldPackage));
        if (sysPkg) {
            replaceSystemPackageLI(oldPackage, pkg, parseFlags, scanMode, installerPackageName, res);
        } else {
            replaceNonSystemPackageLI(oldPackage, pkg, parseFlags, scanMode, installerPackageName, res);
        }
    }

    private void replaceNonSystemPackageLI(PackageParser.Package deletedPackage,
            PackageParser.Package pkg,
            int parseFlags, int scanMode,
            String installerPackageName, PackageInstalledInfo res) {
        PackageParser.Package newPackage = null;
        String pkgName = deletedPackage.packageName;
        boolean deletedPkg = true;
        boolean updatedSettings = false;

        String oldInstallerPackageName = null;
        synchronized (mPackages) {
            oldInstallerPackageName = mSettings.getInstallerPackageName(pkgName);
        }

        long origUpdateTime;
        if (pkg.mExtras != null) {
            origUpdateTime = ((PackageSetting)pkg.mExtras).lastUpdateTime;
        } else {
            origUpdateTime = 0;
        }

        // First delete the existing package while retaining the data directory
        if (!deletePackageLI(pkgName, true, PackageManager.DONT_DELETE_DATA,
                res.removedInfo, true)) {
            // If the existing package wasn't successfully deleted
            res.returnCode = PackageManager.INSTALL_FAILED_REPLACE_COULDNT_DELETE;
            deletedPkg = false;
        } else {
            // Successfully deleted the old package. Now proceed with re-installation
            mLastScanError = PackageManager.INSTALL_SUCCEEDED;
            newPackage = scanPackageLI(pkg, parseFlags, scanMode | SCAN_UPDATE_TIME,
                    System.currentTimeMillis());
            if (newPackage == null) {
                Slog.w(TAG, "Package couldn't be installed in " + pkg.mPath);
                if ((res.returnCode=mLastScanError) == PackageManager.INSTALL_SUCCEEDED) {
                    res.returnCode = PackageManager.INSTALL_FAILED_INVALID_APK;
                }
            } else {
                updateSettingsLI(newPackage,
                        installerPackageName,
                        res);
                updatedSettings = true;
            }
        }

        if (res.returnCode != PackageManager.INSTALL_SUCCEEDED) {
            // remove package from internal structures.  Note that we want deletePackageX to
            // delete the package data and cache directories that it created in
            // scanPackageLocked, unless those directories existed before we even tried to
            // install.
            if(updatedSettings) {
                deletePackageLI(
                        pkgName, true,
                        PackageManager.DONT_DELETE_DATA,
                                res.removedInfo, true);
            }
            // Since we failed to install the new package we need to restore the old
            // package that we deleted.
            if(deletedPkg) {
                File restoreFile = new File(deletedPackage.mPath);
                if (restoreFile == null) {
                    Slog.e(TAG, "Failed allocating storage when restoring pkg : " + pkgName);
                    return;
                }
                // Parse old package
                boolean oldOnSd = isExternal(deletedPackage);
                int oldParseFlags  = mDefParseFlags | PackageParser.PARSE_CHATTY |
                        (isForwardLocked(deletedPackage) ? PackageParser.PARSE_FORWARD_LOCK : 0) |
                        (oldOnSd ? PackageParser.PARSE_ON_SDCARD : 0);
                int oldScanMode = (oldOnSd ? 0 : SCAN_MONITOR) | SCAN_UPDATE_SIGNATURE
                        | SCAN_UPDATE_TIME;
                if (scanPackageLI(restoreFile, oldParseFlags, oldScanMode,
                        origUpdateTime) == null) {
                    Slog.e(TAG, "Failed to restore package : " + pkgName + " after failed upgrade");
                    return;
                }
                // Restore of old package succeeded. Update permissions.
                synchronized (mPackages) {
                    updatePermissionsLP(deletedPackage.packageName, deletedPackage,
                            true, false, false);
                    mSettings.writeLP();
                }
                Slog.i(TAG, "Successfully restored package : " + pkgName + " after failed upgrade");
            }
        }
    }

    private void replaceSystemPackageLI(PackageParser.Package deletedPackage,
            PackageParser.Package pkg,
            int parseFlags, int scanMode,
            String installerPackageName, PackageInstalledInfo res) {
        PackageParser.Package newPackage = null;
        boolean updatedSettings = false;
        parseFlags |= PackageManager.INSTALL_REPLACE_EXISTING |
                PackageParser.PARSE_IS_SYSTEM;
        String packageName = deletedPackage.packageName;
        res.returnCode = PackageManager.INSTALL_FAILED_REPLACE_COULDNT_DELETE;
        if (packageName == null) {
            Slog.w(TAG, "Attempt to delete null packageName.");
            return;
        }
        PackageParser.Package oldPkg;
        PackageSetting oldPkgSetting;
        synchronized (mPackages) {
            oldPkg = mPackages.get(packageName);
            oldPkgSetting = mSettings.mPackages.get(packageName);
            if((oldPkg == null) || (oldPkg.applicationInfo == null) ||
                    (oldPkgSetting == null)) {
                Slog.w(TAG, "Couldn't find package:"+packageName+" information");
                return;
            }
        }
        res.removedInfo.uid = oldPkg.applicationInfo.uid;
        res.removedInfo.removedPackage = packageName;
        // Remove existing system package
        removePackageLI(oldPkg, true);
        synchronized (mPackages) {
            res.removedInfo.removedUid = mSettings.disableSystemPackageLP(packageName);
        }

        // Successfully disabled the old package. Now proceed with re-installation
        mLastScanError = PackageManager.INSTALL_SUCCEEDED;
        pkg.applicationInfo.flags |= ApplicationInfo.FLAG_UPDATED_SYSTEM_APP;
        newPackage = scanPackageLI(pkg, parseFlags, scanMode, 0);
        if (newPackage == null) {
            Slog.w(TAG, "Package couldn't be installed in " + pkg.mPath);
            if ((res.returnCode=mLastScanError) == PackageManager.INSTALL_SUCCEEDED) {
                res.returnCode = PackageManager.INSTALL_FAILED_INVALID_APK;
            }
        } else {
            if (newPackage.mExtras != null) {
                final PackageSetting newPkgSetting = (PackageSetting)newPackage.mExtras;
                newPkgSetting.firstInstallTime = oldPkgSetting.firstInstallTime;
                newPkgSetting.lastUpdateTime = System.currentTimeMillis();
            }
            updateSettingsLI(newPackage, installerPackageName, res);
            updatedSettings = true;
        }

        if (res.returnCode != PackageManager.INSTALL_SUCCEEDED) {
            // Re installation failed. Restore old information
            // Remove new pkg information
            if (newPackage != null) {
                removePackageLI(newPackage, true);
            }
            // Add back the old system package
            scanPackageLI(oldPkg, parseFlags, SCAN_MONITOR | SCAN_UPDATE_SIGNATURE, 0);
            // Restore the old system information in Settings
            synchronized(mPackages) {
                if (updatedSettings) {
                    mSettings.enableSystemPackageLP(packageName);
                    mSettings.setInstallerPackageName(packageName,
                            oldPkgSetting.installerPackageName);
                }
                mSettings.writeLP();
            }
        } else {
            // If this is an update to an existing update, setup 
            // to remove the existing update.
            synchronized (mPackages) {
                PackageSetting ps = mSettings.getDisabledSystemPkg(packageName);
                if (ps != null && ps.codePathString != null &&
                        !ps.codePathString.equals(oldPkgSetting.codePathString)) {
                    res.removedInfo.args = createInstallArgs(0, oldPkgSetting.codePathString,
                            oldPkgSetting.resourcePathString, oldPkgSetting.nativeLibraryPathString);
                }
            }
        }
    }

    // Utility method used to move dex files during install.
    private int moveDexFilesLI(PackageParser.Package newPackage) {
        int retCode;
        if ((newPackage.applicationInfo.flags&ApplicationInfo.FLAG_HAS_CODE) != 0) {
            retCode = mInstaller.movedex(newPackage.mScanPath, newPackage.mPath);
            if (retCode != 0) {
                if (mNoDexOpt) {
                    /*
                     * If we're in an engineering build, programs are lazily run
                     * through dexopt. If the .dex file doesn't exist yet, it
                     * will be created when the program is run next.
                     */
                    Slog.i(TAG, "dex file doesn't exist, skipping move: " + newPackage.mPath);
                } else {
                    Slog.e(TAG, "Couldn't rename dex file: " + newPackage.mPath);
                    return PackageManager.INSTALL_FAILED_INSUFFICIENT_STORAGE;
                }
            }
        }
        return PackageManager.INSTALL_SUCCEEDED;
    }

    private void updateSettingsLI(PackageParser.Package newPackage,
            String installerPackageName, PackageInstalledInfo res) {
        String pkgName = newPackage.packageName;
        synchronized (mPackages) {
            //write settings. the installStatus will be incomplete at this stage.
            //note that the new package setting would have already been
            //added to mPackages. It hasn't been persisted yet.
            mSettings.setInstallStatus(pkgName, PKG_INSTALL_INCOMPLETE);
            mSettings.writeLP();
        }

        if ((res.returnCode = moveDexFilesLI(newPackage))
                != PackageManager.INSTALL_SUCCEEDED) {
            // Discontinue if moving dex files failed.
            return;
        }
        if((res.returnCode = setPermissionsLI(newPackage))
                != PackageManager.INSTALL_SUCCEEDED) {
            if (mInstaller != null) {
                mInstaller.rmdex(newPackage.mScanPath);
            }
            return;
        } else {
            Log.d(TAG, "New package installed in " + newPackage.mPath);
        }

        // DBS -- this changed a lot, hope it works
        if (newPackage.mIsThemeApk) {
            // Even though the package is still around, we'll delete the cache
            // and have it regenerated on demand by the AssetManager.
            deleteThemeResourceCache(newPackage.packageName);

            boolean isThemePackageDrmProtected = false;
            int N = newPackage.mThemeInfos.size();
            for (int i = 0; i < N; i++) {
                if (newPackage.mThemeInfos.get(i).isDrmProtected) {
                    isThemePackageDrmProtected = true;
                    break;
                }
            }
            /* DBS-TODO
            if (isThemePackageDrmProtected) {
                splitThemePackage(newPackage.mPath);
            }
            */
        } else {
            deleteThemeResourceCacheForApp(newPackage.packageName);
        }

        synchronized (mPackages) {
            updatePermissionsLP(newPackage.packageName, newPackage,
                    newPackage.permissions.size() > 0, true, false);
            res.name = pkgName;
            res.uid = newPackage.applicationInfo.uid;
            res.pkg = newPackage;
            mSettings.setInstallStatus(pkgName, PKG_INSTALL_COMPLETE);
            mSettings.setInstallerPackageName(pkgName, installerPackageName);
            res.returnCode = PackageManager.INSTALL_SUCCEEDED;
            //to update install status
            mSettings.writeLP();
        }
    }

    /*
     * We currently synchronize with consumers of the theme redirections
     * cache by taking a file lock that is shared by that
     * implementation. This should ideally be replaced by centralizing
     * access through a service component that can rely on a simple
     * monitor lock to synchronize properly.
     */
    private FileLock lockThemeResourceDir(String themePackageName) throws IOException {
        RandomAccessFile lockFile = new RandomAccessFile(new File(mThemeResCacheDir,
                themePackageName + ".lck"), "rw");
        return lockFile.getChannel().lock();
    }

    private void deleteThemeResourceCache(String packageName) {
        Log.v(TAG, "deleteThemeResourceCache: packageName=" + packageName);
        try {
            FileLock lock = lockThemeResourceDir(packageName);
            try {
                File themeResDir = new File(mThemeResCacheDir, packageName);
                File[] files = themeResDir.listFiles();
                int n = files != null ? files.length : 0;
                Log.v(TAG, n + " files from " + themeResDir);
                for (int i = 0; i < n; i++) {
                    File file = files[i];
                    if (!file.delete()) {
                        throw new IOException("Cannot delete " + file);
                    }
                }
                if (themeResDir.exists() && !themeResDir.delete()) {
                    throw new IOException("Cannot delete " + themeResDir);
                }
            } finally {
                lock.release();
            }
        } catch (IOException e) {
            Log.w(TAG, "Couldn't delete resource cache for theme package " + packageName +
                    ":" + e.getMessage());
        }
    }

    private void deleteThemeResourceCacheForApp(String appPackageName) {
        Log.v(TAG, "deleteThemeResourceCacheForApp: appPackageName=" + appPackageName);

        // Unfortunately we must loop through all installed themes to make sure
        // we clear this package cache for each. Very lame.
        List<PackageInfo> themes = getInstalledThemePackages();
        for (PackageInfo theme: themes) {
            try {
                FileLock lock = lockThemeResourceDir(theme.packageName);
                try {
                    File resCache = new File(new File(mThemeResCacheDir, theme.packageName),
                            appPackageName);
                    if (resCache.exists() && !resCache.delete()) {
                        throw new IOException("Cannot delete " + resCache);
                    }
                } finally {
                    lock.release();
                }
            } catch (IOException e) {
                Log.w(TAG, "Couldn't delete app resource cache for " + appPackageName +
                        " from theme " + theme.packageName);
            }
        }
    }

    private void deleteLockedZipFileIfExists(String originalPackagePath) {
        String lockedZipFilePath = PackageParser.getLockedZipFilePath(originalPackagePath);
        File zipFile = new File(lockedZipFilePath);
        if (zipFile.exists() && zipFile.isFile()) {
            if (!zipFile.delete()) {
                Log.w(TAG, "Couldn't delete locked zip file: " + originalPackagePath);
            }
        }
    }

    private void splitThemePackage(File originalFile) {
        final String originalPackagePath = originalFile.getPath();
        final String lockedZipFilePath = PackageParser.getLockedZipFilePath(originalPackagePath);

        try {
            final List<String> drmProtectedEntries = new ArrayList<String>();
            final ZipFile privateZip = new ZipFile(originalFile.getPath());

            final Enumeration<? extends ZipEntry> privateZipEntries = privateZip.entries();
            while (privateZipEntries.hasMoreElements()) {
                final ZipEntry zipEntry = privateZipEntries.nextElement();
                final String zipEntryName = zipEntry.getName();
                if (zipEntryName.startsWith("assets/") && zipEntryName.contains("/locked/")) {
                    drmProtectedEntries.add(zipEntryName);
                }
            }
            privateZip.close();

            String [] args = new String[0];
            args = drmProtectedEntries.toArray(args);
            int code = mContext.getAssets().splitDrmProtectedThemePackage(
                    originalPackagePath,
                    lockedZipFilePath,
                    args);
            if (code != 0) {
                Log.e("PackageManagerService",
                        "splitDrmProtectedThemePackage returned = " + code);
            }
            code = FileUtils.setPermissions(
                    lockedZipFilePath,
                    0640,
                    -1,
                    THEME_MAMANER_GUID);
            if (code != 0) {
                Log.e("PackageManagerService",
                        "Set permissions for " + lockedZipFilePath + " returned = " + code);
            }
            code = FileUtils.setPermissions(
                    originalPackagePath,
                    0644,
                    -1, -1);
            if (code != 0) {
                Log.e("PackageManagerService",
                        "Set permissions for " + originalPackagePath + " returned = " + code);
            }
        } catch (IOException e) {
            Log.e(TAG, "Failure to generate new zip files for theme");
        }
    }

    private void installPackageLI(InstallArgs args,
            boolean newInstall, PackageInstalledInfo res) {
        int pFlags = args.flags;
        String installerPackageName = args.installerPackageName;
        File tmpPackageFile = new File(args.getCodePath());
        boolean forwardLocked = ((pFlags & PackageManager.INSTALL_FORWARD_LOCK) != 0);
        boolean onSd = ((pFlags & PackageManager.INSTALL_EXTERNAL) != 0);
        boolean replace = false;
        int scanMode = (onSd ? 0 : SCAN_MONITOR) | SCAN_FORCE_DEX | SCAN_UPDATE_SIGNATURE
                | (newInstall ? SCAN_NEW_INSTALL : 0);
        // Result object to be returned
        res.returnCode = PackageManager.INSTALL_SUCCEEDED;

        // Retrieve PackageSettings and parse package
        int parseFlags = PackageParser.PARSE_CHATTY |
        (forwardLocked ? PackageParser.PARSE_FORWARD_LOCK : 0) |
        (onSd ? PackageParser.PARSE_ON_SDCARD : 0);
        parseFlags |= mDefParseFlags;
        PackageParser pp = new PackageParser(tmpPackageFile.getPath());
        pp.setSeparateProcesses(mSeparateProcesses);
        final PackageParser.Package pkg = pp.parsePackage(tmpPackageFile,
                null, mMetrics, parseFlags);
        if (pkg == null) {
            res.returnCode = pp.getParseError();
            return;
        }
        String pkgName = res.name = pkg.packageName;
        if ((pkg.applicationInfo.flags&ApplicationInfo.FLAG_TEST_ONLY) != 0) {
            if ((pFlags&PackageManager.INSTALL_ALLOW_TEST) == 0) {
                res.returnCode = PackageManager.INSTALL_FAILED_TEST_ONLY;
                return;
            }
        }
        if (GET_CERTIFICATES && !pp.collectCertificates(pkg, parseFlags)) {
            res.returnCode = pp.getParseError();
            return;
        }
        // Get rid of all references to package scan path via parser.
        pp = null;
        String oldCodePath = null;
        boolean systemApp = false;
        synchronized (mPackages) {
            // Check if installing already existing package
            if ((pFlags&PackageManager.INSTALL_REPLACE_EXISTING) != 0) {
                String oldName = mSettings.mRenamedPackages.get(pkgName);
                if (pkg.mOriginalPackages != null
                        && pkg.mOriginalPackages.contains(oldName)
                        && mPackages.containsKey(oldName)) {
                    // This package is derived from an original package,
                    // and this device has been updating from that original
                    // name.  We must continue using the original name, so
                    // rename the new package here.
                    pkg.setPackageName(oldName);
                    pkgName = pkg.packageName;
                    replace = true;
                } else if (mPackages.containsKey(pkgName)) {
                    // This package, under its official name, already exists
                    // on the device; we should replace it.
                    replace = true;
                }
            }
            PackageSetting ps = mSettings.mPackages.get(pkgName);
            if (ps != null) {
                oldCodePath = mSettings.mPackages.get(pkgName).codePathString;
                if (ps.pkg != null && ps.pkg.applicationInfo != null) {
                    systemApp = (ps.pkg.applicationInfo.flags &
                            ApplicationInfo.FLAG_SYSTEM) != 0;
                }
            }
        }

        if (systemApp && onSd) {
            // Disable updates to system apps on sdcard
            Slog.w(TAG, "Cannot install updates to system apps on sdcard");
            res.returnCode = PackageManager.INSTALL_FAILED_INVALID_INSTALL_LOCATION;
            return;
        }

        if (!args.doRename(res.returnCode, pkgName, oldCodePath)) {
            res.returnCode = PackageManager.INSTALL_FAILED_INSUFFICIENT_STORAGE;
            return;
        }
        // Set application objects path explicitly after the rename
        setApplicationInfoPaths(pkg, args.getCodePath(), args.getResourcePath());
        pkg.applicationInfo.nativeLibraryDir = args.getNativeLibraryPath();
        if (replace) {
            replacePackageLI(pkg, parseFlags, scanMode,
                    installerPackageName, res);
        } else {
            installNewPackageLI(pkg, parseFlags, scanMode,
                    installerPackageName,res);
        }
    }

    private int setPermissionsLI(PackageParser.Package newPackage) {
        String pkgName = newPackage.packageName;
        int retCode = 0;
        // TODO Gross hack but fix later. Ideally move this to be a post installation
        // check after alloting uid.
        if (isForwardLocked(newPackage)) {
            File destResourceFile = new File(newPackage.applicationInfo.publicSourceDir);
            try {
                extractPublicFiles(newPackage, destResourceFile);
            } catch (IOException e) {
                Slog.e(TAG, "Couldn't create a new zip file for the public parts of a" +
                           " forward-locked app.");
                return PackageManager.INSTALL_FAILED_INSUFFICIENT_STORAGE;
            } finally {
                //TODO clean up the extracted public files
            }
            if (mInstaller != null) {
                retCode = mInstaller.setForwardLockPerm(getApkName(newPackage.mPath),
                        newPackage.applicationInfo.uid);
            } else {
                final int filePermissions =
                        FileUtils.S_IRUSR|FileUtils.S_IWUSR|FileUtils.S_IRGRP;
                retCode = FileUtils.setPermissions(newPackage.mPath, filePermissions, -1,
                                                   newPackage.applicationInfo.uid);
            }
        } else {
            // The permissions on the resource file was set when it was copied for
            // non forward locked apps and apps on sdcard
        }

        if (retCode != 0) {
            Slog.e(TAG, "Couldn't set new package file permissions for " +
                    newPackage.mPath
                       + ". The return code was: " + retCode);
            // TODO Define new internal error
            return PackageManager.INSTALL_FAILED_INSUFFICIENT_STORAGE;
        }
        return PackageManager.INSTALL_SUCCEEDED;
    }

    private static boolean isForwardLocked(PackageParser.Package pkg) {
        return (pkg.applicationInfo.flags & ApplicationInfo.FLAG_FORWARD_LOCK) != 0;
    }

    private static boolean isExternal(PackageParser.Package pkg) {
        return (pkg.applicationInfo.flags & ApplicationInfo.FLAG_EXTERNAL_STORAGE) != 0;
    }

    private static boolean isSystemApp(PackageParser.Package pkg) {
        return (pkg.applicationInfo.flags & ApplicationInfo.FLAG_SYSTEM) != 0;
    }

    private static boolean isUpdatedSystemApp(PackageParser.Package pkg) {
        return (pkg.applicationInfo.flags & ApplicationInfo.FLAG_UPDATED_SYSTEM_APP) != 0;
    }

    private void extractPublicFiles(PackageParser.Package newPackage,
                                    File publicZipFile) throws IOException {
        final FileOutputStream fstr = new FileOutputStream(publicZipFile);
        final ZipOutputStream publicZipOutStream = new ZipOutputStream(fstr);
        final ZipFile privateZip = new ZipFile(newPackage.mPath);

        // Copy manifest, resources.arsc and res directory to public zip

        final Enumeration<? extends ZipEntry> privateZipEntries = privateZip.entries();
        while (privateZipEntries.hasMoreElements()) {
            final ZipEntry zipEntry = privateZipEntries.nextElement();
            final String zipEntryName = zipEntry.getName();
            if ("AndroidManifest.xml".equals(zipEntryName)
                || "resources.arsc".equals(zipEntryName)
                || zipEntryName.startsWith("res/")) {
                try {
                    copyZipEntry(zipEntry, privateZip, publicZipOutStream);
                } catch (IOException e) {
                    try {
                        publicZipOutStream.close();
                        throw e;
                    } finally {
                        publicZipFile.delete();
                    }
                }
            }
        }

        publicZipOutStream.finish();
        publicZipOutStream.flush();
        FileUtils.sync(fstr);
        publicZipOutStream.close();
        FileUtils.setPermissions(
                publicZipFile.getAbsolutePath(),
                FileUtils.S_IRUSR|FileUtils.S_IWUSR|FileUtils.S_IRGRP|FileUtils.S_IROTH,
                -1, -1);
    }

    private static void copyZipEntry(ZipEntry zipEntry,
                                     ZipFile inZipFile,
                                     ZipOutputStream outZipStream) throws IOException {
        byte[] buffer = new byte[4096];
        int num;

        ZipEntry newEntry;
        if (zipEntry.getMethod() == ZipEntry.STORED) {
            // Preserve the STORED method of the input entry.
            newEntry = new ZipEntry(zipEntry);
        } else {
            // Create a new entry so that the compressed len is recomputed.
            newEntry = new ZipEntry(zipEntry.getName());
        }
        outZipStream.putNextEntry(newEntry);

        InputStream data = inZipFile.getInputStream(zipEntry);
        while ((num = data.read(buffer)) > 0) {
            outZipStream.write(buffer, 0, num);
        }
        outZipStream.flush();
    }

    private void deleteTempPackageFiles() {
        FilenameFilter filter = new FilenameFilter() {
            public boolean accept(File dir, String name) {
                return name.startsWith("vmdl") && name.endsWith(".tmp");
            }
        };
        String tmpFilesList[] = mAppInstallDir.list(filter);
        if(tmpFilesList == null) {
            return;
        }
        for(int i = 0; i < tmpFilesList.length; i++) {
            File tmpFile = new File(mAppInstallDir, tmpFilesList[i]);
            tmpFile.delete();
        }
    }

    private File createTempPackageFile(File installDir) {
        File tmpPackageFile;
        try {
            tmpPackageFile = File.createTempFile("vmdl", ".tmp", installDir);
        } catch (IOException e) {
            Slog.e(TAG, "Couldn't create temp file for downloaded package file.");
            return null;
        }
        try {
            FileUtils.setPermissions(
                    tmpPackageFile.getCanonicalPath(), FileUtils.S_IRUSR|FileUtils.S_IWUSR,
                    -1, -1);
        } catch (IOException e) {
            Slog.e(TAG, "Trouble getting the canoncical path for a temp file.");
            return null;
        }
        return tmpPackageFile;
    }

    public void deletePackage(final String packageName,
                              final IPackageDeleteObserver observer,
                              final int flags) {
        mContext.enforceCallingOrSelfPermission(
                android.Manifest.permission.DELETE_PACKAGES, null);
        // Queue up an async operation since the package deletion may take a little while.
        mHandler.post(new Runnable() {
            public void run() {
                mHandler.removeCallbacks(this);
                final boolean succeded = deletePackageX(packageName, true, true, flags);
                if (observer != null) {
                    try {
                        observer.packageDeleted(succeded);
                    } catch (RemoteException e) {
                        Log.i(TAG, "Observer no longer exists.");
                    } //end catch
                } //end if
            } //end run
        });
    }

    /**
     *  This method is an internal method that could be get invoked either
     *  to delete an installed package or to clean up a failed installation.
     *  After deleting an installed package, a broadcast is sent to notify any
     *  listeners that the package has been installed. For cleaning up a failed
     *  installation, the broadcast is not necessary since the package's
     *  installation wouldn't have sent the initial broadcast either
     *  The key steps in deleting a package are
     *  deleting the package information in internal structures like mPackages,
     *  deleting the packages base directories through installd
     *  updating mSettings to reflect current status
     *  persisting settings for later use
     *  sending a broadcast if necessary
     */
    private boolean deletePackageX(String packageName, boolean sendBroadCast,
                                   boolean deleteCodeAndResources, int flags) {
        PackageRemovedInfo info = new PackageRemovedInfo();
        boolean res;

        IDevicePolicyManager dpm = IDevicePolicyManager.Stub.asInterface(
                ServiceManager.getService(Context.DEVICE_POLICY_SERVICE));
        try {
            if (dpm != null && dpm.packageHasActiveAdmins(packageName)) {
                Slog.w(TAG, "Not removing package " + packageName + ": has active device admin");
                return false;
            }
        } catch (RemoteException e) {
        }

        synchronized (mPackages) {
            PackageParser.Package p = mPackages.get(packageName);
            if (p != null) {
                info.isThemeApk = p.mIsThemeApk;
                if (info.isThemeApk && deleteCodeAndResources &&
                    !info.isRemovedPackageSystemUpdate && sendBroadCast) {
                    deleteLockedZipFileIfExists(p.mPath);
                }
            }
        }
        
        synchronized (mInstallLock) {
            res = deletePackageLI(packageName, deleteCodeAndResources,
                    flags | REMOVE_CHATTY, info, true);
        }

        if(res && sendBroadCast) {
            boolean systemUpdate = info.isRemovedPackageSystemUpdate;
            info.sendBroadcast(deleteCodeAndResources, systemUpdate, true);

            // If the removed package was a system update, the old system packaged
            // was re-enabled; we need to broadcast this information
            if (systemUpdate) {
                Bundle extras = new Bundle(1);
                extras.putInt(Intent.EXTRA_UID, info.removedUid >= 0 ? info.removedUid : info.uid);
                extras.putBoolean(Intent.EXTRA_REPLACING, true);

                String category = null;
                if (info.isThemeApk) {
                    category = Intent.CATEGORY_THEME_PACKAGE_INSTALLED_STATE_CHANGE;
                }
                sendPackageBroadcast(Intent.ACTION_PACKAGE_ADDED, packageName, category, extras, null);
                sendPackageBroadcast(Intent.ACTION_PACKAGE_REPLACED, packageName, category, extras, null);
            }
        }
        // Force a gc here.
        Runtime.getRuntime().gc();
        // Delete the resources here after sending the broadcast to let
        // other processes clean up before deleting resources.
        if (info.args != null) {
            synchronized (mInstallLock) {
                info.args.doPostDeleteLI(deleteCodeAndResources);
            }
        }
        return res;
    }

    static class PackageRemovedInfo {
        String removedPackage;
        int uid = -1;
        int removedUid = -1;
        boolean isRemovedPackageSystemUpdate = false;
        // Clean up resources deleted packages.
        InstallArgs args = null;
        boolean isThemeApk = false;

        void sendBroadcast(boolean fullRemove, boolean replacing,
                boolean deleteLockedZipFileIfExists) {
            Bundle extras = new Bundle(1);
            extras.putInt(Intent.EXTRA_UID, removedUid >= 0 ? removedUid : uid);
            extras.putBoolean(Intent.EXTRA_DATA_REMOVED, fullRemove);
            if (replacing) {
                extras.putBoolean(Intent.EXTRA_REPLACING, true);
            }
            if (removedPackage != null) {
                String category = null;
                if (isThemeApk) {
                    category = Intent.CATEGORY_THEME_PACKAGE_INSTALLED_STATE_CHANGE;
                }
                sendPackageBroadcast(Intent.ACTION_PACKAGE_REMOVED, removedPackage, category, extras, null);
            }
            if (removedUid >= 0) {
                sendPackageBroadcast(Intent.ACTION_UID_REMOVED, null, null, extras, null);
            }
        }
    }

    /*
     * This method deletes the package from internal data structures. If the DONT_DELETE_DATA
     * flag is not set, the data directory is removed as well.
     * make sure this flag is set for partially installed apps. If not its meaningless to
     * delete a partially installed application.
     */
    private void removePackageDataLI(PackageParser.Package p, PackageRemovedInfo outInfo,
            int flags, boolean writeSettings) {
        String packageName = p.packageName;
        if (outInfo != null) {
            outInfo.removedPackage = packageName;
        }
        removePackageLI(p, (flags&REMOVE_CHATTY) != 0);
        // Retrieve object to delete permissions for shared user later on
        PackageSetting deletedPs;
        synchronized (mPackages) {
            deletedPs = mSettings.mPackages.get(packageName);
        }
        if ((flags&PackageManager.DONT_DELETE_DATA) == 0) {
            boolean useEncryptedFSDir = useEncryptedFilesystemForPackage(p);
            if (mInstaller != null) {
                int retCode = mInstaller.remove(packageName, useEncryptedFSDir);
                if (retCode < 0) {
                    Slog.w(TAG, "Couldn't remove app data or cache directory for package: "
                               + packageName + ", retcode=" + retCode);
                    // we don't consider this to be a failure of the core package deletion
                }
            } else {
                // for simulator
                PackageParser.Package pkg = mPackages.get(packageName);
                File dataDir = new File(pkg.applicationInfo.dataDir);
                dataDir.delete();
            }
            schedulePackageCleaning(packageName);
        }
        synchronized (mPackages) {
            if (deletedPs != null) {
                if ((flags&PackageManager.DONT_DELETE_DATA) == 0) {
                    if (outInfo != null) {
                        outInfo.removedUid = mSettings.removePackageLP(packageName);
                    }
                    if (deletedPs != null) {
                        updatePermissionsLP(deletedPs.name, null, false, false, false);
                        if (deletedPs.sharedUser != null) {
                            // remove permissions associated with package
                            mSettings.updateSharedUserPermsLP(deletedPs, mGlobalGids);
                        }
                    }
                }
                // remove from preferred activities.
                ArrayList<PreferredActivity> removed = new ArrayList<PreferredActivity>();
                for (PreferredActivity pa : mSettings.mPreferredActivities.filterSet()) {
                    if (pa.mActivity.getPackageName().equals(deletedPs.name)) {
                        removed.add(pa);
                    }
                }
                for (PreferredActivity pa : removed) {
                    mSettings.mPreferredActivities.removeFilter(pa);
                }
            }
            if (writeSettings) {
                // Save settings now
                mSettings.writeLP();
            }
        }
    }

    /*
     * Tries to delete system package.
     */
    private boolean deleteSystemPackageLI(PackageParser.Package p,
            int flags, PackageRemovedInfo outInfo, boolean writeSettings) {
        ApplicationInfo applicationInfo = p.applicationInfo;
        //applicable for non-partially installed applications only
        if (applicationInfo == null) {
            Slog.w(TAG, "Package " + p.packageName + " has no applicationInfo.");
            return false;
        }
        PackageSetting ps = null;
        // Confirm if the system package has been updated
        // An updated system app can be deleted. This will also have to restore
        // the system pkg from system partition
        synchronized (mPackages) {
            ps = mSettings.getDisabledSystemPkg(p.packageName);
        }
        if (ps == null) {
            Slog.w(TAG, "Attempt to delete system package "+ p.packageName);
            return false;
        } else {
            Log.i(TAG, "Deleting system pkg from data partition");
        }
        // Delete the updated package
        outInfo.isRemovedPackageSystemUpdate = true;
        final boolean deleteCodeAndResources;
        if (ps.versionCode < p.mVersionCode) {
            // Delete code and resources for downgrades
            deleteCodeAndResources = true;
            flags &= ~PackageManager.DONT_DELETE_DATA;
        } else {
            // Preserve data by setting flag
            deleteCodeAndResources = false;
            flags |= PackageManager.DONT_DELETE_DATA;
        }
        boolean ret = deleteInstalledPackageLI(p, deleteCodeAndResources, flags, outInfo,
                writeSettings);
        if (!ret) {
            return false;
        }
        synchronized (mPackages) {
            // Reinstate the old system package
            mSettings.enableSystemPackageLP(p.packageName);
            // Remove any native libraries from the upgraded package.
            NativeLibraryHelper.removeNativeBinariesLI(p.applicationInfo.nativeLibraryDir);
        }
        // Install the system package
        PackageParser.Package newPkg = scanPackageLI(ps.codePath,
                PackageParser.PARSE_MUST_BE_APK | PackageParser.PARSE_IS_SYSTEM,
                SCAN_MONITOR | SCAN_NO_PATHS, 0);

        if (newPkg == null) {
            Slog.w(TAG, "Failed to restore system package:"+p.packageName+" with error:" + mLastScanError);
            return false;
        }
        synchronized (mPackages) {
            updatePermissionsLP(newPkg.packageName, newPkg, true, true, false);
            if (writeSettings) {
                mSettings.writeLP();
            }
        }
        return true;
    }

    private boolean deleteInstalledPackageLI(PackageParser.Package p,
            boolean deleteCodeAndResources, int flags, PackageRemovedInfo outInfo,
            boolean writeSettings) {
        ApplicationInfo applicationInfo = p.applicationInfo;
        if (applicationInfo == null) {
            Slog.w(TAG, "Package " + p.packageName + " has no applicationInfo.");
            return false;
        }
        if (outInfo != null) {
            outInfo.uid = applicationInfo.uid;
        }

        // Delete package data from internal structures and also remove data if flag is set
        removePackageDataLI(p, outInfo, flags, writeSettings);

        // Delete application code and resources
        if (deleteCodeAndResources) {
            // TODO can pick up from PackageSettings as well
            int installFlags = isExternal(p) ? PackageManager.INSTALL_EXTERNAL : 0;
            installFlags |= isForwardLocked(p) ? PackageManager.INSTALL_FORWARD_LOCK : 0;
            outInfo.args = createInstallArgs(installFlags, applicationInfo.sourceDir,
                    applicationInfo.publicSourceDir, applicationInfo.nativeLibraryDir);
        }
        return true;
    }

    /*
     * This method handles package deletion in general
     */
    private boolean deletePackageLI(String packageName,
            boolean deleteCodeAndResources, int flags, PackageRemovedInfo outInfo,
            boolean writeSettings) {
        if (packageName == null) {
            Slog.w(TAG, "Attempt to delete null packageName.");
            return false;
        }
        PackageParser.Package p;
        boolean dataOnly = false;
        synchronized (mPackages) {
            p = mPackages.get(packageName);
            if (p == null) {
                //this retrieves partially installed apps
                dataOnly = true;
                PackageSetting ps = mSettings.mPackages.get(packageName);
                if (ps == null) {
                    Slog.w(TAG, "Package named '" + packageName +"' doesn't exist.");
                    return false;
                }
                p = ps.pkg;
            }
        }
        if (p == null) {
            Slog.w(TAG, "Package named '" + packageName +"' doesn't exist.");
            return false;
        }

        if (dataOnly) {
            // Delete application data first
            removePackageDataLI(p, outInfo, flags, writeSettings);
            return true;
        }
        // At this point the package should have ApplicationInfo associated with it
        if (p.applicationInfo == null) {
            Slog.w(TAG, "Package " + p.packageName + " has no applicationInfo.");
            return false;
        }
        boolean ret = false;
        if (isSystemApp(p)) {
            Log.i(TAG, "Removing system package:"+p.packageName);
            // When an updated system application is deleted we delete the existing resources as well and
            // fall back to existing code in system partition
            ret = deleteSystemPackageLI(p, flags, outInfo, writeSettings);
        } else {
            Log.i(TAG, "Removing non-system package:"+p.packageName);
            // Kill application pre-emptively especially for apps on sd.
            killApplication(packageName, p.applicationInfo.uid);
            ret = deleteInstalledPackageLI(p, deleteCodeAndResources, flags, outInfo,
                    writeSettings);
        }
        return ret;
    }

    public void clearApplicationUserData(final String packageName,
            final IPackageDataObserver observer) {
        mContext.enforceCallingOrSelfPermission(
                android.Manifest.permission.CLEAR_APP_USER_DATA, null);
        // Queue up an async operation since the package deletion may take a little while.
        mHandler.post(new Runnable() {
            public void run() {
                mHandler.removeCallbacks(this);
                final boolean succeeded;
                synchronized (mInstallLock) {
                    succeeded = clearApplicationUserDataLI(packageName);
                }
                if (succeeded) {
                    // invoke DeviceStorageMonitor's update method to clear any notifications
                    DeviceStorageMonitorService dsm = (DeviceStorageMonitorService)
                            ServiceManager.getService(DeviceStorageMonitorService.SERVICE);
                    if (dsm != null) {
                        dsm.updateMemory();
                    }
                }
                if(observer != null) {
                    try {
                        observer.onRemoveCompleted(packageName, succeeded);
                    } catch (RemoteException e) {
                        Log.i(TAG, "Observer no longer exists.");
                    }
                } //end if observer
            } //end run
        });
    }

    private boolean clearApplicationUserDataLI(String packageName) {
        if (packageName == null) {
            Slog.w(TAG, "Attempt to delete null packageName.");
            return false;
        }
        PackageParser.Package p;
        boolean dataOnly = false;
        synchronized (mPackages) {
            p = mPackages.get(packageName);
            if(p == null) {
                dataOnly = true;
                PackageSetting ps = mSettings.mPackages.get(packageName);
                if((ps == null) || (ps.pkg == null)) {
                    Slog.w(TAG, "Package named '" + packageName +"' doesn't exist.");
                    return false;
                }
                p = ps.pkg;
            }
        }
        boolean useEncryptedFSDir = false;

        if(!dataOnly) {
            //need to check this only for fully installed applications
            if (p == null) {
                Slog.w(TAG, "Package named '" + packageName +"' doesn't exist.");
                return false;
            }
            final ApplicationInfo applicationInfo = p.applicationInfo;
            if (applicationInfo == null) {
                Slog.w(TAG, "Package " + packageName + " has no applicationInfo.");
                return false;
            }
            useEncryptedFSDir = useEncryptedFilesystemForPackage(p);
        }
        if (mInstaller != null) {
            int retCode = mInstaller.clearUserData(packageName, useEncryptedFSDir);
            if (retCode < 0) {
                Slog.w(TAG, "Couldn't remove cache files for package: "
                        + packageName);
                return false;
            }
        }
        return true;
    }

    public void deleteApplicationCacheFiles(final String packageName,
            final IPackageDataObserver observer) {
        mContext.enforceCallingOrSelfPermission(
                android.Manifest.permission.DELETE_CACHE_FILES, null);
        // Queue up an async operation since the package deletion may take a little while.
        mHandler.post(new Runnable() {
            public void run() {
                mHandler.removeCallbacks(this);
                final boolean succeded;
                synchronized (mInstallLock) {
                    succeded = deleteApplicationCacheFilesLI(packageName);
                }
                if(observer != null) {
                    try {
                        observer.onRemoveCompleted(packageName, succeded);
                    } catch (RemoteException e) {
                        Log.i(TAG, "Observer no longer exists.");
                    }
                } //end if observer
            } //end run
        });
    }

    private boolean deleteApplicationCacheFilesLI(String packageName) {
        if (packageName == null) {
            Slog.w(TAG, "Attempt to delete null packageName.");
            return false;
        }
        PackageParser.Package p;
        synchronized (mPackages) {
            p = mPackages.get(packageName);
        }
        if (p == null) {
            Slog.w(TAG, "Package named '" + packageName +"' doesn't exist.");
            return false;
        }
        final ApplicationInfo applicationInfo = p.applicationInfo;
        if (applicationInfo == null) {
            Slog.w(TAG, "Package " + packageName + " has no applicationInfo.");
            return false;
        }
        boolean useEncryptedFSDir = useEncryptedFilesystemForPackage(p);
        if (mInstaller != null) {
            int retCode = mInstaller.deleteCacheFiles(packageName, useEncryptedFSDir);
            if (retCode < 0) {
                Slog.w(TAG, "Couldn't remove cache files for package: "
                           + packageName);
                return false;
            }
        }
        return true;
    }

    public void getPackageSizeInfo(final String packageName,
            final IPackageStatsObserver observer) {
        mContext.enforceCallingOrSelfPermission(
                android.Manifest.permission.GET_PACKAGE_SIZE, null);
        // Queue up an async operation since the package deletion may take a little while.
        mHandler.post(new Runnable() {
            public void run() {
                mHandler.removeCallbacks(this);
                PackageStats lStats = new PackageStats(packageName);
                final boolean succeded;
                synchronized (mInstallLock) {
                    succeded = getPackageSizeInfoLI(packageName, lStats);
                }
                if(observer != null) {
                    try {
                        observer.onGetStatsCompleted(lStats, succeded);
                    } catch (RemoteException e) {
                        Log.i(TAG, "Observer no longer exists.");
                    }
                } //end if observer
            } //end run
        });
    }

    private boolean getPackageSizeInfoLI(String packageName, PackageStats pStats) {
        if (packageName == null) {
            Slog.w(TAG, "Attempt to get size of null packageName.");
            return false;
        }
        PackageParser.Package p;
        boolean dataOnly = false;
        synchronized (mPackages) {
            p = mPackages.get(packageName);
            if(p == null) {
                dataOnly = true;
                PackageSetting ps = mSettings.mPackages.get(packageName);
                if((ps == null) || (ps.pkg == null)) {
                    Slog.w(TAG, "Package named '" + packageName +"' doesn't exist.");
                    return false;
                }
                p = ps.pkg;
            }
        }
        String publicSrcDir = null;
        if(!dataOnly) {
            final ApplicationInfo applicationInfo = p.applicationInfo;
            if (applicationInfo == null) {
                Slog.w(TAG, "Package " + packageName + " has no applicationInfo.");
                return false;
            }
            publicSrcDir = isForwardLocked(p) ? applicationInfo.publicSourceDir : null;
        }
        boolean useEncryptedFSDir = useEncryptedFilesystemForPackage(p);
        if (mInstaller != null) {
            int res = mInstaller.getSizeInfo(packageName, p.mPath,
                    publicSrcDir, pStats, useEncryptedFSDir);
            if (res < 0) {
                return false;
            } else {
                return true;
            }
        }
        return true;
    }


    public void addPackageToPreferred(String packageName) {
        Slog.w(TAG, "addPackageToPreferred: this is now a no-op");
    }

    public void removePackageFromPreferred(String packageName) {
        Slog.w(TAG, "removePackageFromPreferred: this is now a no-op");
    }

    public List<PackageInfo> getPreferredPackages(int flags) {
        return new ArrayList<PackageInfo>();
    }

    int getUidTargetSdkVersionLockedLP(int uid) {
        Object obj = mSettings.getUserIdLP(uid);
        if (obj instanceof SharedUserSetting) {
            SharedUserSetting sus = (SharedUserSetting)obj;
            final int N = sus.packages.size();
            int vers = Build.VERSION_CODES.CUR_DEVELOPMENT;
            Iterator<PackageSetting> it = sus.packages.iterator();
            int i=0;
            while (it.hasNext()) {
                PackageSetting ps = it.next();
                if (ps.pkg != null) {
                    int v = ps.pkg.applicationInfo.targetSdkVersion;
                    if (v < vers) vers = v;
                }
            }
            return vers;
        } else if (obj instanceof PackageSetting) {
            PackageSetting ps = (PackageSetting)obj;
            if (ps.pkg != null) {
                return ps.pkg.applicationInfo.targetSdkVersion;
            }
        }
        return Build.VERSION_CODES.CUR_DEVELOPMENT;
    }
    
    public void addPreferredActivity(IntentFilter filter, int match,
            ComponentName[] set, ComponentName activity) {
        synchronized (mPackages) {
            if (mContext.checkCallingOrSelfPermission(
                    android.Manifest.permission.SET_PREFERRED_APPLICATIONS)
                    != PackageManager.PERMISSION_GRANTED) {
                if (getUidTargetSdkVersionLockedLP(Binder.getCallingUid())
                        < Build.VERSION_CODES.FROYO) {
                    Slog.w(TAG, "Ignoring addPreferredActivity() from uid "
                            + Binder.getCallingUid());
                    return;
                }
                mContext.enforceCallingOrSelfPermission(
                        android.Manifest.permission.SET_PREFERRED_APPLICATIONS, null);
            }
            
            Slog.i(TAG, "Adding preferred activity " + activity + ":");
            filter.dump(new LogPrinter(Log.INFO, TAG), "  ");
            mSettings.mPreferredActivities.addFilter(
                    new PreferredActivity(filter, match, set, activity));
            scheduleWriteSettingsLocked();            
        }
    }

    public void replacePreferredActivity(IntentFilter filter, int match,
            ComponentName[] set, ComponentName activity) {
        if (filter.countActions() != 1) {
            throw new IllegalArgumentException(
                    "replacePreferredActivity expects filter to have only 1 action.");
        }
        if (filter.countCategories() != 1) {
            throw new IllegalArgumentException(
                    "replacePreferredActivity expects filter to have only 1 category.");
        }
        if (filter.countDataAuthorities() != 0
                || filter.countDataPaths() != 0
                || filter.countDataSchemes() != 0
                || filter.countDataTypes() != 0) {
            throw new IllegalArgumentException(
                    "replacePreferredActivity expects filter to have no data authorities, " +
                    "paths, schemes or types.");
        }
        synchronized (mPackages) {
            if (mContext.checkCallingOrSelfPermission(
                    android.Manifest.permission.SET_PREFERRED_APPLICATIONS)
                    != PackageManager.PERMISSION_GRANTED) {
                if (getUidTargetSdkVersionLockedLP(Binder.getCallingUid())
                        < Build.VERSION_CODES.FROYO) {
                    Slog.w(TAG, "Ignoring replacePreferredActivity() from uid "
                            + Binder.getCallingUid());
                    return;
                }
                mContext.enforceCallingOrSelfPermission(
                        android.Manifest.permission.SET_PREFERRED_APPLICATIONS, null);
            }
            
            Iterator<PreferredActivity> it = mSettings.mPreferredActivities.filterIterator();
            String action = filter.getAction(0);
            String category = filter.getCategory(0);
            while (it.hasNext()) {
                PreferredActivity pa = it.next();
                if (pa.getAction(0).equals(action) && pa.getCategory(0).equals(category)) {
                    it.remove();
                    Log.i(TAG, "Removed preferred activity " + pa.mActivity + ":");
                    filter.dump(new LogPrinter(Log.INFO, TAG), "  ");
                }
            }
            addPreferredActivity(filter, match, set, activity);
        }
    }

    public void clearPackagePreferredActivities(String packageName) {
        synchronized (mPackages) {
            int uid = Binder.getCallingUid();
            PackageParser.Package pkg = mPackages.get(packageName);
            if (pkg == null || pkg.applicationInfo.uid != uid) {
                if (mContext.checkCallingOrSelfPermission(
                        android.Manifest.permission.SET_PREFERRED_APPLICATIONS)
                        != PackageManager.PERMISSION_GRANTED) {
                    if (getUidTargetSdkVersionLockedLP(Binder.getCallingUid())
                            < Build.VERSION_CODES.FROYO) {
                        Slog.w(TAG, "Ignoring clearPackagePreferredActivities() from uid "
                                + Binder.getCallingUid());
                        return;
                    }
                    mContext.enforceCallingOrSelfPermission(
                            android.Manifest.permission.SET_PREFERRED_APPLICATIONS, null);
                }
            }

            if (clearPackagePreferredActivitiesLP(packageName)) {
                scheduleWriteSettingsLocked();            
            }
        }
    }

    boolean clearPackagePreferredActivitiesLP(String packageName) {
        boolean changed = false;
        Iterator<PreferredActivity> it = mSettings.mPreferredActivities.filterIterator();
        while (it.hasNext()) {
            PreferredActivity pa = it.next();
            if (pa.mActivity.getPackageName().equals(packageName)) {
                it.remove();
                changed = true;
            }
        }
        return changed;
    }

    public int getPreferredActivities(List<IntentFilter> outFilters,
            List<ComponentName> outActivities, String packageName) {

        int num = 0;
        synchronized (mPackages) {
            Iterator<PreferredActivity> it = mSettings.mPreferredActivities.filterIterator();
            while (it.hasNext()) {
                PreferredActivity pa = it.next();
                if (packageName == null
                        || pa.mActivity.getPackageName().equals(packageName)) {
                    if (outFilters != null) {
                        outFilters.add(new IntentFilter(pa));
                    }
                    if (outActivities != null) {
                        outActivities.add(pa.mActivity);
                    }
                }
            }
        }

        return num;
    }

    public void setApplicationEnabledSetting(String appPackageName,
            int newState, int flags) {
        setEnabledSetting(appPackageName, null, newState, flags);
    }

    public void setComponentEnabledSetting(ComponentName componentName,
            int newState, int flags) {
        setEnabledSetting(componentName.getPackageName(),
                componentName.getClassName(), newState, flags);
    }

    private void setEnabledSetting(
            final String packageName, String className, int newState, final int flags) {
        if (!(newState == COMPONENT_ENABLED_STATE_DEFAULT
              || newState == COMPONENT_ENABLED_STATE_ENABLED
              || newState == COMPONENT_ENABLED_STATE_DISABLED)) {
            throw new IllegalArgumentException("Invalid new component state: "
                    + newState);
        }
        PackageSetting pkgSetting;
        final int uid = Binder.getCallingUid();
        final int permission = mContext.checkCallingPermission(
                android.Manifest.permission.CHANGE_COMPONENT_ENABLED_STATE);
        final boolean allowedByPermission = (permission == PackageManager.PERMISSION_GRANTED);
        boolean sendNow = false;
        boolean isApp = (className == null);
        String componentName = isApp ? packageName : className;
        int packageUid = -1;
        ArrayList<String> components;
        synchronized (mPackages) {
            pkgSetting = mSettings.mPackages.get(packageName);
            if (pkgSetting == null) {
                if (className == null) {
                    throw new IllegalArgumentException(
                            "Unknown package: " + packageName);
                }
                throw new IllegalArgumentException(
                        "Unknown component: " + packageName
                        + "/" + className);
            }
            if (!allowedByPermission && (uid != pkgSetting.userId)) {
                throw new SecurityException(
                        "Permission Denial: attempt to change component state from pid="
                        + Binder.getCallingPid()
                        + ", uid=" + uid + ", package uid=" + pkgSetting.userId);
            }
            if (className == null) {
                // We're dealing with an application/package level state change
                if (pkgSetting.enabled == newState) {
                    // Nothing to do
                    return;
                }
                pkgSetting.enabled = newState;
                pkgSetting.pkg.mSetEnabled = newState;
            } else {
                // We're dealing with a component level state change
                switch (newState) {
                case COMPONENT_ENABLED_STATE_ENABLED:
                    if (!pkgSetting.enableComponentLP(className)) {
                        return;
                    }
                    break;
                case COMPONENT_ENABLED_STATE_DISABLED:
                    if (!pkgSetting.disableComponentLP(className)) {
                        return;
                    }
                    break;
                case COMPONENT_ENABLED_STATE_DEFAULT:
                    if (!pkgSetting.restoreComponentLP(className)) {
                        return;
                    }
                    break;
                default:
                    Slog.e(TAG, "Invalid new component state: " + newState);
                    return;
                }
            }
            mSettings.writeLP();
            packageUid = pkgSetting.userId;
            components = mPendingBroadcasts.get(packageName);
            boolean newPackage = components == null;
            if (newPackage) {
                components = new ArrayList<String>();
            }
            if (!components.contains(componentName)) {
                components.add(componentName);
            }
            if ((flags&PackageManager.DONT_KILL_APP) == 0) {
                sendNow = true;
                // Purge entry from pending broadcast list if another one exists already
                // since we are sending one right away.
                mPendingBroadcasts.remove(packageName);
            } else {
                if (newPackage) {
                    mPendingBroadcasts.put(packageName, components);
                }
                if (!mHandler.hasMessages(SEND_PENDING_BROADCAST)) {
                    // Schedule a message
                    mHandler.sendEmptyMessageDelayed(SEND_PENDING_BROADCAST, BROADCAST_DELAY);
                }
            }
        }

        long callingId = Binder.clearCallingIdentity();
        try {
            if (sendNow) {
                sendPackageChangedBroadcast(packageName,
                        (flags&PackageManager.DONT_KILL_APP) != 0, components, packageUid);
            }
        } finally {
            Binder.restoreCallingIdentity(callingId);
        }
    }

    private void sendPackageChangedBroadcast(String packageName,
            boolean killFlag, ArrayList<String> componentNames, int packageUid) {
        if (false) Log.v(TAG, "Sending package changed: package=" + packageName
                + " components=" + componentNames);
        Bundle extras = new Bundle(4);
        extras.putString(Intent.EXTRA_CHANGED_COMPONENT_NAME, componentNames.get(0));
        String nameList[] = new String[componentNames.size()];
        componentNames.toArray(nameList);
        extras.putStringArray(Intent.EXTRA_CHANGED_COMPONENT_NAME_LIST, nameList);
        extras.putBoolean(Intent.EXTRA_DONT_KILL_APP, killFlag);
        extras.putInt(Intent.EXTRA_UID, packageUid);
        sendPackageBroadcast(Intent.ACTION_PACKAGE_CHANGED,  packageName, null, extras, null);
    }

    public String getInstallerPackageName(String packageName) {
        synchronized (mPackages) {
            PackageSetting pkg = mSettings.mPackages.get(packageName);
            if (pkg == null) {
                throw new IllegalArgumentException("Unknown package: " + packageName);
            }
            return pkg.installerPackageName;
        }
    }

    public int getApplicationEnabledSetting(String appPackageName) {
        synchronized (mPackages) {
            PackageSetting pkg = mSettings.mPackages.get(appPackageName);
            if (pkg == null) {
                throw new IllegalArgumentException("Unknown package: " + appPackageName);
            }
            return pkg.enabled;
        }
    }

    public int getComponentEnabledSetting(ComponentName componentName) {
        synchronized (mPackages) {
            final String packageNameStr = componentName.getPackageName();
            PackageSetting pkg = mSettings.mPackages.get(packageNameStr);
            if (pkg == null) {
                throw new IllegalArgumentException("Unknown component: " + componentName);
            }
            final String classNameStr = componentName.getClassName();
            return pkg.currentEnabledStateLP(classNameStr);
        }
    }

    public void enterSafeMode() {
        if (!mSystemReady) {
            mSafeMode = true;
        }
    }

    public void systemReady() {
        mSystemReady = true;

        // Read the compatibilty setting when the system is ready.
        boolean compatibilityModeEnabled = android.provider.Settings.System.getInt(
                mContext.getContentResolver(),
                android.provider.Settings.System.COMPATIBILITY_MODE, 1) == 1;
        PackageParser.setCompatibilityModeEnabled(compatibilityModeEnabled);
        if (DEBUG_SETTINGS) {
            Log.d(TAG, "compatibility mode:" + compatibilityModeEnabled);
        }
    }

    public boolean isSafeMode() {
        return mSafeMode;
    }

    public boolean hasSystemUidErrors() {
        return mHasSystemUidErrors;
    }

    static String arrayToString(int[] array) {
        StringBuffer buf = new StringBuffer(128);
        buf.append('[');
        if (array != null) {
            for (int i=0; i<array.length; i++) {
                if (i > 0) buf.append(", ");
                buf.append(array[i]);
            }
        }
        buf.append(']');
        return buf.toString();
    }

    @Override
    protected void dump(FileDescriptor fd, PrintWriter pw, String[] args) {
        if (mContext.checkCallingOrSelfPermission(android.Manifest.permission.DUMP)
                != PackageManager.PERMISSION_GRANTED) {
            pw.println("Permission Denial: can't dump ActivityManager from from pid="
                    + Binder.getCallingPid()
                    + ", uid=" + Binder.getCallingUid()
                    + " without permission "
                    + android.Manifest.permission.DUMP);
            return;
        }

        boolean dumpStar = true;
        boolean dumpLibs = false;
        boolean dumpFeatures = false;
        boolean dumpResolvers = false;
        boolean dumpPermissions = false;
        boolean dumpPackages = false;
        boolean dumpSharedUsers = false;
        boolean dumpMessages = false;
        boolean dumpProviders = false;
        
        String packageName = null;
        boolean showFilters = false;
        
        int opti = 0;
        while (opti < args.length) {
            String opt = args[opti];
            if (opt == null || opt.length() <= 0 || opt.charAt(0) != '-') {
                break;
            }
            opti++;
            if ("-a".equals(opt)) {
                // Right now we only know how to print all.
            } else if ("-h".equals(opt)) {
                pw.println("Package manager dump options:");
                pw.println("  [-h] [-f] [cmd] ...");
                pw.println("    -f: print details of intent filters");
                pw.println("    -h: print this help");
                pw.println("  cmd may be one of:");
                pw.println("    l[ibraries]: list known shared libraries");
                pw.println("    f[ibraries]: list device features");
                pw.println("    r[esolvers]: dump intent resolvers");
                pw.println("    perm[issions]: dump permissions");
                pw.println("    prov[iders]: dump content providers");
                pw.println("    p[ackages]: dump installed packages");
                pw.println("    s[hared-users]: dump shared user IDs");
                pw.println("    m[essages]: print collected runtime messages");
                pw.println("    <package.name>: info about given package");
                return;
            } else if ("-f".equals(opt)) {
                showFilters = true;
            } else {
                pw.println("Unknown argument: " + opt + "; use -h for help");
            }
        }
        
        // Is the caller requesting to dump a particular piece of data?
        if (opti < args.length) {
            String cmd = args[opti];
            opti++;
            // Is this a package name?
            if ("android".equals(cmd) || cmd.contains(".")) {
                packageName = cmd;
            } else if ("l".equals(cmd) || "libraries".equals(cmd)) {
                dumpStar = false;
                dumpLibs = true;
            } else if ("f".equals(cmd) || "features".equals(cmd)) {
                dumpStar = false;
                dumpFeatures = true;
            } else if ("r".equals(cmd) || "resolvers".equals(cmd)) {
                dumpStar = false;
                dumpResolvers = true;
            } else if ("perm".equals(cmd) || "permissions".equals(cmd)) {
                dumpStar = false;
                dumpPermissions = true;
            } else if ("p".equals(cmd) || "packages".equals(cmd)) {
                dumpStar = false;
                dumpPackages = true;
            } else if ("s".equals(cmd) || "shared-users".equals(cmd)) {
                dumpStar = false;
                dumpSharedUsers = true;
            } else if ("prov".equals(cmd) || "providers".equals(cmd)) {
                dumpStar = false;
                dumpProviders = true;
            } else if ("m".equals(cmd) || "messages".equals(cmd)) {
                dumpStar = false;
                dumpMessages = true;
            }
        }
        
        boolean printedTitle = false;
        
        synchronized (mPackages) {
            if ((dumpStar || dumpLibs) && packageName == null) {
                if (printedTitle) pw.println(" ");
                printedTitle = true;
                pw.println("Libraries:");
                Iterator<String> it = mSharedLibraries.keySet().iterator();
                while (it.hasNext()) {
                    String name = it.next();
                    pw.print("  ");
                    pw.print(name);
                    pw.print(" -> ");
                    pw.println(mSharedLibraries.get(name));
                }
            }

            if ((dumpStar || dumpFeatures) && packageName == null) {
                if (printedTitle) pw.println(" ");
                printedTitle = true;
                pw.println("Features:");
                Iterator<String> it = mAvailableFeatures.keySet().iterator();
                while (it.hasNext()) {
                    String name = it.next();
                    pw.print("  ");
                    pw.println(name);
                }
            }

            if (dumpStar || dumpResolvers) {
                if (mActivities.dump(pw, printedTitle
                        ? "\nActivity Resolver Table:" : "Activity Resolver Table:",
                        "  ", packageName, showFilters)) {
                    printedTitle = true;
                }
                if (mReceivers.dump(pw, printedTitle
                        ? "\nReceiver Resolver Table:" : "Receiver Resolver Table:",
                        "  ", packageName, showFilters)) {
                    printedTitle = true;
                }
                if (mServices.dump(pw, printedTitle
                        ? "\nService Resolver Table:" : "Service Resolver Table:",
                        "  ", packageName, showFilters)) {
                    printedTitle = true;
                }
                if (mSettings.mPreferredActivities.dump(pw, printedTitle
                        ? "\nPreferred Activities:" : "Preferred Activities:",
                        "  ", packageName, showFilters)) {
                    printedTitle = true;
                }
            }
            
            boolean printedSomething = false;
            if (dumpStar || dumpPermissions) {
                for (BasePermission p : mSettings.mPermissions.values()) {
                    if (packageName != null && !packageName.equals(p.sourcePackage)) {
                        continue;
                    }
                    if (!printedSomething) {
                        if (printedTitle) pw.println(" ");
                        pw.println("Permissions:");
                        printedSomething = true;
                        printedTitle = true;
                    }
                    pw.print("  Permission ["); pw.print(p.name); pw.print("] (");
                            pw.print(Integer.toHexString(System.identityHashCode(p)));
                            pw.println("):");
                    pw.print("    sourcePackage="); pw.println(p.sourcePackage);
                    pw.print("    uid="); pw.print(p.uid);
                            pw.print(" gids="); pw.print(arrayToString(p.gids));
                            pw.print(" type="); pw.print(p.type);
                            pw.print(" prot="); pw.println(p.protectionLevel);
                    if (p.packageSetting != null) {
                        pw.print("    packageSetting="); pw.println(p.packageSetting);
                    }
                    if (p.perm != null) {
                        pw.print("    perm="); pw.println(p.perm);
                    }
                }
            }

            if (dumpStar || dumpProviders) {
                printedSomething = false;
                for (PackageParser.Provider p : mProviders.values()) {
                    if (packageName != null && !packageName.equals(p.info.packageName)) {
                        continue;
                    }
                    if (!printedSomething) {
                        if (printedTitle) pw.println(" ");
                        pw.println("Registered ContentProviders:");
                        printedSomething = true;
                        printedTitle = true;
                    }
                    pw.print("  ["); pw.print(p.info.authority); pw.print("]: ");
                            pw.println(p.toString());
                }
            }
            
            printedSomething = false;
            SharedUserSetting packageSharedUser = null;
            if (dumpStar || dumpPackages) {
                SimpleDateFormat sdf = new SimpleDateFormat("yyyy-MM-dd HH:mm:ss");
                Date date = new Date();
                for (PackageSetting ps : mSettings.mPackages.values()) {
                    if (packageName != null && !packageName.equals(ps.realName)
                            && !packageName.equals(ps.name)) {
                        continue;
                    }
                    if (!printedSomething) {
                        if (printedTitle) pw.println(" ");
                        pw.println("Packages:");
                        printedSomething = true;
                        printedTitle = true;
                    }
                    packageSharedUser = ps.sharedUser;
                    pw.print("  Package [");
                            pw.print(ps.realName != null ? ps.realName : ps.name);
                            pw.print("] (");
                            pw.print(Integer.toHexString(System.identityHashCode(ps)));
                            pw.println("):");
                    if (ps.realName != null) {
                        pw.print("    compat name="); pw.println(ps.name);
                    }
                    pw.print("    userId="); pw.print(ps.userId);
                            pw.print(" gids="); pw.println(arrayToString(ps.gids));
                    pw.print("    sharedUser="); pw.println(ps.sharedUser);
                    pw.print("    pkg="); pw.println(ps.pkg);
                    pw.print("    codePath="); pw.println(ps.codePathString);
                    pw.print("    resourcePath="); pw.println(ps.resourcePathString);
                    pw.print("    nativeLibraryPath="); pw.println(ps.nativeLibraryPathString);
                    pw.print("    obbPath="); pw.println(ps.obbPathString);
                    pw.print("    versionCode="); pw.println(ps.versionCode);
                    if (ps.pkg != null) {
                        pw.print("    versionName="); pw.println(ps.pkg.mVersionName);
                        pw.print("    dataDir="); pw.println(ps.pkg.applicationInfo.dataDir);
                        pw.print("    targetSdk="); pw.println(ps.pkg.applicationInfo.targetSdkVersion);
                        if (ps.pkg.mOperationPending) {
                            pw.println("    mOperationPending=true");
                        }
                        pw.print("    supportsScreens=[");
                        boolean first = true;
                        if ((ps.pkg.applicationInfo.flags &
                                ApplicationInfo.FLAG_SUPPORTS_SMALL_SCREENS) != 0) {
                            if (!first) pw.print(", ");
                            first = false;
                            pw.print("small");
                        }
                        if ((ps.pkg.applicationInfo.flags &
                                ApplicationInfo.FLAG_SUPPORTS_NORMAL_SCREENS) != 0) {
                            if (!first) pw.print(", ");
                            first = false;
                            pw.print("medium");
                        }
                        if ((ps.pkg.applicationInfo.flags &
                                ApplicationInfo.FLAG_SUPPORTS_LARGE_SCREENS) != 0) {
                            if (!first) pw.print(", ");
                            first = false;
                            pw.print("large");
                        }
                        if ((ps.pkg.applicationInfo.flags &
                                ApplicationInfo.FLAG_SUPPORTS_XLARGE_SCREENS) != 0) {
                            if (!first) pw.print(", ");
                            first = false;
                            pw.print("xlarge");
                        }
                        if ((ps.pkg.applicationInfo.flags &
                                ApplicationInfo.FLAG_RESIZEABLE_FOR_SCREENS) != 0) {
                            if (!first) pw.print(", ");
                            first = false;
                            pw.print("resizeable");
                        }
                        if ((ps.pkg.applicationInfo.flags &
                                ApplicationInfo.FLAG_SUPPORTS_SCREEN_DENSITIES) != 0) {
                            if (!first) pw.print(", ");
                            first = false;
                            pw.print("anyDensity");
                        }
                    }
                    pw.println("]");
                    pw.print("    timeStamp=");
                            date.setTime(ps.timeStamp); pw.println(sdf.format(date));
                    pw.print("    firstInstallTime=");
                            date.setTime(ps.firstInstallTime); pw.println(sdf.format(date));
                    pw.print("    lastUpdateTime=");
                            date.setTime(ps.lastUpdateTime); pw.println(sdf.format(date));
                    pw.print("    signatures="); pw.println(ps.signatures);
                    pw.print("    permissionsFixed="); pw.print(ps.permissionsFixed);
                            pw.print(" haveGids="); pw.println(ps.haveGids);
                    pw.print("    pkgFlags=0x"); pw.print(Integer.toHexString(ps.pkgFlags));
                            pw.print(" installStatus="); pw.print(ps.installStatus);
                            pw.print(" enabled="); pw.println(ps.enabled);
                    if (ps.disabledComponents.size() > 0) {
                        pw.println("    disabledComponents:");
                        for (String s : ps.disabledComponents) {
                            pw.print("      "); pw.println(s);
                        }
                    }
                    if (ps.enabledComponents.size() > 0) {
                        pw.println("    enabledComponents:");
                        for (String s : ps.enabledComponents) {
                            pw.print("      "); pw.println(s);
                        }
                    }
                    if (ps.grantedPermissions.size() > 0) {
                        pw.println("    grantedPermissions:");
                        for (String s : ps.grantedPermissions) {
                            pw.print("      "); pw.println(s);
                        }
                    }
                }
            }
            printedSomething = false;
            if (dumpStar || dumpPackages) {
                if (mSettings.mRenamedPackages.size() > 0) {
                    for (HashMap.Entry<String, String> e
                            : mSettings.mRenamedPackages.entrySet()) {
                        if (packageName != null && !packageName.equals(e.getKey())
                                && !packageName.equals(e.getValue())) {
                            continue;
                        }
                        if (!printedSomething) {
                            if (printedTitle) pw.println(" ");
                            pw.println("Renamed packages:");
                            printedSomething = true;
                            printedTitle = true;
                        }
                        pw.print("  "); pw.print(e.getKey()); pw.print(" -> ");
                                pw.println(e.getValue());
                    }
                }
                printedSomething = false;
                if (mSettings.mDisabledSysPackages.size() > 0) {
                    for (PackageSetting ps : mSettings.mDisabledSysPackages.values()) {
                        if (packageName != null && !packageName.equals(ps.realName)
                                && !packageName.equals(ps.name)) {
                            continue;
                        }
                        if (!printedSomething) {
                            if (printedTitle) pw.println(" ");
                            pw.println("Hidden system packages:");
                            printedSomething = true;
                            printedTitle = true;
                        }
                       pw.print("  Package [");
                                pw.print(ps.realName != null ? ps.realName : ps.name);
                                pw.print("] (");
                                pw.print(Integer.toHexString(System.identityHashCode(ps)));
                                pw.println("):");
                        if (ps.realName != null) {
                            pw.print("    compat name="); pw.println(ps.name);
                        }
                        pw.print("    userId="); pw.println(ps.userId);
                        pw.print("    sharedUser="); pw.println(ps.sharedUser);
                        pw.print("    codePath="); pw.println(ps.codePathString);
                        pw.print("    resourcePath="); pw.println(ps.resourcePathString);
                    }
                }
            }
            printedSomething = false;
            if (dumpStar || dumpSharedUsers) {
                for (SharedUserSetting su : mSettings.mSharedUsers.values()) {
                    if (packageName != null && su != packageSharedUser) {
                        continue;
                    }
                    if (!printedSomething) {
                        if (printedTitle) pw.println(" ");
                        pw.println("Shared users:");
                        printedSomething = true;
                        printedTitle = true;
                    }
                    pw.print("  SharedUser ["); pw.print(su.name); pw.print("] (");
                            pw.print(Integer.toHexString(System.identityHashCode(su)));
                            pw.println("):");
                    pw.print("    userId="); pw.print(su.userId);
                            pw.print(" gids="); pw.println(arrayToString(su.gids));
                    pw.println("    grantedPermissions:");
                    for (String s : su.grantedPermissions) {
                        pw.print("      "); pw.println(s);
                    }
                }
            }
            
            if ((dumpStar || dumpMessages) && packageName == null) {
                if (printedTitle) pw.println(" ");
                printedTitle = true;
                pw.println("Settings parse messages:");
                pw.print(mSettings.mReadMessages.toString());
                
                pw.println(" ");
                pw.println("Package warning messages:");
                File fname = getSettingsProblemFile();
                FileInputStream in;
                try {
                    in = new FileInputStream(fname);
                    int avail = in.available();
                    byte[] data = new byte[avail];
                    in.read(data);
                    pw.print(new String(data));
                } catch (FileNotFoundException e) {
                } catch (IOException e) {
                }
            }
        }
    }

    static final class BasePermission {
        final static int TYPE_NORMAL = 0;
        final static int TYPE_BUILTIN = 1;
        final static int TYPE_DYNAMIC = 2;

        final String name;
        String sourcePackage;
        PackageSettingBase packageSetting;
        final int type;
        int protectionLevel;
        PackageParser.Permission perm;
        PermissionInfo pendingInfo;
        int uid;
        int[] gids;

        BasePermission(String _name, String _sourcePackage, int _type) {
            name = _name;
            sourcePackage = _sourcePackage;
            type = _type;
            // Default to most conservative protection level.
            protectionLevel = PermissionInfo.PROTECTION_SIGNATURE;
        }
        
        public String toString() {
            return "BasePermission{"
                + Integer.toHexString(System.identityHashCode(this))
                + " " + name + "}";
        }
    }

    static class PackageSignatures {
        private Signature[] mSignatures;

        PackageSignatures(Signature[] sigs) {
            assignSignatures(sigs);
        }

        PackageSignatures() {
        }

        void writeXml(XmlSerializer serializer, String tagName,
                ArrayList<Signature> pastSignatures) throws IOException {
            if (mSignatures == null) {
                return;
            }
            serializer.startTag(null, tagName);
            serializer.attribute(null, "count",
                    Integer.toString(mSignatures.length));
            for (int i=0; i<mSignatures.length; i++) {
                serializer.startTag(null, "cert");
                final Signature sig = mSignatures[i];
                final int sigHash = sig.hashCode();
                final int numPast = pastSignatures.size();
                int j;
                for (j=0; j<numPast; j++) {
                    Signature pastSig = pastSignatures.get(j);
                    if (pastSig.hashCode() == sigHash && pastSig.equals(sig)) {
                        serializer.attribute(null, "index", Integer.toString(j));
                        break;
                    }
                }
                if (j >= numPast) {
                    pastSignatures.add(sig);
                    serializer.attribute(null, "index", Integer.toString(numPast));
                    serializer.attribute(null, "key", sig.toCharsString());
                }
                serializer.endTag(null, "cert");
            }
            serializer.endTag(null, tagName);
        }

        void readXml(XmlPullParser parser, ArrayList<Signature> pastSignatures)
                throws IOException, XmlPullParserException {
            String countStr = parser.getAttributeValue(null, "count");
            if (countStr == null) {
                reportSettingsProblem(Log.WARN,
                        "Error in package manager settings: <signatures> has"
                           + " no count at " + parser.getPositionDescription());
                XmlUtils.skipCurrentTag(parser);
            }
            final int count = Integer.parseInt(countStr);
            mSignatures = new Signature[count];
            int pos = 0;

            int outerDepth = parser.getDepth();
            int type;
            while ((type=parser.next()) != XmlPullParser.END_DOCUMENT
                   && (type != XmlPullParser.END_TAG
                           || parser.getDepth() > outerDepth)) {
                if (type == XmlPullParser.END_TAG
                        || type == XmlPullParser.TEXT) {
                    continue;
                }

                String tagName = parser.getName();
                if (tagName.equals("cert")) {
                    if (pos < count) {
                        String index = parser.getAttributeValue(null, "index");
                        if (index != null) {
                            try {
                                int idx = Integer.parseInt(index);
                                String key = parser.getAttributeValue(null, "key");
                                if (key == null) {
                                    if (idx >= 0 && idx < pastSignatures.size()) {
                                        Signature sig = pastSignatures.get(idx);
                                        if (sig != null) {
                                            mSignatures[pos] = pastSignatures.get(idx);
                                            pos++;
                                        } else {
                                            reportSettingsProblem(Log.WARN,
                                                    "Error in package manager settings: <cert> "
                                                       + "index " + index + " is not defined at "
                                                       + parser.getPositionDescription());
                                        }
                                    } else {
                                        reportSettingsProblem(Log.WARN,
                                                "Error in package manager settings: <cert> "
                                                   + "index " + index + " is out of bounds at "
                                                   + parser.getPositionDescription());
                                    }
                                } else {
                                    while (pastSignatures.size() <= idx) {
                                        pastSignatures.add(null);
                                    }
                                    Signature sig = new Signature(key);
                                    pastSignatures.set(idx, sig);
                                    mSignatures[pos] = sig;
                                    pos++;
                                }
                            } catch (NumberFormatException e) {
                                reportSettingsProblem(Log.WARN,
                                        "Error in package manager settings: <cert> "
                                           + "index " + index + " is not a number at "
                                           + parser.getPositionDescription());
                            }
                        } else {
                            reportSettingsProblem(Log.WARN,
                                    "Error in package manager settings: <cert> has"
                                       + " no index at " + parser.getPositionDescription());
                        }
                    } else {
                        reportSettingsProblem(Log.WARN,
                                "Error in package manager settings: too "
                                   + "many <cert> tags, expected " + count
                                   + " at " + parser.getPositionDescription());
                    }
                } else {
                    reportSettingsProblem(Log.WARN,
                            "Unknown element under <cert>: "
                            + parser.getName());
                }
                XmlUtils.skipCurrentTag(parser);
            }

            if (pos < count) {
                // Should never happen -- there is an error in the written
                // settings -- but if it does we don't want to generate
                // a bad array.
                Signature[] newSigs = new Signature[pos];
                System.arraycopy(mSignatures, 0, newSigs, 0, pos);
                mSignatures = newSigs;
            }
        }

        private void assignSignatures(Signature[] sigs) {
            if (sigs == null) {
                mSignatures = null;
                return;
            }
            mSignatures = new Signature[sigs.length];
            for (int i=0; i<sigs.length; i++) {
                mSignatures[i] = sigs[i];
            }
        }

        @Override
        public String toString() {
            StringBuffer buf = new StringBuffer(128);
            buf.append("PackageSignatures{");
            buf.append(Integer.toHexString(System.identityHashCode(this)));
            buf.append(" [");
            if (mSignatures != null) {
                for (int i=0; i<mSignatures.length; i++) {
                    if (i > 0) buf.append(", ");
                    buf.append(Integer.toHexString(
                            System.identityHashCode(mSignatures[i])));
                }
            }
            buf.append("]}");
            return buf.toString();
        }
    }

    static class PreferredActivity extends IntentFilter {
        final int mMatch;
        final String[] mSetPackages;
        final String[] mSetClasses;
        final String[] mSetComponents;
        final ComponentName mActivity;
        final String mShortActivity;
        String mParseError;

        PreferredActivity(IntentFilter filter, int match, ComponentName[] set,
                ComponentName activity) {
            super(filter);
            mMatch = match&IntentFilter.MATCH_CATEGORY_MASK;
            mActivity = activity;
            mShortActivity = activity.flattenToShortString();
            mParseError = null;
            if (set != null) {
                final int N = set.length;
                String[] myPackages = new String[N];
                String[] myClasses = new String[N];
                String[] myComponents = new String[N];
                for (int i=0; i<N; i++) {
                    ComponentName cn = set[i];
                    if (cn == null) {
                        mSetPackages = null;
                        mSetClasses = null;
                        mSetComponents = null;
                        return;
                    }
                    myPackages[i] = cn.getPackageName().intern();
                    myClasses[i] = cn.getClassName().intern();
                    myComponents[i] = cn.flattenToShortString().intern();
                }
                mSetPackages = myPackages;
                mSetClasses = myClasses;
                mSetComponents = myComponents;
            } else {
                mSetPackages = null;
                mSetClasses = null;
                mSetComponents = null;
            }
        }

        PreferredActivity(XmlPullParser parser) throws XmlPullParserException,
                IOException {
            mShortActivity = parser.getAttributeValue(null, "name");
            mActivity = ComponentName.unflattenFromString(mShortActivity);
            if (mActivity == null) {
                mParseError = "Bad activity name " + mShortActivity;
            }
            String matchStr = parser.getAttributeValue(null, "match");
            mMatch = matchStr != null ? Integer.parseInt(matchStr, 16) : 0;
            String setCountStr = parser.getAttributeValue(null, "set");
            int setCount = setCountStr != null ? Integer.parseInt(setCountStr) : 0;

            String[] myPackages = setCount > 0 ? new String[setCount] : null;
            String[] myClasses = setCount > 0 ? new String[setCount] : null;
            String[] myComponents = setCount > 0 ? new String[setCount] : null;

            int setPos = 0;

            int outerDepth = parser.getDepth();
            int type;
            while ((type=parser.next()) != XmlPullParser.END_DOCUMENT
                   && (type != XmlPullParser.END_TAG
                           || parser.getDepth() > outerDepth)) {
                if (type == XmlPullParser.END_TAG
                        || type == XmlPullParser.TEXT) {
                    continue;
                }

                String tagName = parser.getName();
                //Log.i(TAG, "Parse outerDepth=" + outerDepth + " depth="
                //        + parser.getDepth() + " tag=" + tagName);
                if (tagName.equals("set")) {
                    String name = parser.getAttributeValue(null, "name");
                    if (name == null) {
                        if (mParseError == null) {
                            mParseError = "No name in set tag in preferred activity "
                                + mShortActivity;
                        }
                    } else if (setPos >= setCount) {
                        if (mParseError == null) {
                            mParseError = "Too many set tags in preferred activity "
                                + mShortActivity;
                        }
                    } else {
                        ComponentName cn = ComponentName.unflattenFromString(name);
                        if (cn == null) {
                            if (mParseError == null) {
                                mParseError = "Bad set name " + name + " in preferred activity "
                                    + mShortActivity;
                            }
                        } else {
                            myPackages[setPos] = cn.getPackageName();
                            myClasses[setPos] = cn.getClassName();
                            myComponents[setPos] = name;
                            setPos++;
                        }
                    }
                    XmlUtils.skipCurrentTag(parser);
                } else if (tagName.equals("filter")) {
                    //Log.i(TAG, "Starting to parse filter...");
                    readFromXml(parser);
                    //Log.i(TAG, "Finished filter: outerDepth=" + outerDepth + " depth="
                    //        + parser.getDepth() + " tag=" + parser.getName());
                } else {
                    reportSettingsProblem(Log.WARN,
                            "Unknown element under <preferred-activities>: "
                            + parser.getName());
                    XmlUtils.skipCurrentTag(parser);
                }
            }

            if (setPos != setCount) {
                if (mParseError == null) {
                    mParseError = "Not enough set tags (expected " + setCount
                        + " but found " + setPos + ") in " + mShortActivity;
                }
            }

            mSetPackages = myPackages;
            mSetClasses = myClasses;
            mSetComponents = myComponents;
        }

        public void writeToXml(XmlSerializer serializer) throws IOException {
            final int NS = mSetClasses != null ? mSetClasses.length : 0;
            serializer.attribute(null, "name", mShortActivity);
            serializer.attribute(null, "match", Integer.toHexString(mMatch));
            serializer.attribute(null, "set", Integer.toString(NS));
            for (int s=0; s<NS; s++) {
                serializer.startTag(null, "set");
                serializer.attribute(null, "name", mSetComponents[s]);
                serializer.endTag(null, "set");
            }
            serializer.startTag(null, "filter");
            super.writeToXml(serializer);
            serializer.endTag(null, "filter");
        }

        boolean sameSet(List<ResolveInfo> query, int priority) {
            if (mSetPackages == null) return false;
            final int NQ = query.size();
            final int NS = mSetPackages.length;
            int numMatch = 0;
            for (int i=0; i<NQ; i++) {
                ResolveInfo ri = query.get(i);
                if (ri.priority != priority) continue;
                ActivityInfo ai = ri.activityInfo;
                boolean good = false;
                for (int j=0; j<NS; j++) {
                    if (mSetPackages[j].equals(ai.packageName)
                            && mSetClasses[j].equals(ai.name)) {
                        numMatch++;
                        good = true;
                        break;
                    }
                }
                if (!good) return false;
            }
            return numMatch == NS;
        }
    }

    static class GrantedPermissions {
        int pkgFlags;

        HashSet<String> grantedPermissions = new HashSet<String>();
        int[] gids;

        GrantedPermissions(int pkgFlags) {
            setFlags(pkgFlags);
        }

        void setFlags(int pkgFlags) {
            this.pkgFlags = pkgFlags & (
                    ApplicationInfo.FLAG_SYSTEM |
                    ApplicationInfo.FLAG_FORWARD_LOCK |
                    ApplicationInfo.FLAG_EXTERNAL_STORAGE |
                    ApplicationInfo.FLAG_NEVER_ENCRYPT);
        }
    }

    /**
     * Settings base class for pending and resolved classes.
     */
    static class PackageSettingBase extends GrantedPermissions {
        final String name;
        final String realName;
        File codePath;
        String codePathString;
        File resourcePath;
        String resourcePathString;
        String nativeLibraryPathString;
        String obbPathString;
        long timeStamp;
        long firstInstallTime;
        long lastUpdateTime;
        int versionCode;

        boolean uidError;
        
        PackageSignatures signatures = new PackageSignatures();

        boolean permissionsFixed;
        boolean haveGids;

        /* Explicitly disabled components */
        HashSet<String> disabledComponents = new HashSet<String>(0);
        /* Explicitly enabled components */
        HashSet<String> enabledComponents = new HashSet<String>(0);
        int enabled = COMPONENT_ENABLED_STATE_DEFAULT;
        int installStatus = PKG_INSTALL_COMPLETE;

        PackageSettingBase origPackage;
        
        /* package name of the app that installed this package */
        String installerPackageName;

        PackageSettingBase(String name, String realName, File codePath, File resourcePath,
                String nativeLibraryPathString, int pVersionCode, int pkgFlags) {
            super(pkgFlags);
            this.name = name;
            this.realName = realName;
            init(codePath, resourcePath, nativeLibraryPathString, pVersionCode);
        }

        void init(File codePath, File resourcePath, String nativeLibraryPathString,
                int pVersionCode) {
            this.codePath = codePath;
            this.codePathString = codePath.toString();
            this.resourcePath = resourcePath;
            this.resourcePathString = resourcePath.toString();
            this.nativeLibraryPathString = nativeLibraryPathString;
            this.versionCode = pVersionCode;
        }

        public void setInstallerPackageName(String packageName) {
            installerPackageName = packageName;
        }

        String getInstallerPackageName() {
            return installerPackageName;
        }

        public void setInstallStatus(int newStatus) {
            installStatus = newStatus;
        }

        public int getInstallStatus() {
            return installStatus;
        }

        public void setTimeStamp(long newStamp) {
            timeStamp = newStamp;
        }

        public void copyFrom(PackageSettingBase base) {
            grantedPermissions = base.grantedPermissions;
            gids = base.gids;

            timeStamp = base.timeStamp;
            firstInstallTime = base.firstInstallTime;
            lastUpdateTime = base.lastUpdateTime;
            signatures = base.signatures;
            permissionsFixed = base.permissionsFixed;
            haveGids = base.haveGids;
            disabledComponents = base.disabledComponents;
            enabledComponents = base.enabledComponents;
            enabled = base.enabled;
            installStatus = base.installStatus;
        }

        boolean enableComponentLP(String componentClassName) {
            boolean changed = disabledComponents.remove(componentClassName);
            changed |= enabledComponents.add(componentClassName);
            return changed;
        }

        boolean disableComponentLP(String componentClassName) {
            boolean changed = enabledComponents.remove(componentClassName);
            changed |= disabledComponents.add(componentClassName);
            return changed;
        }

        boolean restoreComponentLP(String componentClassName) {
            boolean changed = enabledComponents.remove(componentClassName);
            changed |= disabledComponents.remove(componentClassName);
            return changed;
        }

        int currentEnabledStateLP(String componentName) {
            if (enabledComponents.contains(componentName)) {
                return COMPONENT_ENABLED_STATE_ENABLED;
            } else if (disabledComponents.contains(componentName)) {
                return COMPONENT_ENABLED_STATE_DISABLED;
            } else {
                return COMPONENT_ENABLED_STATE_DEFAULT;
            }
        }
    }

    /**
     * Settings data for a particular package we know about.
     */
    static final class PackageSetting extends PackageSettingBase {
        int userId;
        PackageParser.Package pkg;
        SharedUserSetting sharedUser;

        PackageSetting(String name, String realName, File codePath, File resourcePath,
                String nativeLibraryPathString, int pVersionCode, int pkgFlags) {
            super(name, realName, codePath, resourcePath, nativeLibraryPathString, pVersionCode,
                    pkgFlags);
        }

        @Override
        public String toString() {
            return "PackageSetting{"
                + Integer.toHexString(System.identityHashCode(this))
                + " " + name + "/" + userId + "}";
        }
    }

    /**
     * Settings data for a particular shared user ID we know about.
     */
    static final class SharedUserSetting extends GrantedPermissions {
        final String name;
        int userId;
        final HashSet<PackageSetting> packages = new HashSet<PackageSetting>();
        final PackageSignatures signatures = new PackageSignatures();

        SharedUserSetting(String _name, int _pkgFlags) {
            super(_pkgFlags);
            name = _name;
        }

        @Override
        public String toString() {
            return "SharedUserSetting{"
                + Integer.toHexString(System.identityHashCode(this))
                + " " + name + "/" + userId + "}";
        }
    }

    /**
     * Holds information about dynamic settings.
     */
    private static final class Settings {
        private final File mSettingsFilename;
        private final File mBackupSettingsFilename;
        private final File mPackageListFilename;
        private final HashMap<String, PackageSetting> mPackages =
                new HashMap<String, PackageSetting>();
        // List of replaced system applications
        final HashMap<String, PackageSetting> mDisabledSysPackages =
            new HashMap<String, PackageSetting>();

        // These are the last platform API version we were using for
        // the apps installed on internal and external storage.  It is
        // used to grant newer permissions one time during a system upgrade.
        int mInternalSdkPlatform;
        int mExternalSdkPlatform;
        
        // The user's preferred activities associated with particular intent
        // filters.
        private final IntentResolver<PreferredActivity, PreferredActivity> mPreferredActivities =
                    new IntentResolver<PreferredActivity, PreferredActivity>() {
            @Override
            protected String packageForFilter(PreferredActivity filter) {
                return filter.mActivity.getPackageName();
            }
            @Override
            protected void dumpFilter(PrintWriter out, String prefix,
                    PreferredActivity filter) {
                out.print(prefix); out.print(
                        Integer.toHexString(System.identityHashCode(filter)));
                        out.print(' ');
                        out.print(filter.mActivity.flattenToShortString());
                        out.print(" match=0x");
                        out.println( Integer.toHexString(filter.mMatch));
                if (filter.mSetComponents != null) {
                    out.print(prefix); out.println("  Selected from:");
                    for (int i=0; i<filter.mSetComponents.length; i++) {
                        out.print(prefix); out.print("    ");
                                out.println(filter.mSetComponents[i]);
                    }
                }
            }
        };
        private final HashMap<String, SharedUserSetting> mSharedUsers =
                new HashMap<String, SharedUserSetting>();
        private final ArrayList<Object> mUserIds = new ArrayList<Object>();
        private final SparseArray<Object> mOtherUserIds =
                new SparseArray<Object>();

        // For reading/writing settings file.
        private final ArrayList<Signature> mPastSignatures =
                new ArrayList<Signature>();

        // Mapping from permission names to info about them.
        final HashMap<String, BasePermission> mPermissions =
                new HashMap<String, BasePermission>();

        // Mapping from permission tree names to info about them.
        final HashMap<String, BasePermission> mPermissionTrees =
                new HashMap<String, BasePermission>();

        // Packages that have been uninstalled and still need their external
        // storage data deleted.
        final ArrayList<String> mPackagesToBeCleaned = new ArrayList<String>();
        
        // Packages that have been renamed since they were first installed.
        // Keys are the new names of the packages, values are the original
        // names.  The packages appear everwhere else under their original
        // names.
        final HashMap<String, String> mRenamedPackages = new HashMap<String, String>();
        
        private final StringBuilder mReadMessages = new StringBuilder();

        private static final class PendingPackage extends PackageSettingBase {
            final int sharedId;

            PendingPackage(String name, String realName, File codePath, File resourcePath,
                    String nativeLibraryPathString, int sharedId, int pVersionCode, int pkgFlags) {
                super(name, realName, codePath, resourcePath, nativeLibraryPathString,
                        pVersionCode, pkgFlags);
                this.sharedId = sharedId;
            }
        }
        private final ArrayList<PendingPackage> mPendingPackages
                = new ArrayList<PendingPackage>();

        Settings() {
            File dataDir = Environment.getDataDirectory();
            File systemDir = new File(dataDir, "system");
            // TODO(oam): This secure dir creation needs to be moved somewhere else (later)
            File systemSecureDir = new File(dataDir, "secure/system");
            systemDir.mkdirs();
            systemSecureDir.mkdirs();
            FileUtils.setPermissions(systemDir.toString(),
                    FileUtils.S_IRWXU|FileUtils.S_IRWXG
                    |FileUtils.S_IROTH|FileUtils.S_IXOTH,
                    -1, -1);
            FileUtils.setPermissions(systemSecureDir.toString(),
                    FileUtils.S_IRWXU|FileUtils.S_IRWXG
                    |FileUtils.S_IROTH|FileUtils.S_IXOTH,
                    -1, -1);
            mSettingsFilename = new File(systemDir, "packages.xml");
            mBackupSettingsFilename = new File(systemDir, "packages-backup.xml");
            mPackageListFilename = new File(systemDir, "packages.list");
        }

        PackageSetting getPackageLP(PackageParser.Package pkg, PackageSetting origPackage,
                String realName, SharedUserSetting sharedUser, File codePath, File resourcePath,
                String nativeLibraryPathString, int pkgFlags, boolean create, boolean add) {
            final String name = pkg.packageName;
            PackageSetting p = getPackageLP(name, origPackage, realName, sharedUser, codePath,
                    resourcePath, nativeLibraryPathString, pkg.mVersionCode, pkgFlags, create, add);
            return p;
        }

        PackageSetting peekPackageLP(String name) {
            return mPackages.get(name);
            /*
            PackageSetting p = mPackages.get(name);
            if (p != null && p.codePath.getPath().equals(codePath)) {
                return p;
            }
            return null;
            */
        }

        void setInstallStatus(String pkgName, int status) {
            PackageSetting p = mPackages.get(pkgName);
            if(p != null) {
                if(p.getInstallStatus() != status) {
                    p.setInstallStatus(status);
                }
            }
        }

        void setInstallerPackageName(String pkgName,
                String installerPkgName) {
            PackageSetting p = mPackages.get(pkgName);
            if(p != null) {
                p.setInstallerPackageName(installerPkgName);
            }
        }

        String getInstallerPackageName(String pkgName) {
            PackageSetting p = mPackages.get(pkgName);
            return (p == null) ? null : p.getInstallerPackageName();
        }

        int getInstallStatus(String pkgName) {
            PackageSetting p = mPackages.get(pkgName);
            if(p != null) {
                return p.getInstallStatus();
            }
            return -1;
        }

        SharedUserSetting getSharedUserLP(String name,
                int pkgFlags, boolean create) {
            SharedUserSetting s = mSharedUsers.get(name);
            if (s == null) {
                if (!create) {
                    return null;
                }
                s = new SharedUserSetting(name, pkgFlags);
                if (MULTIPLE_APPLICATION_UIDS) {
                    s.userId = newUserIdLP(s);
                } else {
                    s.userId = FIRST_APPLICATION_UID;
                }
                Log.i(TAG, "New shared user " + name + ": id=" + s.userId);
                // < 0 means we couldn't assign a userid; fall out and return
                // s, which is currently null
                if (s.userId >= 0) {
                    mSharedUsers.put(name, s);
                }
            }

            return s;
        }

        int disableSystemPackageLP(String name) {
            PackageSetting p = mPackages.get(name);
            if(p == null) {
                Log.w(TAG, "Package:"+name+" is not an installed package");
                return -1;
            }
            PackageSetting dp = mDisabledSysPackages.get(name);
            // always make sure the system package code and resource paths dont change
            if(dp == null) {
                if((p.pkg != null) && (p.pkg.applicationInfo != null)) {
                    p.pkg.applicationInfo.flags |= ApplicationInfo.FLAG_UPDATED_SYSTEM_APP;
                }
                mDisabledSysPackages.put(name, p);
            }
            return removePackageLP(name);
        }

        PackageSetting enableSystemPackageLP(String name) {
            PackageSetting p = mDisabledSysPackages.get(name);
            if(p == null) {
                Log.w(TAG, "Package:"+name+" is not disabled");
                return null;
            }
            // Reset flag in ApplicationInfo object
            if((p.pkg != null) && (p.pkg.applicationInfo != null)) {
                p.pkg.applicationInfo.flags &= ~ApplicationInfo.FLAG_UPDATED_SYSTEM_APP;
            }
            PackageSetting ret = addPackageLP(name, p.realName, p.codePath, p.resourcePath,
                    p.nativeLibraryPathString, p.userId, p.versionCode, p.pkgFlags);
            mDisabledSysPackages.remove(name);
            return ret;
        }

        PackageSetting addPackageLP(String name, String realName, File codePath, File resourcePath,
                String nativeLibraryPathString, int uid, int vc, int pkgFlags) {
            PackageSetting p = mPackages.get(name);
            if (p != null) {
                if (p.userId == uid) {
                    return p;
                }
                reportSettingsProblem(Log.ERROR,
                        "Adding duplicate package, keeping first: " + name);
                return null;
            }
            p = new PackageSetting(name, realName, codePath, resourcePath, nativeLibraryPathString,
                    vc, pkgFlags);
            p.userId = uid;
            if (addUserIdLP(uid, p, name)) {
                mPackages.put(name, p);
                return p;
            }
            return null;
        }

        SharedUserSetting addSharedUserLP(String name, int uid, int pkgFlags) {
            SharedUserSetting s = mSharedUsers.get(name);
            if (s != null) {
                if (s.userId == uid) {
                    return s;
                }
                reportSettingsProblem(Log.ERROR,
                        "Adding duplicate shared user, keeping first: " + name);
                return null;
            }
            s = new SharedUserSetting(name, pkgFlags);
            s.userId = uid;
            if (addUserIdLP(uid, s, name)) {
                mSharedUsers.put(name, s);
                return s;
            }
            return null;
        }

        // Transfer ownership of permissions from one package to another.
        private void transferPermissions(String origPkg, String newPkg) {
            // Transfer ownership of permissions to the new package.
            for (int i=0; i<2; i++) {
                HashMap<String, BasePermission> permissions =
                        i == 0 ? mPermissionTrees : mPermissions;
                for (BasePermission bp : permissions.values()) {
                    if (origPkg.equals(bp.sourcePackage)) {
                        if (DEBUG_UPGRADE) Log.v(TAG,
                                "Moving permission " + bp.name
                                + " from pkg " + bp.sourcePackage
                                + " to " + newPkg);
                        bp.sourcePackage = newPkg;
                        bp.packageSetting = null;
                        bp.perm = null;
                        if (bp.pendingInfo != null) {
                            bp.pendingInfo.packageName = newPkg;
                        }
                        bp.uid = 0;
                        bp.gids = null;
                    }
                }
            }
        }
        
        private PackageSetting getPackageLP(String name, PackageSetting origPackage,
                String realName, SharedUserSetting sharedUser, File codePath, File resourcePath,
                String nativeLibraryPathString, int vc, int pkgFlags, boolean create, boolean add) {
            PackageSetting p = mPackages.get(name);
            if (p != null) {
                if (!p.codePath.equals(codePath)) {
                    // Check to see if its a disabled system app
                    if ((p.pkgFlags & ApplicationInfo.FLAG_SYSTEM) != 0) {
                        // This is an updated system app with versions in both system
                        // and data partition. Just let the most recent version
                        // take precedence.
                        Slog.w(TAG, "Trying to update system app code path from " +
                                p.codePathString + " to " + codePath.toString());
                    } else {
                        // Just a change in the code path is not an issue, but
                        // let's log a message about it.
                        Slog.i(TAG, "Package " + name + " codePath changed from " + p.codePath
                                + " to " + codePath + "; Retaining data and using new");
                        /*
                         * Since we've changed paths, we need to prefer the new
                         * native library path over the one stored in the
                         * package settings since we might have moved from
                         * internal to external storage or vice versa.
                         */
                        p.nativeLibraryPathString = nativeLibraryPathString;
                    }
                }
                if (p.sharedUser != sharedUser) {
                    reportSettingsProblem(Log.WARN,
                            "Package " + name + " shared user changed from "
                            + (p.sharedUser != null ? p.sharedUser.name : "<nothing>")
                            + " to "
                            + (sharedUser != null ? sharedUser.name : "<nothing>")
                            + "; replacing with new");
                    p = null;
                } else {
                    if ((pkgFlags&ApplicationInfo.FLAG_SYSTEM) != 0) {
                        // If what we are scanning is a system package, then
                        // make it so, regardless of whether it was previously
                        // installed only in the data partition.
                        p.pkgFlags |= ApplicationInfo.FLAG_SYSTEM;
                    }
                }
            }
            if (p == null) {
                // Create a new PackageSettings entry. this can end up here because
                // of code path mismatch or user id mismatch of an updated system partition
                if (!create) {
                    return null;
                }
                if (origPackage != null) {
                    // We are consuming the data from an existing package.
                    p = new PackageSetting(origPackage.name, name, codePath, resourcePath,
                            nativeLibraryPathString, vc, pkgFlags);
                    if (DEBUG_UPGRADE) Log.v(TAG, "Package " + name
                            + " is adopting original package " + origPackage.name);
                    // Note that we will retain the new package's signature so
                    // that we can keep its data.
                    PackageSignatures s = p.signatures;
                    p.copyFrom(origPackage);
                    p.signatures = s;
                    p.sharedUser = origPackage.sharedUser;
                    p.userId = origPackage.userId;
                    p.origPackage = origPackage;
                    mRenamedPackages.put(name, origPackage.name);
                    name = origPackage.name;
                    // Update new package state.
                    p.setTimeStamp(codePath.lastModified());
                } else {
                    p = new PackageSetting(name, realName, codePath, resourcePath,
                            nativeLibraryPathString, vc, pkgFlags);
                    p.setTimeStamp(codePath.lastModified());
                    p.sharedUser = sharedUser;
                    if (sharedUser != null) {
                        p.userId = sharedUser.userId;
                    } else if (MULTIPLE_APPLICATION_UIDS) {
                        // Clone the setting here for disabled system packages
                        PackageSetting dis = mDisabledSysPackages.get(name);
                        if (dis != null) {
                            // For disabled packages a new setting is created
                            // from the existing user id. This still has to be
                            // added to list of user id's
                            // Copy signatures from previous setting
                            if (dis.signatures.mSignatures != null) {
                                p.signatures.mSignatures = dis.signatures.mSignatures.clone();
                            }
                            p.userId = dis.userId;
                            // Clone permissions
                            p.grantedPermissions = new HashSet<String>(dis.grantedPermissions);
                            // Clone component info
                            p.disabledComponents = new HashSet<String>(dis.disabledComponents);
                            p.enabledComponents = new HashSet<String>(dis.enabledComponents);
                            // Add new setting to list of user ids
                            addUserIdLP(p.userId, p, name);
                        } else {
                            // Assign new user id
                            p.userId = newUserIdLP(p);
                        }
                    } else {
                        p.userId = FIRST_APPLICATION_UID;
                    }
                }
                if (p.userId < 0) {
                    reportSettingsProblem(Log.WARN,
                            "Package " + name + " could not be assigned a valid uid");
                    return null;
                }
                if (add) {
                    // Finish adding new package by adding it and updating shared
                    // user preferences
                    addPackageSettingLP(p, name, sharedUser);
                }
            }
            return p;
        }

        private void insertPackageSettingLP(PackageSetting p, PackageParser.Package pkg) {
            p.pkg = pkg;
            pkg.mSetEnabled = p.enabled;
            final String codePath = pkg.applicationInfo.sourceDir;
            final String resourcePath = pkg.applicationInfo.publicSourceDir;
            // Update code path if needed
            if (!codePath.equalsIgnoreCase(p.codePathString)) {
                Slog.w(TAG, "Code path for pkg : " + p.pkg.packageName +
                        " changing from " + p.codePathString + " to " + codePath);
                p.codePath = new File(codePath);
                p.codePathString = codePath;
            }
            //Update resource path if needed
            if (!resourcePath.equalsIgnoreCase(p.resourcePathString)) {
                Slog.w(TAG, "Resource path for pkg : " + p.pkg.packageName +
                        " changing from " + p.resourcePathString + " to " + resourcePath);
                p.resourcePath = new File(resourcePath);
                p.resourcePathString = resourcePath;
            }
            // Update the native library path if needed
            final String nativeLibraryPath = pkg.applicationInfo.nativeLibraryDir;
            if (nativeLibraryPath != null
                    && !nativeLibraryPath.equalsIgnoreCase(p.nativeLibraryPathString)) {
                p.nativeLibraryPathString = nativeLibraryPath;
            }
            // Update version code if needed
             if (pkg.mVersionCode != p.versionCode) {
                p.versionCode = pkg.mVersionCode;
            }
             // Update signatures if needed.
             if (p.signatures.mSignatures == null) {
                 p.signatures.assignSignatures(pkg.mSignatures);
             }
             // If this app defines a shared user id initialize
             // the shared user signatures as well.
             if (p.sharedUser != null && p.sharedUser.signatures.mSignatures == null) {
                 p.sharedUser.signatures.assignSignatures(pkg.mSignatures);
             }
            addPackageSettingLP(p, pkg.packageName, p.sharedUser);
        }

        // Utility method that adds a PackageSetting to mPackages and
        // completes updating the shared user attributes
        private void addPackageSettingLP(PackageSetting p, String name,
                SharedUserSetting sharedUser) {
            mPackages.put(name, p);
            if (sharedUser != null) {
                if (p.sharedUser != null && p.sharedUser != sharedUser) {
                    reportSettingsProblem(Log.ERROR,
                            "Package " + p.name + " was user "
                            + p.sharedUser + " but is now " + sharedUser
                            + "; I am not changing its files so it will probably fail!");
                    p.sharedUser.packages.remove(p);
                } else if (p.userId != sharedUser.userId) {
                    reportSettingsProblem(Log.ERROR,
                        "Package " + p.name + " was user id " + p.userId
                        + " but is now user " + sharedUser
                        + " with id " + sharedUser.userId
                        + "; I am not changing its files so it will probably fail!");
                }

                sharedUser.packages.add(p);
                p.sharedUser = sharedUser;
                p.userId = sharedUser.userId;
            }
        }

        /*
         * Update the shared user setting when a package using
         * specifying the shared user id is removed. The gids
         * associated with each permission of the deleted package
         * are removed from the shared user's gid list only if its
         * not in use by other permissions of packages in the
         * shared user setting.
         */
        private void updateSharedUserPermsLP(PackageSetting deletedPs, int[] globalGids) {
            if ( (deletedPs == null) || (deletedPs.pkg == null)) {
                Slog.i(TAG, "Trying to update info for null package. Just ignoring");
                return;
            }
            // No sharedUserId
            if (deletedPs.sharedUser == null) {
                return;
            }
            SharedUserSetting sus = deletedPs.sharedUser;
            // Update permissions
            for (String eachPerm: deletedPs.pkg.requestedPermissions) {
                boolean used = false;
                if (!sus.grantedPermissions.contains (eachPerm)) {
                    continue;
                }
                for (PackageSetting pkg:sus.packages) {
                    if (pkg.pkg != null &&
                            !pkg.pkg.packageName.equals(deletedPs.pkg.packageName) &&
                            pkg.pkg.requestedPermissions.contains(eachPerm)) {
                        used = true;
                        break;
                    }
                }
                if (!used) {
                    // can safely delete this permission from list
                    sus.grantedPermissions.remove(eachPerm);
                }
            }
            // Update gids
            int newGids[] = globalGids;
            for (String eachPerm : sus.grantedPermissions) {
                BasePermission bp = mPermissions.get(eachPerm);
                if (bp != null) {
                    newGids = appendInts(newGids, bp.gids);
                }
            }
            sus.gids = newGids;
        }

        private int removePackageLP(String name) {
            PackageSetting p = mPackages.get(name);
            if (p != null) {
                mPackages.remove(name);
                if (p.sharedUser != null) {
                    p.sharedUser.packages.remove(p);
                    if (p.sharedUser.packages.size() == 0) {
                        mSharedUsers.remove(p.sharedUser.name);
                        removeUserIdLP(p.sharedUser.userId);
                        return p.sharedUser.userId;
                    }
                } else {
                    removeUserIdLP(p.userId);
                    return p.userId;
                }
            }
            return -1;
        }

        private boolean addUserIdLP(int uid, Object obj, Object name) {
            if (uid >= FIRST_APPLICATION_UID + MAX_APPLICATION_UIDS) {
                return false;
            }

            if (uid >= FIRST_APPLICATION_UID) {
                int N = mUserIds.size();
                final int index = uid - FIRST_APPLICATION_UID;
                while (index >= N) {
                    mUserIds.add(null);
                    N++;
                }
                if (mUserIds.get(index) != null) {
                    reportSettingsProblem(Log.ERROR,
                            "Adding duplicate user id: " + uid
                            + " name=" + name);
                    return false;
                }
                mUserIds.set(index, obj);
            } else {
                if (mOtherUserIds.get(uid) != null) {
                    reportSettingsProblem(Log.ERROR,
                            "Adding duplicate shared id: " + uid
                            + " name=" + name);
                    return false;
                }
                mOtherUserIds.put(uid, obj);
            }
            return true;
        }

        public Object getUserIdLP(int uid) {
            if (uid >= FIRST_APPLICATION_UID) {
                int N = mUserIds.size();
                final int index = uid - FIRST_APPLICATION_UID;
                return index < N ? mUserIds.get(index) : null;
            } else {
                return mOtherUserIds.get(uid);
            }
        }

        private Set<String> findPackagesWithFlag(int flag) {
            Set<String> ret = new HashSet<String>();
            for (PackageSetting ps : mPackages.values()) {
                // Has to match atleast all the flag bits set on flag
                if ((ps.pkgFlags & flag) == flag) {
                    ret.add(ps.name);
                }
            }
            return ret;
        }

        private void removeUserIdLP(int uid) {
            if (uid >= FIRST_APPLICATION_UID) {
                int N = mUserIds.size();
                final int index = uid - FIRST_APPLICATION_UID;
                if (index < N) mUserIds.set(index, null);
            } else {
                mOtherUserIds.remove(uid);
            }
        }

        void writeLP() {
            //Debug.startMethodTracing("/data/system/packageprof", 8 * 1024 * 1024);

            // Keep the old settings around until we know the new ones have
            // been successfully written.
            if (mSettingsFilename.exists()) {
                // Presence of backup settings file indicates that we failed
                // to persist settings earlier. So preserve the older
                // backup for future reference since the current settings
                // might have been corrupted.
                if (!mBackupSettingsFilename.exists()) {
                    if (!mSettingsFilename.renameTo(mBackupSettingsFilename)) {
                        Slog.w(TAG, "Unable to backup package manager settings, current changes will be lost at reboot");
                        return;
                    }
                } else {
                    mSettingsFilename.delete();
                    Slog.w(TAG, "Preserving older settings backup");
                }
            }

            mPastSignatures.clear();

            try {
                FileOutputStream fstr = new FileOutputStream(mSettingsFilename);
                BufferedOutputStream str = new BufferedOutputStream(fstr);

                //XmlSerializer serializer = XmlUtils.serializerInstance();
                XmlSerializer serializer = new FastXmlSerializer();
                serializer.setOutput(str, "utf-8");
                serializer.startDocument(null, true);
                serializer.setFeature("http://xmlpull.org/v1/doc/features.html#indent-output", true);

                serializer.startTag(null, "packages");

                serializer.startTag(null, "last-platform-version");
                serializer.attribute(null, "internal", Integer.toString(mInternalSdkPlatform));
                serializer.attribute(null, "external", Integer.toString(mExternalSdkPlatform));
                serializer.endTag(null, "last-platform-version");
                
                serializer.startTag(null, "permission-trees");
                for (BasePermission bp : mPermissionTrees.values()) {
                    writePermission(serializer, bp);
                }
                serializer.endTag(null, "permission-trees");

                serializer.startTag(null, "permissions");
                for (BasePermission bp : mPermissions.values()) {
                    writePermission(serializer, bp);
                }
                serializer.endTag(null, "permissions");

                for (PackageSetting pkg : mPackages.values()) {
                    writePackage(serializer, pkg);
                }

                for (PackageSetting pkg : mDisabledSysPackages.values()) {
                    writeDisabledSysPackage(serializer, pkg);
                }

                serializer.startTag(null, "preferred-activities");
                for (PreferredActivity pa : mPreferredActivities.filterSet()) {
                    serializer.startTag(null, "item");
                    pa.writeToXml(serializer);
                    serializer.endTag(null, "item");
                }
                serializer.endTag(null, "preferred-activities");

                for (SharedUserSetting usr : mSharedUsers.values()) {
                    serializer.startTag(null, "shared-user");
                    serializer.attribute(null, "name", usr.name);
                    serializer.attribute(null, "userId",
                            Integer.toString(usr.userId));
                    usr.signatures.writeXml(serializer, "sigs", mPastSignatures);
                    serializer.startTag(null, "perms");
                    for (String name : usr.grantedPermissions) {
                        serializer.startTag(null, "item");
                        serializer.attribute(null, "name", name);
                        serializer.endTag(null, "item");
                    }
                    serializer.endTag(null, "perms");
                    serializer.endTag(null, "shared-user");
                }

                if (mPackagesToBeCleaned.size() > 0) {
                    for (int i=0; i<mPackagesToBeCleaned.size(); i++) {
                        serializer.startTag(null, "cleaning-package");
                        serializer.attribute(null, "name", mPackagesToBeCleaned.get(i));
                        serializer.endTag(null, "cleaning-package");
                    }
                }
                
                if (mRenamedPackages.size() > 0) {
                    for (HashMap.Entry<String, String> e : mRenamedPackages.entrySet()) {
                        serializer.startTag(null, "renamed-package");
                        serializer.attribute(null, "new", e.getKey());
                        serializer.attribute(null, "old", e.getValue());
                        serializer.endTag(null, "renamed-package");
                    }
                }
                
                serializer.endTag(null, "packages");

                serializer.endDocument();

                str.flush();
                FileUtils.sync(fstr);
                str.close();

                // New settings successfully written, old ones are no longer
                // needed.
                mBackupSettingsFilename.delete();
                FileUtils.setPermissions(mSettingsFilename.toString(),
                        FileUtils.S_IRUSR|FileUtils.S_IWUSR
                        |FileUtils.S_IRGRP|FileUtils.S_IWGRP
                        |FileUtils.S_IROTH,
                        -1, -1);

                // Write package list file now, use a JournaledFile.
                //
                File tempFile = new File(mPackageListFilename.toString() + ".tmp");
                JournaledFile journal = new JournaledFile(mPackageListFilename, tempFile);

                fstr = new FileOutputStream(journal.chooseForWrite());
                str = new BufferedOutputStream(fstr);
                try {
                    StringBuilder sb = new StringBuilder();
                    for (PackageSetting pkg : mPackages.values()) {
                        ApplicationInfo ai = pkg.pkg.applicationInfo;
                        String dataPath = ai.dataDir;
                        boolean isDebug  = (ai.flags & ApplicationInfo.FLAG_DEBUGGABLE) != 0;

                        // Avoid any application that has a space in its path
                        // or that is handled by the system.
                        if (dataPath.indexOf(" ") >= 0 || ai.uid <= Process.FIRST_APPLICATION_UID)
                            continue;

                        // we store on each line the following information for now:
                        //
                        // pkgName    - package name
                        // userId     - application-specific user id
                        // debugFlag  - 0 or 1 if the package is debuggable.
                        // dataPath   - path to package's data path
                        //
                        // NOTE: We prefer not to expose all ApplicationInfo flags for now.
                        //
                        // DO NOT MODIFY THIS FORMAT UNLESS YOU CAN ALSO MODIFY ITS USERS
                        // FROM NATIVE CODE. AT THE MOMENT, LOOK AT THE FOLLOWING SOURCES:
                        //   system/core/run-as/run-as.c
                        //
                        sb.setLength(0);
                        sb.append(ai.packageName);
                        sb.append(" ");
                        sb.append((int)ai.uid);
                        sb.append(isDebug ? " 1 " : " 0 ");
                        sb.append(dataPath);
                        sb.append("\n");
                        str.write(sb.toString().getBytes());
                    }
                    str.flush();
                    FileUtils.sync(fstr);
                    str.close();
                    journal.commit();
                }
                catch (Exception  e) {
                    journal.rollback();
                }

                FileUtils.setPermissions(mPackageListFilename.toString(),
                        FileUtils.S_IRUSR|FileUtils.S_IWUSR
                        |FileUtils.S_IRGRP|FileUtils.S_IWGRP
                        |FileUtils.S_IROTH,
                        -1, -1);

                return;

            } catch(XmlPullParserException e) {
                Slog.w(TAG, "Unable to write package manager settings, current changes will be lost at reboot", e);
            } catch(java.io.IOException e) {
                Slog.w(TAG, "Unable to write package manager settings, current changes will be lost at reboot", e);
            }
            // Clean up partially written files
            if (mSettingsFilename.exists()) {
                if (!mSettingsFilename.delete()) {
                    Log.i(TAG, "Failed to clean up mangled file: " + mSettingsFilename);
                }
            }
            //Debug.stopMethodTracing();
        }

        void writeDisabledSysPackage(XmlSerializer serializer, final PackageSetting pkg)
                throws java.io.IOException {
            serializer.startTag(null, "updated-package");
            serializer.attribute(null, "name", pkg.name);
            if (pkg.realName != null) {
                serializer.attribute(null, "realName", pkg.realName);
            }
            serializer.attribute(null, "codePath", pkg.codePathString);
            serializer.attribute(null, "ft", Long.toHexString(pkg.timeStamp));
            serializer.attribute(null, "it", Long.toHexString(pkg.firstInstallTime));
            serializer.attribute(null, "ut", Long.toHexString(pkg.lastUpdateTime));
            serializer.attribute(null, "version", String.valueOf(pkg.versionCode));
            if (!pkg.resourcePathString.equals(pkg.codePathString)) {
                serializer.attribute(null, "resourcePath", pkg.resourcePathString);
            }
            if (pkg.nativeLibraryPathString != null) {
                serializer.attribute(null, "nativeLibraryPath", pkg.nativeLibraryPathString);
            }
            if (pkg.sharedUser == null) {
                serializer.attribute(null, "userId",
                        Integer.toString(pkg.userId));
            } else {
                serializer.attribute(null, "sharedUserId",
                        Integer.toString(pkg.userId));
            }
            serializer.startTag(null, "perms");
            if (pkg.sharedUser == null) {
                // If this is a shared user, the permissions will
                // be written there.  We still need to write an
                // empty permissions list so permissionsFixed will
                // be set.
                for (final String name : pkg.grantedPermissions) {
                    BasePermission bp = mPermissions.get(name);
                    if (bp != null) {
                        // We only need to write signature or system permissions but this wont
                        // match the semantics of grantedPermissions. So write all permissions.
                        serializer.startTag(null, "item");
                        serializer.attribute(null, "name", name);
                        serializer.endTag(null, "item");
                    }
                }
            }
            serializer.endTag(null, "perms");
            serializer.endTag(null, "updated-package");
        }

        void writePackage(XmlSerializer serializer, final PackageSetting pkg)
                throws java.io.IOException {
            serializer.startTag(null, "package");
            serializer.attribute(null, "name", pkg.name);
            if (pkg.realName != null) {
                serializer.attribute(null, "realName", pkg.realName);
            }
            serializer.attribute(null, "codePath", pkg.codePathString);
            if (!pkg.resourcePathString.equals(pkg.codePathString)) {
                serializer.attribute(null, "resourcePath", pkg.resourcePathString);
            }
            if (pkg.nativeLibraryPathString != null) {
                serializer.attribute(null, "nativeLibraryPath", pkg.nativeLibraryPathString);
            }
            serializer.attribute(null, "flags",
                    Integer.toString(pkg.pkgFlags));
            serializer.attribute(null, "ft", Long.toHexString(pkg.timeStamp));
            serializer.attribute(null, "it", Long.toHexString(pkg.firstInstallTime));
            serializer.attribute(null, "ut", Long.toHexString(pkg.lastUpdateTime));
            serializer.attribute(null, "version", String.valueOf(pkg.versionCode));
            if (pkg.sharedUser == null) {
                serializer.attribute(null, "userId",
                        Integer.toString(pkg.userId));
            } else {
                serializer.attribute(null, "sharedUserId",
                        Integer.toString(pkg.userId));
            }
            if (pkg.uidError) {
                serializer.attribute(null, "uidError", "true");
            }
            if (pkg.enabled != COMPONENT_ENABLED_STATE_DEFAULT) {
                serializer.attribute(null, "enabled",
                        pkg.enabled == COMPONENT_ENABLED_STATE_ENABLED
                        ? "true" : "false");
            }
            if(pkg.installStatus == PKG_INSTALL_INCOMPLETE) {
                serializer.attribute(null, "installStatus", "false");
            }
            if (pkg.installerPackageName != null) {
                serializer.attribute(null, "installer", pkg.installerPackageName);
            }
            if (pkg.obbPathString != null) {
                serializer.attribute(null, "obbPath", pkg.obbPathString);
            }
            pkg.signatures.writeXml(serializer, "sigs", mPastSignatures);
            if ((pkg.pkgFlags&ApplicationInfo.FLAG_SYSTEM) == 0) {
                serializer.startTag(null, "perms");
                if (pkg.sharedUser == null) {
                    // If this is a shared user, the permissions will
                    // be written there.  We still need to write an
                    // empty permissions list so permissionsFixed will
                    // be set.
                    for (final String name : pkg.grantedPermissions) {
                        serializer.startTag(null, "item");
                        serializer.attribute(null, "name", name);
                        serializer.endTag(null, "item");
                    }
                }
                serializer.endTag(null, "perms");
            }
            if (pkg.disabledComponents.size() > 0) {
                serializer.startTag(null, "disabled-components");
                for (final String name : pkg.disabledComponents) {
                    serializer.startTag(null, "item");
                    serializer.attribute(null, "name", name);
                    serializer.endTag(null, "item");
                }
                serializer.endTag(null, "disabled-components");
            }
            if (pkg.enabledComponents.size() > 0) {
                serializer.startTag(null, "enabled-components");
                for (final String name : pkg.enabledComponents) {
                    serializer.startTag(null, "item");
                    serializer.attribute(null, "name", name);
                    serializer.endTag(null, "item");
                }
                serializer.endTag(null, "enabled-components");
            }

            serializer.endTag(null, "package");
        }

        void writePermission(XmlSerializer serializer, BasePermission bp)
                throws XmlPullParserException, java.io.IOException {
            if (bp.type != BasePermission.TYPE_BUILTIN
                    && bp.sourcePackage != null) {
                serializer.startTag(null, "item");
                serializer.attribute(null, "name", bp.name);
                serializer.attribute(null, "package", bp.sourcePackage);
                if (bp.protectionLevel !=
                        PermissionInfo.PROTECTION_NORMAL) {
                    serializer.attribute(null, "protection",
                            Integer.toString(bp.protectionLevel));
                }
                if (DEBUG_SETTINGS) Log.v(TAG,
                        "Writing perm: name=" + bp.name + " type=" + bp.type);
                if (bp.type == BasePermission.TYPE_DYNAMIC) {
                    PermissionInfo pi = bp.perm != null ? bp.perm.info
                            : bp.pendingInfo;
                    if (pi != null) {
                        serializer.attribute(null, "type", "dynamic");
                        if (pi.icon != 0) {
                            serializer.attribute(null, "icon",
                                    Integer.toString(pi.icon));
                        }
                        if (pi.nonLocalizedLabel != null) {
                            serializer.attribute(null, "label",
                                    pi.nonLocalizedLabel.toString());
                        }
                    }
                }
                serializer.endTag(null, "item");
            }
        }

        String getReadMessagesLP() {
            return mReadMessages.toString();
        }

        ArrayList<PackageSetting> getListOfIncompleteInstallPackages() {
            HashSet<String> kList = new HashSet<String>(mPackages.keySet());
            Iterator<String> its = kList.iterator();
            ArrayList<PackageSetting> ret = new ArrayList<PackageSetting>();
            while(its.hasNext()) {
                String key = its.next();
                PackageSetting ps = mPackages.get(key);
                if(ps.getInstallStatus() == PKG_INSTALL_INCOMPLETE) {
                    ret.add(ps);
                }
            }
            return ret;
        }

        boolean readLP() {
            FileInputStream str = null;
            if (mBackupSettingsFilename.exists()) {
                try {
                    str = new FileInputStream(mBackupSettingsFilename);
                    mReadMessages.append("Reading from backup settings file\n");
                    reportSettingsProblem(Log.INFO, "Need to read from backup settings file");
                    if (mSettingsFilename.exists()) {
                        // If both the backup and settings file exist, we
                        // ignore the settings since it might have been
                        // corrupted.
                        Slog.w(TAG, "Cleaning up settings file " + mSettingsFilename);
                        mSettingsFilename.delete();
                    }
                } catch (java.io.IOException e) {
                    // We'll try for the normal settings file.
                }
            }

            mPastSignatures.clear();

            try {
                if (str == null) {
                    if (!mSettingsFilename.exists()) {
                        mReadMessages.append("No settings file found\n");
                        reportSettingsProblem(Log.INFO, "No settings file; creating initial state");
                        return false;
                    }
                    str = new FileInputStream(mSettingsFilename);
                }
                XmlPullParser parser = Xml.newPullParser();
                parser.setInput(str, null);

                int type;
                while ((type=parser.next()) != XmlPullParser.START_TAG
                           && type != XmlPullParser.END_DOCUMENT) {
                    ;
                }

                if (type != XmlPullParser.START_TAG) {
                    mReadMessages.append("No start tag found in settings file\n");
                    reportSettingsProblem(Log.WARN, "No start tag found in package manager settings");
                    return false;
                }

                int outerDepth = parser.getDepth();
                while ((type=parser.next()) != XmlPullParser.END_DOCUMENT
                       && (type != XmlPullParser.END_TAG
                               || parser.getDepth() > outerDepth)) {
                    if (type == XmlPullParser.END_TAG
                            || type == XmlPullParser.TEXT) {
                        continue;
                    }

                    String tagName = parser.getName();
                    if (tagName.equals("package")) {
                        readPackageLP(parser);
                    } else if (tagName.equals("permissions")) {
                        readPermissionsLP(mPermissions, parser);
                    } else if (tagName.equals("permission-trees")) {
                        readPermissionsLP(mPermissionTrees, parser);
                    } else if (tagName.equals("shared-user")) {
                        readSharedUserLP(parser);
                    } else if (tagName.equals("preferred-packages")) {
                        // no longer used.
                    } else if (tagName.equals("preferred-activities")) {
                        readPreferredActivitiesLP(parser);
                    } else if(tagName.equals("updated-package")) {
                        readDisabledSysPackageLP(parser);
                    } else if (tagName.equals("cleaning-package")) {
                        String name = parser.getAttributeValue(null, "name");
                        if (name != null) {
                            mPackagesToBeCleaned.add(name);
                        }
                    } else if (tagName.equals("renamed-package")) {
                        String nname = parser.getAttributeValue(null, "new");
                        String oname = parser.getAttributeValue(null, "old");
                        if (nname != null && oname != null) {
                            mRenamedPackages.put(nname, oname);
                        }
                    } else if (tagName.equals("last-platform-version")) {
                        mInternalSdkPlatform = mExternalSdkPlatform = 0;
                        try {
                            String internal = parser.getAttributeValue(null, "internal");
                            if (internal != null) {
                                mInternalSdkPlatform = Integer.parseInt(internal);
                            }
                            String external = parser.getAttributeValue(null, "external");
                            if (external != null) {
                                mExternalSdkPlatform = Integer.parseInt(external);
                            }
                        } catch (NumberFormatException e) {
                        }
                    } else {
                        Slog.w(TAG, "Unknown element under <packages>: "
                              + parser.getName());
                        XmlUtils.skipCurrentTag(parser);
                    }
                }

                str.close();

            } catch(XmlPullParserException e) {
                mReadMessages.append("Error reading: " + e.toString());
                reportSettingsProblem(Log.ERROR, "Error reading settings: " + e);
                Slog.e(TAG, "Error reading package manager settings", e);

            } catch(java.io.IOException e) {
                mReadMessages.append("Error reading: " + e.toString());
                reportSettingsProblem(Log.ERROR, "Error reading settings: " + e);
                Slog.e(TAG, "Error reading package manager settings", e);

            }

            int N = mPendingPackages.size();
            for (int i=0; i<N; i++) {
                final PendingPackage pp = mPendingPackages.get(i);
                Object idObj = getUserIdLP(pp.sharedId);
                if (idObj != null && idObj instanceof SharedUserSetting) {
                    PackageSetting p = getPackageLP(pp.name, null, pp.realName,
                            (SharedUserSetting) idObj, pp.codePath, pp.resourcePath,
                            pp.nativeLibraryPathString, pp.versionCode, pp.pkgFlags, true, true);
                    if (p == null) {
                        reportSettingsProblem(Log.WARN, "Unable to create application package for "
                                + pp.name);
                        continue;
                    }
                    p.copyFrom(pp);
                } else if (idObj != null) {
                    String msg = "Bad package setting: package " + pp.name
                            + " has shared uid " + pp.sharedId
                            + " that is not a shared uid\n";
                    mReadMessages.append(msg);
                    reportSettingsProblem(Log.ERROR, msg);
                } else {
                    String msg = "Bad package setting: package " + pp.name
                            + " has shared uid " + pp.sharedId
                            + " that is not defined\n";
                    mReadMessages.append(msg);
                    reportSettingsProblem(Log.ERROR, msg);
                }
            }
            mPendingPackages.clear();

            mReadMessages.append("Read completed successfully: "
                    + mPackages.size() + " packages, "
                    + mSharedUsers.size() + " shared uids\n");

            return true;
        }

        private int readInt(XmlPullParser parser, String ns, String name,
                int defValue) {
            String v = parser.getAttributeValue(ns, name);
            try {
                if (v == null) {
                    return defValue;
                }
                return Integer.parseInt(v);
            } catch (NumberFormatException e) {
                reportSettingsProblem(Log.WARN,
                        "Error in package manager settings: attribute " +
                        name + " has bad integer value " + v + " at "
                        + parser.getPositionDescription());
            }
            return defValue;
        }

        private void readPermissionsLP(HashMap<String, BasePermission> out,
                XmlPullParser parser)
                throws IOException, XmlPullParserException {
            int outerDepth = parser.getDepth();
            int type;
            while ((type=parser.next()) != XmlPullParser.END_DOCUMENT
                   && (type != XmlPullParser.END_TAG
                           || parser.getDepth() > outerDepth)) {
                if (type == XmlPullParser.END_TAG
                        || type == XmlPullParser.TEXT) {
                    continue;
                }

                String tagName = parser.getName();
                if (tagName.equals("item")) {
                    String name = parser.getAttributeValue(null, "name");
                    String sourcePackage = parser.getAttributeValue(null, "package");
                    String ptype = parser.getAttributeValue(null, "type");
                    if (name != null && sourcePackage != null) {
                        boolean dynamic = "dynamic".equals(ptype);
                        BasePermission bp = new BasePermission(name, sourcePackage,
                                dynamic
                                ? BasePermission.TYPE_DYNAMIC
                                : BasePermission.TYPE_NORMAL);
                        bp.protectionLevel = readInt(parser, null, "protection",
                                PermissionInfo.PROTECTION_NORMAL);
                        if (dynamic) {
                            PermissionInfo pi = new PermissionInfo();
                            pi.packageName = sourcePackage.intern();
                            pi.name = name.intern();
                            pi.icon = readInt(parser, null, "icon", 0);
                            pi.nonLocalizedLabel = parser.getAttributeValue(
                                    null, "label");
                            pi.protectionLevel = bp.protectionLevel;
                            bp.pendingInfo = pi;
                        }
                        out.put(bp.name, bp);
                    } else {
                        reportSettingsProblem(Log.WARN,
                                "Error in package manager settings: permissions has"
                                + " no name at " + parser.getPositionDescription());
                    }
                } else {
                    reportSettingsProblem(Log.WARN,
                            "Unknown element reading permissions: "
                            + parser.getName() + " at "
                            + parser.getPositionDescription());
                }
                XmlUtils.skipCurrentTag(parser);
            }
        }

        private void readDisabledSysPackageLP(XmlPullParser parser)
                throws XmlPullParserException, IOException {
            String name = parser.getAttributeValue(null, "name");
            String realName = parser.getAttributeValue(null, "realName");
            String codePathStr = parser.getAttributeValue(null, "codePath");
            String resourcePathStr = parser.getAttributeValue(null, "resourcePath");
            String nativeLibraryPathStr = parser.getAttributeValue(null, "nativeLibraryPath");
            if (resourcePathStr == null) {
                resourcePathStr = codePathStr;
            }
            String version = parser.getAttributeValue(null, "version");
            int versionCode = 0;
            if (version != null) {
                try {
                    versionCode = Integer.parseInt(version);
                } catch (NumberFormatException e) {
                }
            }

            int pkgFlags = 0;
            pkgFlags |= ApplicationInfo.FLAG_SYSTEM;
            PackageSetting ps = new PackageSetting(name, realName, new File(codePathStr),
                    new File(resourcePathStr), nativeLibraryPathStr, versionCode, pkgFlags);
            String timeStampStr = parser.getAttributeValue(null, "ft");
            if (timeStampStr != null) {
                try {
                    long timeStamp = Long.parseLong(timeStampStr, 16);
                    ps.setTimeStamp(timeStamp);
                } catch (NumberFormatException e) {
                }
            } else {
                timeStampStr = parser.getAttributeValue(null, "ts");
                if (timeStampStr != null) {
                    try {
                        long timeStamp = Long.parseLong(timeStampStr);
                        ps.setTimeStamp(timeStamp);
                    } catch (NumberFormatException e) {
                    }
                }
            }
            timeStampStr = parser.getAttributeValue(null, "it");
            if (timeStampStr != null) {
                try {
                    ps.firstInstallTime = Long.parseLong(timeStampStr, 16);
                } catch (NumberFormatException e) {
                }
            }
            timeStampStr = parser.getAttributeValue(null, "ut");
            if (timeStampStr != null) {
                try {
                    ps.lastUpdateTime = Long.parseLong(timeStampStr, 16);
                } catch (NumberFormatException e) {
                }
            }
            String idStr = parser.getAttributeValue(null, "userId");
            ps.userId = idStr != null ? Integer.parseInt(idStr) : 0;
            if(ps.userId <= 0) {
                String sharedIdStr = parser.getAttributeValue(null, "sharedUserId");
                ps.userId = sharedIdStr != null ? Integer.parseInt(sharedIdStr) : 0;
            }
            int outerDepth = parser.getDepth();
            int type;
            while ((type=parser.next()) != XmlPullParser.END_DOCUMENT
                   && (type != XmlPullParser.END_TAG
                           || parser.getDepth() > outerDepth)) {
                if (type == XmlPullParser.END_TAG
                        || type == XmlPullParser.TEXT) {
                    continue;
                }

                String tagName = parser.getName();
                if (tagName.equals("perms")) {
                    readGrantedPermissionsLP(parser,
                            ps.grantedPermissions);
                } else {
                    reportSettingsProblem(Log.WARN,
                            "Unknown element under <updated-package>: "
                            + parser.getName());
                    XmlUtils.skipCurrentTag(parser);
                }
            }
            mDisabledSysPackages.put(name, ps);
        }

        private void readPackageLP(XmlPullParser parser)
                throws XmlPullParserException, IOException {
            String name = null;
            String realName = null;
            String idStr = null;
            String sharedIdStr = null;
            String codePathStr = null;
            String resourcePathStr = null;
            String nativeLibraryPathStr = null;
            String obbPathStr = null;
            String systemStr = null;
            String installerPackageName = null;
            String uidError = null;
            int pkgFlags = 0;
            long timeStamp = 0;
            long firstInstallTime = 0;
            long lastUpdateTime = 0;
            PackageSettingBase packageSetting = null;
            String version = null;
            int versionCode = 0;
            try {
                name = parser.getAttributeValue(null, "name");
                realName = parser.getAttributeValue(null, "realName");
                idStr = parser.getAttributeValue(null, "userId");
                uidError = parser.getAttributeValue(null, "uidError");
                sharedIdStr = parser.getAttributeValue(null, "sharedUserId");
                codePathStr = parser.getAttributeValue(null, "codePath");
                resourcePathStr = parser.getAttributeValue(null, "resourcePath");
                nativeLibraryPathStr = parser.getAttributeValue(null, "nativeLibraryPath");
                obbPathStr = parser.getAttributeValue(null, "obbPath");
                version = parser.getAttributeValue(null, "version");
                if (version != null) {
                    try {
                        versionCode = Integer.parseInt(version);
                    } catch (NumberFormatException e) {
                    }
                }
                installerPackageName = parser.getAttributeValue(null, "installer");

                systemStr = parser.getAttributeValue(null, "flags");
                if (systemStr != null) {
                    try {
                        pkgFlags = Integer.parseInt(systemStr);
                    } catch (NumberFormatException e) {
                    }
                } else {
                    // For backward compatibility
                    systemStr = parser.getAttributeValue(null, "system");
                    if (systemStr != null) {
                        pkgFlags |= ("true".equalsIgnoreCase(systemStr)) ? ApplicationInfo.FLAG_SYSTEM : 0;
                    } else {
                        // Old settings that don't specify system...  just treat
                        // them as system, good enough.
                        pkgFlags |= ApplicationInfo.FLAG_SYSTEM;
                    }
                }
                String timeStampStr = parser.getAttributeValue(null, "ft");
                if (timeStampStr != null) {
                    try {
                        timeStamp = Long.parseLong(timeStampStr, 16);
                    } catch (NumberFormatException e) {
                    }
                } else {
                    timeStampStr = parser.getAttributeValue(null, "ts");
                    if (timeStampStr != null) {
                        try {
                            timeStamp = Long.parseLong(timeStampStr);
                        } catch (NumberFormatException e) {
                        }
                    }
                }
                timeStampStr = parser.getAttributeValue(null, "it");
                if (timeStampStr != null) {
                    try {
                        firstInstallTime = Long.parseLong(timeStampStr, 16);
                    } catch (NumberFormatException e) {
                    }
                }
                timeStampStr = parser.getAttributeValue(null, "ut");
                if (timeStampStr != null) {
                    try {
                        lastUpdateTime = Long.parseLong(timeStampStr, 16);
                    } catch (NumberFormatException e) {
                    }
                }
                if (DEBUG_SETTINGS) Log.v(TAG, "Reading package: " + name
                        + " userId=" + idStr + " sharedUserId=" + sharedIdStr);
                int userId = idStr != null ? Integer.parseInt(idStr) : 0;
                if (resourcePathStr == null) {
                    resourcePathStr = codePathStr;
                }
                if (realName != null) {
                    realName = realName.intern();
                }
                if (name == null) {
                    reportSettingsProblem(Log.WARN,
                            "Error in package manager settings: <package> has no name at "
                            + parser.getPositionDescription());
                } else if (codePathStr == null) {
                    reportSettingsProblem(Log.WARN,
                            "Error in package manager settings: <package> has no codePath at "
                            + parser.getPositionDescription());
                } else if (userId > 0) {
                    packageSetting = addPackageLP(name.intern(), realName, new File(codePathStr),
                            new File(resourcePathStr), nativeLibraryPathStr, userId, versionCode,
                            pkgFlags);
                    if (DEBUG_SETTINGS) Log.i(TAG, "Reading package " + name
                            + ": userId=" + userId + " pkg=" + packageSetting);
                    if (packageSetting == null) {
                        reportSettingsProblem(Log.ERROR,
                                "Failure adding uid " + userId
                                + " while parsing settings at "
                                + parser.getPositionDescription());
                    } else {
                        packageSetting.setTimeStamp(timeStamp);
                        packageSetting.firstInstallTime = firstInstallTime;
                        packageSetting.lastUpdateTime = lastUpdateTime;
                    }
                } else if (sharedIdStr != null) {
                    userId = sharedIdStr != null
                            ? Integer.parseInt(sharedIdStr) : 0;
                    if (userId > 0) {
                        packageSetting = new PendingPackage(name.intern(), realName,
                                new File(codePathStr), new File(resourcePathStr),
                                nativeLibraryPathStr, userId, versionCode, pkgFlags);
                        packageSetting.setTimeStamp(timeStamp);
                        packageSetting.firstInstallTime = firstInstallTime;
                        packageSetting.lastUpdateTime = lastUpdateTime;
                        mPendingPackages.add((PendingPackage) packageSetting);
                        if (DEBUG_SETTINGS) Log.i(TAG, "Reading package " + name
                                + ": sharedUserId=" + userId + " pkg="
                                + packageSetting);
                    } else {
                        reportSettingsProblem(Log.WARN,
                                "Error in package manager settings: package "
                                + name + " has bad sharedId " + sharedIdStr
                                + " at " + parser.getPositionDescription());
                    }
                } else {
                    reportSettingsProblem(Log.WARN,
                            "Error in package manager settings: package "
                            + name + " has bad userId " + idStr + " at "
                            + parser.getPositionDescription());
                }
            } catch (NumberFormatException e) {
                reportSettingsProblem(Log.WARN,
                        "Error in package manager settings: package "
                        + name + " has bad userId " + idStr + " at "
                        + parser.getPositionDescription());
            }
            if (packageSetting != null) {
                packageSetting.uidError = "true".equals(uidError);
                packageSetting.installerPackageName = installerPackageName;
                packageSetting.nativeLibraryPathString = nativeLibraryPathStr;
                packageSetting.obbPathString = obbPathStr;
                final String enabledStr = parser.getAttributeValue(null, "enabled");
                if (enabledStr != null) {
                    if (enabledStr.equalsIgnoreCase("true")) {
                        packageSetting.enabled = COMPONENT_ENABLED_STATE_ENABLED;
                    } else if (enabledStr.equalsIgnoreCase("false")) {
                        packageSetting.enabled = COMPONENT_ENABLED_STATE_DISABLED;
                    } else if (enabledStr.equalsIgnoreCase("default")) {
                        packageSetting.enabled = COMPONENT_ENABLED_STATE_DEFAULT;
                    } else {
                        reportSettingsProblem(Log.WARN,
                                "Error in package manager settings: package "
                                + name + " has bad enabled value: " + idStr
                                + " at " + parser.getPositionDescription());
                    }
                } else {
                    packageSetting.enabled = COMPONENT_ENABLED_STATE_DEFAULT;
                }
                final String installStatusStr = parser.getAttributeValue(null, "installStatus");
                if (installStatusStr != null) {
                    if (installStatusStr.equalsIgnoreCase("false")) {
                        packageSetting.installStatus = PKG_INSTALL_INCOMPLETE;
                    } else {
                        packageSetting.installStatus = PKG_INSTALL_COMPLETE;
                    }
                }

                int outerDepth = parser.getDepth();
                int type;
                while ((type=parser.next()) != XmlPullParser.END_DOCUMENT
                       && (type != XmlPullParser.END_TAG
                               || parser.getDepth() > outerDepth)) {
                    if (type == XmlPullParser.END_TAG
                            || type == XmlPullParser.TEXT) {
                        continue;
                    }

                    String tagName = parser.getName();
                    if (tagName.equals("disabled-components")) {
                        readDisabledComponentsLP(packageSetting, parser);
                    } else if (tagName.equals("enabled-components")) {
                        readEnabledComponentsLP(packageSetting, parser);
                    } else if (tagName.equals("sigs")) {
                        packageSetting.signatures.readXml(parser, mPastSignatures);
                    } else if (tagName.equals("perms")) {
                        readGrantedPermissionsLP(parser,
                                packageSetting.grantedPermissions);
                        packageSetting.permissionsFixed = true;
                    } else {
                        reportSettingsProblem(Log.WARN,
                                "Unknown element under <package>: "
                                + parser.getName());
                        XmlUtils.skipCurrentTag(parser);
                    }
                }
            } else {
                XmlUtils.skipCurrentTag(parser);
            }
        }

        private void readDisabledComponentsLP(PackageSettingBase packageSetting,
                                                  XmlPullParser parser)
                throws IOException, XmlPullParserException {
            int outerDepth = parser.getDepth();
            int type;
            while ((type=parser.next()) != XmlPullParser.END_DOCUMENT
                   && (type != XmlPullParser.END_TAG
                           || parser.getDepth() > outerDepth)) {
                if (type == XmlPullParser.END_TAG
                        || type == XmlPullParser.TEXT) {
                    continue;
                }

                String tagName = parser.getName();
                if (tagName.equals("item")) {
                    String name = parser.getAttributeValue(null, "name");
                    if (name != null) {
                        packageSetting.disabledComponents.add(name.intern());
                    } else {
                        reportSettingsProblem(Log.WARN,
                                "Error in package manager settings: <disabled-components> has"
                                + " no name at " + parser.getPositionDescription());
                    }
                } else {
                    reportSettingsProblem(Log.WARN,
                            "Unknown element under <disabled-components>: "
                            + parser.getName());
                }
                XmlUtils.skipCurrentTag(parser);
            }
        }

        private void readEnabledComponentsLP(PackageSettingBase packageSetting,
                                                  XmlPullParser parser)
                throws IOException, XmlPullParserException {
            int outerDepth = parser.getDepth();
            int type;
            while ((type=parser.next()) != XmlPullParser.END_DOCUMENT
                   && (type != XmlPullParser.END_TAG
                           || parser.getDepth() > outerDepth)) {
                if (type == XmlPullParser.END_TAG
                        || type == XmlPullParser.TEXT) {
                    continue;
                }

                String tagName = parser.getName();
                if (tagName.equals("item")) {
                    String name = parser.getAttributeValue(null, "name");
                    if (name != null) {
                        packageSetting.enabledComponents.add(name.intern());
                    } else {
                        reportSettingsProblem(Log.WARN,
                                "Error in package manager settings: <enabled-components> has"
                                   + " no name at " + parser.getPositionDescription());
                    }
                } else {
                    reportSettingsProblem(Log.WARN,
                            "Unknown element under <enabled-components>: "
                            + parser.getName());
                }
                XmlUtils.skipCurrentTag(parser);
            }
        }

        private void readSharedUserLP(XmlPullParser parser)
                throws XmlPullParserException, IOException {
            String name = null;
            String idStr = null;
            int pkgFlags = 0;
            SharedUserSetting su = null;
            try {
                name = parser.getAttributeValue(null, "name");
                idStr = parser.getAttributeValue(null, "userId");
                int userId = idStr != null ? Integer.parseInt(idStr) : 0;
                if ("true".equals(parser.getAttributeValue(null, "system"))) {
                    pkgFlags |= ApplicationInfo.FLAG_SYSTEM;
                }
                if (name == null) {
                    reportSettingsProblem(Log.WARN,
                            "Error in package manager settings: <shared-user> has no name at "
                            + parser.getPositionDescription());
                } else if (userId == 0) {
                    reportSettingsProblem(Log.WARN,
                            "Error in package manager settings: shared-user "
                            + name + " has bad userId " + idStr + " at "
                            + parser.getPositionDescription());
                } else {
                    if ((su=addSharedUserLP(name.intern(), userId, pkgFlags)) == null) {
                        reportSettingsProblem(Log.ERROR,
                                "Occurred while parsing settings at "
                                + parser.getPositionDescription());
                    }
                }
            } catch (NumberFormatException e) {
                reportSettingsProblem(Log.WARN,
                        "Error in package manager settings: package "
                        + name + " has bad userId " + idStr + " at "
                        + parser.getPositionDescription());
            }

            if (su != null) {
                int outerDepth = parser.getDepth();
                int type;
                while ((type=parser.next()) != XmlPullParser.END_DOCUMENT
                       && (type != XmlPullParser.END_TAG
                               || parser.getDepth() > outerDepth)) {
                    if (type == XmlPullParser.END_TAG
                            || type == XmlPullParser.TEXT) {
                        continue;
                    }

                    String tagName = parser.getName();
                    if (tagName.equals("sigs")) {
                        su.signatures.readXml(parser, mPastSignatures);
                    } else if (tagName.equals("perms")) {
                        readGrantedPermissionsLP(parser, su.grantedPermissions);
                    } else {
                        reportSettingsProblem(Log.WARN,
                                "Unknown element under <shared-user>: "
                                + parser.getName());
                        XmlUtils.skipCurrentTag(parser);
                    }
                }

            } else {
                XmlUtils.skipCurrentTag(parser);
            }
        }

        private void readGrantedPermissionsLP(XmlPullParser parser,
                HashSet<String> outPerms) throws IOException, XmlPullParserException {
            int outerDepth = parser.getDepth();
            int type;
            while ((type=parser.next()) != XmlPullParser.END_DOCUMENT
                   && (type != XmlPullParser.END_TAG
                           || parser.getDepth() > outerDepth)) {
                if (type == XmlPullParser.END_TAG
                        || type == XmlPullParser.TEXT) {
                    continue;
                }

                String tagName = parser.getName();
                if (tagName.equals("item")) {
                    String name = parser.getAttributeValue(null, "name");
                    if (name != null) {
                        outPerms.add(name.intern());
                    } else {
                        reportSettingsProblem(Log.WARN,
                                "Error in package manager settings: <perms> has"
                                   + " no name at " + parser.getPositionDescription());
                    }
                } else {
                    reportSettingsProblem(Log.WARN,
                            "Unknown element under <perms>: "
                            + parser.getName());
                }
                XmlUtils.skipCurrentTag(parser);
            }
        }

        private void readPreferredActivitiesLP(XmlPullParser parser)
                throws XmlPullParserException, IOException {
            int outerDepth = parser.getDepth();
            int type;
            while ((type=parser.next()) != XmlPullParser.END_DOCUMENT
                   && (type != XmlPullParser.END_TAG
                           || parser.getDepth() > outerDepth)) {
                if (type == XmlPullParser.END_TAG
                        || type == XmlPullParser.TEXT) {
                    continue;
                }

                String tagName = parser.getName();
                if (tagName.equals("item")) {
                    PreferredActivity pa = new PreferredActivity(parser);
                    if (pa.mParseError == null) {
                        mPreferredActivities.addFilter(pa);
                    } else {
                        reportSettingsProblem(Log.WARN,
                                "Error in package manager settings: <preferred-activity> "
                                + pa.mParseError + " at "
                                + parser.getPositionDescription());
                    }
                } else {
                    reportSettingsProblem(Log.WARN,
                            "Unknown element under <preferred-activities>: "
                            + parser.getName());
                    XmlUtils.skipCurrentTag(parser);
                }
            }
        }

        // Returns -1 if we could not find an available UserId to assign
        private int newUserIdLP(Object obj) {
            // Let's be stupidly inefficient for now...
            final int N = mUserIds.size();
            for (int i=0; i<N; i++) {
                if (mUserIds.get(i) == null) {
                    mUserIds.set(i, obj);
                    return FIRST_APPLICATION_UID + i;
                }
            }

            // None left?
            if (N >= MAX_APPLICATION_UIDS) {
                return -1;
            }

            mUserIds.add(obj);
            return FIRST_APPLICATION_UID + N;
        }

        public PackageSetting getDisabledSystemPkg(String name) {
            synchronized(mPackages) {
                PackageSetting ps = mDisabledSysPackages.get(name);
                return ps;
            }
        }

        boolean isEnabledLP(ComponentInfo componentInfo, int flags) {
            if ((flags&PackageManager.GET_DISABLED_COMPONENTS) != 0) {
                return true;
            }
            final PackageSetting packageSettings = mPackages.get(componentInfo.packageName);
            if (Config.LOGV) {
                Log.v(TAG, "isEnabledLock - packageName = " + componentInfo.packageName
                           + " componentName = " + componentInfo.name);
                Log.v(TAG, "enabledComponents: "
                           + Arrays.toString(packageSettings.enabledComponents.toArray()));
                Log.v(TAG, "disabledComponents: "
                           + Arrays.toString(packageSettings.disabledComponents.toArray()));
            }
            if (packageSettings == null) {
                if (false) {
                    Log.w(TAG, "WAITING FOR DEBUGGER");
                    Debug.waitForDebugger();
                    Log.i(TAG, "We will crash!");
                }
                return false;
            }
            if (packageSettings.enabled == COMPONENT_ENABLED_STATE_DISABLED
                    || (packageSettings.pkg != null && !packageSettings.pkg.applicationInfo.enabled
                            && packageSettings.enabled == COMPONENT_ENABLED_STATE_DEFAULT)) {
                return false;
            }
            if (packageSettings.enabledComponents.contains(componentInfo.name)) {
                return true;
            }
            if (packageSettings.disabledComponents.contains(componentInfo.name)) {
                return false;
            }
            return componentInfo.enabled;
        }
    }

    // ------- apps on sdcard specific code -------
    static final boolean DEBUG_SD_INSTALL = false;
    private static final String SD_ENCRYPTION_KEYSTORE_NAME = "AppsOnSD";
    private static final String SD_ENCRYPTION_ALGORITHM = "AES";
    static final int MAX_CONTAINERS = 250;
    private boolean mMediaMounted = false;

    private String getEncryptKey() {
        try {
            String sdEncKey = SystemKeyStore.getInstance().retrieveKeyHexString(
                    SD_ENCRYPTION_KEYSTORE_NAME);
            if (sdEncKey == null) {
                sdEncKey = SystemKeyStore.getInstance().generateNewKeyHexString(128,
                        SD_ENCRYPTION_ALGORITHM, SD_ENCRYPTION_KEYSTORE_NAME);
                if (sdEncKey == null) {
                    Slog.e(TAG, "Failed to create encryption keys");
                    return null;
                }
            }
            return sdEncKey;
        } catch (NoSuchAlgorithmException nsae) {
            Slog.e(TAG, "Failed to create encryption keys with exception: " + nsae);
            return null;
        } catch (IOException ioe) {
            Slog.e(TAG, "Failed to retrieve encryption keys with exception: "
                      + ioe);
            return null;
        }

    }

    /* package */ static String getTempContainerId() {
        int tmpIdx = 1;
        String list[] = PackageHelper.getSecureContainerList();
        if (list != null) {
            for (final String name : list) {
                // Ignore null and non-temporary container entries
                if (name == null || !name.startsWith(mTempContainerPrefix)) {
                    continue;
                }

                String subStr = name.substring(mTempContainerPrefix.length());
                try {
                    int cid = Integer.parseInt(subStr);
                    if (cid >= tmpIdx) {
                        tmpIdx = cid + 1;
                    }
                } catch (NumberFormatException e) {
                }
            }
        }
        return mTempContainerPrefix + tmpIdx;
    }

   /*
    * Update media status on PackageManager.
    */
   public void updateExternalMediaStatus(final boolean mediaStatus, final boolean reportStatus) {
       if (Binder.getCallingUid() != Process.SYSTEM_UID) {
           throw new SecurityException("Media status can only be updated by the system");
       }
       synchronized (mPackages) {
           Log.i(TAG, "Updating external media status from " +
                   (mMediaMounted ? "mounted" : "unmounted") + " to " +
                   (mediaStatus ? "mounted" : "unmounted"));
           if (DEBUG_SD_INSTALL) Log.i(TAG, "updateExternalMediaStatus:: mediaStatus=" +
                   mediaStatus+", mMediaMounted=" + mMediaMounted);
           if (mediaStatus == mMediaMounted) {
               Message msg = mHandler.obtainMessage(UPDATED_MEDIA_STATUS,
                       reportStatus ? 1 : 0, -1);
               mHandler.sendMessage(msg);
               return;
           }
           mMediaMounted = mediaStatus;
       }
       // Queue up an async operation since the package installation may take a little while.
       mHandler.post(new Runnable() {
           public void run() {
               mHandler.removeCallbacks(this);
               updateExternalMediaStatusInner(mediaStatus, reportStatus);
           }
       });
   }

   /*
    * Collect information of applications on external media, map them
    * against existing containers and update information based on current
    * mount status. Please note that we always have to report status
    * if reportStatus has been set to true especially when unloading packages.
    */
   private void updateExternalMediaStatusInner(boolean mediaStatus,
           boolean reportStatus) {
       // Collection of uids
       int uidArr[] = null;
       // Collection of stale containers
       HashSet<String> removeCids = new HashSet<String>();
       // Collection of packages on external media with valid containers.
       HashMap<SdInstallArgs, String> processCids = new HashMap<SdInstallArgs, String>();
       // Get list of secure containers.
       final String list[] = PackageHelper.getSecureContainerList();
       if (list == null || list.length == 0) {
           Log.i(TAG, "No secure containers on sdcard");
       } else {
           // Process list of secure containers and categorize them
           // as active or stale based on their package internal state.
           int uidList[] = new int[list.length];
           int num = 0;
           synchronized (mPackages) {
               for (String cid : list) {
                   SdInstallArgs args = new SdInstallArgs(cid);
                   if (DEBUG_SD_INSTALL) Log.i(TAG, "Processing container " + cid);
                   String pkgName = args.getPackageName();
                   if (pkgName == null) {
                       if (DEBUG_SD_INSTALL) Log.i(TAG, "Container : " + cid + " stale");
                       removeCids.add(cid);
                       continue;
                   }
                   if (DEBUG_SD_INSTALL) Log.i(TAG, "Looking for pkg : " + pkgName);
                   PackageSetting ps = mSettings.mPackages.get(pkgName);
                   // The package status is changed only if the code path
                   // matches between settings and the container id.
                   if (ps != null && ps.codePathString != null &&
                           ps.codePathString.equals(args.getCodePath())) {
                       if (DEBUG_SD_INSTALL) Log.i(TAG, "Container : " + cid +
                               " corresponds to pkg : " + pkgName +
                               " at code path: " + ps.codePathString);
                       // We do have a valid package installed on sdcard
                       processCids.put(args, ps.codePathString);
                       int uid = ps.userId;
                       if (uid != -1) {
                           uidList[num++] = uid;
                       }
                   } else {
                       // Stale container on sdcard. Just delete
                       if (DEBUG_SD_INSTALL) Log.i(TAG, "Container : " + cid + " stale");
                       removeCids.add(cid);
                   }
               }
           }

           if (num > 0) {
               // Sort uid list
               Arrays.sort(uidList, 0, num);
               // Throw away duplicates
               uidArr = new int[num];
               uidArr[0] = uidList[0];
               int di = 0;
               for (int i = 1; i < num; i++) {
                   if (uidList[i-1] != uidList[i]) {
                       uidArr[di++] = uidList[i];
                   }
               }
           }
       }
       // Process packages with valid entries.
       if (mediaStatus) {
           if (DEBUG_SD_INSTALL) Log.i(TAG, "Loading packages");
           loadMediaPackages(processCids, uidArr, removeCids);
           startCleaningPackages();
       } else {
           if (DEBUG_SD_INSTALL) Log.i(TAG, "Unloading packages");
           unloadMediaPackages(processCids, uidArr, reportStatus);
       }
   }

   private void sendResourcesChangedBroadcast(boolean mediaStatus,
           ArrayList<String> pkgList, int uidArr[], IIntentReceiver finishedReceiver) {
       int size = pkgList.size();
       if (size > 0) {
           // Send broadcasts here
           Bundle extras = new Bundle();
           extras.putStringArray(Intent.EXTRA_CHANGED_PACKAGE_LIST,
                   pkgList.toArray(new String[size]));
           if (uidArr != null) {
               extras.putIntArray(Intent.EXTRA_CHANGED_UID_LIST, uidArr);
           }
           String action = mediaStatus ? Intent.ACTION_EXTERNAL_APPLICATIONS_AVAILABLE
                   : Intent.ACTION_EXTERNAL_APPLICATIONS_UNAVAILABLE;
           sendPackageBroadcast(action, null, null, extras, finishedReceiver);
       }
   }

   /*
    * Look at potentially valid container ids from processCids
    * If package information doesn't match the one on record
    * or package scanning fails, the cid is added to list of
    * removeCids. We currently don't delete stale containers.
    */
   private void loadMediaPackages(HashMap<SdInstallArgs, String> processCids,
           int uidArr[], HashSet<String> removeCids) {
       ArrayList<String> pkgList = new ArrayList<String>();
       Set<SdInstallArgs> keys = processCids.keySet();
       boolean doGc = false;
       for (SdInstallArgs args : keys) {
           String codePath = processCids.get(args);
           if (DEBUG_SD_INSTALL) Log.i(TAG, "Loading container : "
                   + args.cid);
           int retCode = PackageManager.INSTALL_FAILED_CONTAINER_ERROR;
           try {
               // Make sure there are no container errors first.
               if (args.doPreInstall(PackageManager.INSTALL_SUCCEEDED)
                       != PackageManager.INSTALL_SUCCEEDED) {
                   Slog.e(TAG, "Failed to mount cid : " + args.cid +
                   " when installing from sdcard");
                   continue;
               }
               // Check code path here.
               if (codePath == null || !codePath.equals(args.getCodePath())) {
                   Slog.e(TAG, "Container " + args.cid + " cachepath " + args.getCodePath()+
                           " does not match one in settings " + codePath);
                   continue;
               }
               // Parse package
               int parseFlags = PackageParser.PARSE_ON_SDCARD | mDefParseFlags;
               doGc = true;
               synchronized (mInstallLock) {
                   final PackageParser.Package pkg =  scanPackageLI(new File(codePath),
                           parseFlags, 0, 0);
                   // Scan the package
                   if (pkg != null) {
                       synchronized (mPackages) {
                           retCode = PackageManager.INSTALL_SUCCEEDED;
                           pkgList.add(pkg.packageName);
                           // Post process args
                           args.doPostInstall(PackageManager.INSTALL_SUCCEEDED);
                       }
                   } else {
                       Slog.i(TAG, "Failed to install pkg from  " +
                               codePath + " from sdcard");
                   }
               }

           } finally {
               if (retCode != PackageManager.INSTALL_SUCCEEDED) {
                   // Don't destroy container here. Wait till gc clears things up.
                   removeCids.add(args.cid);
               }
           }
       }
       synchronized (mPackages) {
           // If the platform SDK has changed since the last time we booted,
           // we need to re-grant app permission to catch any new ones that
           // appear.  This is really a hack, and means that apps can in some
           // cases get permissions that the user didn't initially explicitly
           // allow...  it would be nice to have some better way to handle
           // this situation.
           final boolean regrantPermissions = mSettings.mExternalSdkPlatform
                   != mSdkVersion;
           if (regrantPermissions) Slog.i(TAG, "Platform changed from "
                   + mSettings.mExternalSdkPlatform + " to " + mSdkVersion
                   + "; regranting permissions for external storage");
           mSettings.mExternalSdkPlatform = mSdkVersion;
           
           // Make sure group IDs have been assigned, and any permission
           // changes in other apps are accounted for
           updatePermissionsLP(null, null, true, regrantPermissions, regrantPermissions);
           // Persist settings
           mSettings.writeLP();
       }
       // Send a broadcast to let everyone know we are done processing
       if (pkgList.size() > 0) {
           sendResourcesChangedBroadcast(true, pkgList, uidArr, null);
       }
       // Force gc to avoid any stale parser references that we might have.
       if (doGc) {
           Runtime.getRuntime().gc();
       }
       // List stale containers and destroy stale temporary containers.
       if (removeCids != null) {
           for (String cid : removeCids) {
               if (cid.startsWith(mTempContainerPrefix)) {
                   Log.i(TAG, "Destroying stale temporary container " + cid);
                   PackageHelper.destroySdDir(cid);
               } else {
                   Log.w(TAG, "Container " + cid + " is stale");
               }
           }
       }
   }

   /*
    * Utility method to unload a list of specified containers
    */
   private void unloadAllContainers(Set<SdInstallArgs> cidArgs) {
       // Just unmount all valid containers.
       for (SdInstallArgs arg : cidArgs) {
           synchronized (mInstallLock) {
               arg.doPostDeleteLI(false);
           }
       }
   }

   /*
    * Unload packages mounted on external media. This involves deleting
    * package data from internal structures, sending broadcasts about
    * diabled packages, gc'ing to free up references, unmounting all
    * secure containers corresponding to packages on external media, and
    * posting a UPDATED_MEDIA_STATUS message if status has been requested.
    * Please note that we always have to post this message if status has
    * been requested no matter what.
    */
   private void unloadMediaPackages(HashMap<SdInstallArgs, String> processCids,
           int uidArr[], final boolean reportStatus) {
       if (DEBUG_SD_INSTALL) Log.i(TAG, "unloading media packages");
       ArrayList<String> pkgList = new ArrayList<String>();
       ArrayList<SdInstallArgs> failedList = new ArrayList<SdInstallArgs>();
       final Set<SdInstallArgs> keys = processCids.keySet();
       for (SdInstallArgs args : keys) {
           String cid = args.cid;
           String pkgName = args.getPackageName();
           if (DEBUG_SD_INSTALL) Log.i(TAG, "Trying to unload pkg : " + pkgName);
           // Delete package internally
           PackageRemovedInfo outInfo = new PackageRemovedInfo();
           synchronized (mInstallLock) {
               boolean res = deletePackageLI(pkgName, false,
                       PackageManager.DONT_DELETE_DATA, outInfo, false);
               if (res) {
                   pkgList.add(pkgName);
               } else {
                   Slog.e(TAG, "Failed to delete pkg from sdcard : " + pkgName);
                   failedList.add(args);
               }
           }
       }

       synchronized (mPackages) {
           // We didn't update the settings after removing each package;
           // write them now for all packages.
           mSettings.writeLP();
       }

       // We have to absolutely send UPDATED_MEDIA_STATUS only
       // after confirming that all the receivers processed the ordered
       // broadcast when packages get disabled, force a gc to clean things up.
       // and unload all the containers.
       if (pkgList.size() > 0) {
           sendResourcesChangedBroadcast(false, pkgList, uidArr, new IIntentReceiver.Stub() {
               public void performReceive(Intent intent, int resultCode, String data, Bundle extras,
                       boolean ordered, boolean sticky) throws RemoteException {
                   Message msg = mHandler.obtainMessage(UPDATED_MEDIA_STATUS,
                           reportStatus ? 1 : 0, 1, keys);
                   mHandler.sendMessage(msg);
               }
           });
       } else {
           Message msg = mHandler.obtainMessage(UPDATED_MEDIA_STATUS,
                   reportStatus ? 1 : 0, -1, keys);
           mHandler.sendMessage(msg);
       }
   }

   public void movePackage(final String packageName,
           final IPackageMoveObserver observer, final int flags) {
       mContext.enforceCallingOrSelfPermission(
               android.Manifest.permission.MOVE_PACKAGE, null);
       int returnCode = PackageManager.MOVE_SUCCEEDED;
       int currFlags = 0;
       int newFlags = 0;
       synchronized (mPackages) {
           PackageParser.Package pkg = mPackages.get(packageName);
           if (pkg == null) {
               returnCode =  PackageManager.MOVE_FAILED_DOESNT_EXIST;
           } else {
               // Disable moving fwd locked apps and system packages
               if (pkg.applicationInfo != null && isSystemApp(pkg)) {
                   Slog.w(TAG, "Cannot move system application");
                   returnCode = PackageManager.MOVE_FAILED_SYSTEM_PACKAGE;
               } else if (pkg.applicationInfo != null && isForwardLocked(pkg)) {
                   Slog.w(TAG, "Cannot move forward locked app.");
                   returnCode = PackageManager.MOVE_FAILED_FORWARD_LOCKED;
               } else if (pkg.mOperationPending) {
                   Slog.w(TAG, "Attempt to move package which has pending operations");
                   returnCode = PackageManager.MOVE_FAILED_OPERATION_PENDING;
               } else {
                   // Find install location first
                   if ((flags & PackageManager.MOVE_EXTERNAL_MEDIA) != 0 &&
                           (flags & PackageManager.MOVE_INTERNAL) != 0) {
                       Slog.w(TAG, "Ambigous flags specified for move location.");
                       returnCode = PackageManager.MOVE_FAILED_INVALID_LOCATION;
                   } else {
                       newFlags = (flags & PackageManager.MOVE_EXTERNAL_MEDIA) != 0 ?
                               PackageManager.INSTALL_EXTERNAL : PackageManager.INSTALL_INTERNAL;
                       currFlags = isExternal(pkg) ? PackageManager.INSTALL_EXTERNAL
                               : PackageManager.INSTALL_INTERNAL;
                       if (newFlags == currFlags) {
                           Slog.w(TAG, "No move required. Trying to move to same location");
                           returnCode = PackageManager.MOVE_FAILED_INVALID_LOCATION;
                       }
                   }
                   if (returnCode == PackageManager.MOVE_SUCCEEDED) {
                       pkg.mOperationPending = true;
                   }
               }
           }
           if (returnCode != PackageManager.MOVE_SUCCEEDED) {
                processPendingMove(new MoveParams(null, observer, 0, packageName, null), returnCode);
           } else {
               Message msg = mHandler.obtainMessage(INIT_COPY);
               InstallArgs srcArgs = createInstallArgs(currFlags, pkg.applicationInfo.sourceDir,
                        pkg.applicationInfo.publicSourceDir, pkg.applicationInfo.nativeLibraryDir);
               MoveParams mp = new MoveParams(srcArgs, observer, newFlags, packageName,
                        pkg.applicationInfo.dataDir);
               msg.obj = mp;
               mHandler.sendMessage(msg);
           }
       }
   }

   private void processPendingMove(final MoveParams mp, final int currentStatus) {
       // Queue up an async operation since the package deletion may take a little while.
       mHandler.post(new Runnable() {
           public void run() {
               mHandler.removeCallbacks(this);
               int returnCode = currentStatus;
               if (currentStatus == PackageManager.MOVE_SUCCEEDED) {
                   int uidArr[] = null;
                   ArrayList<String> pkgList = null;
                   synchronized (mPackages) {
                       PackageParser.Package pkg = mPackages.get(mp.packageName);
                       if (pkg == null) {
                           Slog.w(TAG, " Package " + mp.packageName +
                           " doesn't exist. Aborting move");
                           returnCode = PackageManager.MOVE_FAILED_DOESNT_EXIST;
                       } else if (!mp.srcArgs.getCodePath().equals(pkg.applicationInfo.sourceDir)) {
                           Slog.w(TAG, "Package " + mp.packageName + " code path changed from " +
                                   mp.srcArgs.getCodePath() + " to " + pkg.applicationInfo.sourceDir +
                           " Aborting move and returning error");
                           returnCode = PackageManager.MOVE_FAILED_INTERNAL_ERROR;
                       } else {
                           uidArr = new int[] { pkg.applicationInfo.uid };
                           pkgList = new ArrayList<String>();
                           pkgList.add(mp.packageName);
                       }
                   }
                   if (returnCode == PackageManager.MOVE_SUCCEEDED) {
                       // Send resources unavailable broadcast
                       sendResourcesChangedBroadcast(false, pkgList, uidArr, null);
                       // Update package code and resource paths
                       synchronized (mInstallLock) {
                           synchronized (mPackages) {
                               PackageParser.Package pkg = mPackages.get(mp.packageName);
                               // Recheck for package again.
                                if (pkg == null) {
                                    Slog.w(TAG, " Package " + mp.packageName
                                            + " doesn't exist. Aborting move");
                                    returnCode = PackageManager.MOVE_FAILED_DOESNT_EXIST;
                               } else if (!mp.srcArgs.getCodePath().equals(pkg.applicationInfo.sourceDir)) {
                                   Slog.w(TAG, "Package " + mp.packageName + " code path changed from " +
                                           mp.srcArgs.getCodePath() + " to " + pkg.applicationInfo.sourceDir +
                                   " Aborting move and returning error");
                                   returnCode = PackageManager.MOVE_FAILED_INTERNAL_ERROR;
                               } else {
                                   final String oldCodePath = pkg.mPath;
                                   final String newCodePath = mp.targetArgs.getCodePath();
                                   final String newResPath = mp.targetArgs.getResourcePath();
                                   final String newNativePath = mp.targetArgs.getNativeLibraryPath();

                                    if ((mp.flags & PackageManager.INSTALL_EXTERNAL) == 0) {
                                        if (mInstaller
                                                .unlinkNativeLibraryDirectory(pkg.applicationInfo.dataDir) < 0) {
                                            returnCode = PackageManager.MOVE_FAILED_INSUFFICIENT_STORAGE;
                                        } else {
                                            NativeLibraryHelper.copyNativeBinariesLI(
                                                    new File(newCodePath), new File(newNativePath));
                                        }
                                    } else {
                                        if (mInstaller.linkNativeLibraryDirectory(
                                                pkg.applicationInfo.dataDir, newNativePath) < 0) {
                                            returnCode = PackageManager.MOVE_FAILED_INSUFFICIENT_STORAGE;
                                        }
                                    }

                                    if (returnCode == PackageManager.MOVE_SUCCEEDED) {
                                        pkg.mPath = newCodePath;
                                        // Move dex files around
                                        if (moveDexFilesLI(pkg) != PackageManager.INSTALL_SUCCEEDED) {
                                            // Moving of dex files failed. Set
                                            // error code and abort move.
                                            pkg.mPath = pkg.mScanPath;
                                            returnCode = PackageManager.MOVE_FAILED_INSUFFICIENT_STORAGE;
                                        }
                                    }

                                    if (returnCode == PackageManager.MOVE_SUCCEEDED) {
                                       pkg.mScanPath = newCodePath;
                                       pkg.applicationInfo.sourceDir = newCodePath;
                                       pkg.applicationInfo.publicSourceDir = newResPath;
                                       pkg.applicationInfo.nativeLibraryDir = newNativePath;
                                       PackageSetting ps = (PackageSetting) pkg.mExtras;
                                       ps.codePath = new File(pkg.applicationInfo.sourceDir);
                                       ps.codePathString = ps.codePath.getPath();
                                       ps.resourcePath = new File(pkg.applicationInfo.publicSourceDir);
                                       ps.resourcePathString = ps.resourcePath.getPath();
                                       ps.nativeLibraryPathString = newNativePath;
                                       // Set the application info flag correctly.
                                       if ((mp.flags & PackageManager.INSTALL_EXTERNAL) != 0) {
                                           pkg.applicationInfo.flags |= ApplicationInfo.FLAG_EXTERNAL_STORAGE;
                                       } else {
                                           pkg.applicationInfo.flags &= ~ApplicationInfo.FLAG_EXTERNAL_STORAGE;
                                       }
                                       ps.setFlags(pkg.applicationInfo.flags);
                                       mAppDirs.remove(oldCodePath);
                                       mAppDirs.put(newCodePath, pkg);
                                       // Persist settings
                                       mSettings.writeLP();
                                   }
                               }
                           }
                       }
                       // Send resources available broadcast
                       sendResourcesChangedBroadcast(true, pkgList, uidArr, null);
                   }
               }
               if (returnCode != PackageManager.MOVE_SUCCEEDED){
                   // Clean up failed installation
                   if (mp.targetArgs != null) {
                       mp.targetArgs.doPostInstall(PackageManager.INSTALL_FAILED_INTERNAL_ERROR);
                   }
               } else {
                   // Force a gc to clear things up.
                   Runtime.getRuntime().gc();
                   // Delete older code
                   synchronized (mInstallLock) {
                       mp.srcArgs.doPostDeleteLI(true);
                   }
               }

               // Allow more operations on this file if we didn't fail because
               // an operation was already pending for this package.
               if (returnCode != PackageManager.MOVE_FAILED_OPERATION_PENDING) {
                   synchronized (mPackages) {
                       PackageParser.Package pkg = mPackages.get(mp.packageName);
                       if (pkg != null) {
                           pkg.mOperationPending = false;
                       }
                   }
               }

               IPackageMoveObserver observer = mp.observer;
               if (observer != null) {
                   try {
                       observer.packageMoved(mp.packageName, returnCode);
                   } catch (RemoteException e) {
                       Log.i(TAG, "Observer no longer exists.");
                   }
               }
           }
       });
   }

   public boolean setInstallLocation(int loc) {
       mContext.enforceCallingOrSelfPermission(
               android.Manifest.permission.WRITE_SECURE_SETTINGS, null);
       if (getInstallLocation() == loc) {
           return true;
       }
       if (loc == PackageHelper.APP_INSTALL_AUTO ||
               loc == PackageHelper.APP_INSTALL_INTERNAL ||
               loc == PackageHelper.APP_INSTALL_EXTERNAL) {
           android.provider.Settings.System.putInt(mContext.getContentResolver(),
                   android.provider.Settings.Secure.DEFAULT_INSTALL_LOCATION, loc);
           return true;
       }
       return false;
   }

   public int getInstallLocation() {
       return android.provider.Settings.System.getInt(mContext.getContentResolver(),
               android.provider.Settings.Secure.DEFAULT_INSTALL_LOCATION, PackageHelper.APP_INSTALL_AUTO);
   }
}<|MERGE_RESOLUTION|>--- conflicted
+++ resolved
@@ -754,14 +754,12 @@
                 MULTIPLE_APPLICATION_UIDS
                         ? LOG_UID : FIRST_APPLICATION_UID,
                 ApplicationInfo.FLAG_SYSTEM);
-<<<<<<< HEAD
         mSettings.addSharedUserLP("com.tmobile.thememanager",
                 THEME_MAMANER_GUID,
-=======
+                ApplicationInfo.FLAG_SYSTEM);
         mSettings.addSharedUserLP("android.uid.nfc",
                 MULTIPLE_APPLICATION_UIDS
                         ? NFC_UID : FIRST_APPLICATION_UID,
->>>>>>> 6bcc7a7e
                 ApplicationInfo.FLAG_SYSTEM);
 
         String separateProcesses = SystemProperties.get("debug.separate_processes");
@@ -4439,13 +4437,9 @@
         }
     };
 
-<<<<<<< HEAD
+    private static final boolean DEBUG_OBB = false;
+
     private static final void sendPackageBroadcast(String action, String pkg, String intentCategory,
-=======
-    private static final boolean DEBUG_OBB = false;
-
-    private static final void sendPackageBroadcast(String action, String pkg,
->>>>>>> 6bcc7a7e
             Bundle extras, IIntentReceiver finishedReceiver) {
         IActivityManager am = ActivityManagerNative.getDefault();
         if (am != null) {
