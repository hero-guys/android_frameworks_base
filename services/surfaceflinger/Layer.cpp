/*
 * Copyright (C) 2007 The Android Open Source Project
 *
 * Licensed under the Apache License, Version 2.0 (the "License");
 * you may not use this file except in compliance with the License.
 * You may obtain a copy of the License at
 *
 *      http://www.apache.org/licenses/LICENSE-2.0
 *
 * Unless required by applicable law or agreed to in writing, software
 * distributed under the License is distributed on an "AS IS" BASIS,
 * WITHOUT WARRANTIES OR CONDITIONS OF ANY KIND, either express or implied.
 * See the License for the specific language governing permissions and
 * limitations under the License.
 */

#include <stdlib.h>
#include <stdint.h>
#include <sys/types.h>

#include <cutils/compiler.h>
#include <cutils/native_handle.h>
#include <cutils/properties.h>

#include <utils/Errors.h>
#include <utils/Log.h>
#include <utils/StopWatch.h>

#include <ui/GraphicBuffer.h>
#include <ui/PixelFormat.h>

#include <surfaceflinger/Surface.h>

#include "clz.h"
#include "DisplayHardware/DisplayHardware.h"
#include "DisplayHardware/HWComposer.h"
#include "GLExtensions.h"
#include "Layer.h"
#include "SurfaceFlinger.h"
#include "SurfaceTextureLayer.h"

#ifdef QCOM_HARDWARE
#include <qcom_ui.h>
#define SHIFT_SRC_TRANSFORM 4
#endif

#define DEBUG_RESIZE    0
<<<<<<< HEAD
#ifdef QCOM_HARDWARE
#define SHIFT_SRC_TRANSFORM 4
#endif
=======
>>>>>>> 1f8f4482

namespace android {

// ---------------------------------------------------------------------------

Layer::Layer(SurfaceFlinger* flinger,
        DisplayID display, const sp<Client>& client)
    :   LayerBaseClient(flinger, display, client),
        mTextureName(-1U),
        mQueuedFrames(0),
        mCurrentTransform(0),
        mCurrentScalingMode(NATIVE_WINDOW_SCALING_MODE_FREEZE),
        mCurrentOpacity(true),
        mFormat(PIXEL_FORMAT_NONE),
        mGLExtensions(GLExtensions::getInstance()),
        mOpaqueLayer(true),
        mNeedsDithering(false),
        mSecure(false),
#ifdef QCOM_HARDWARE
        mLayerQcomFlags(0),
#endif
        mProtectedByApp(false)
{
    mCurrentCrop.makeInvalid();
    glGenTextures(1, &mTextureName);
#ifdef QCOM_HARDWARE
    updateLayerQcomFlags(LAYER_UPDATE_STATUS, true, mLayerQcomFlags);
#endif
}

void Layer::onFirstRef()
{
    LayerBaseClient::onFirstRef();

    struct FrameQueuedListener : public SurfaceTexture::FrameAvailableListener {
        FrameQueuedListener(Layer* layer) : mLayer(layer) { }
    private:
        wp<Layer> mLayer;
        virtual void onFrameAvailable() {
            sp<Layer> that(mLayer.promote());
            if (that != 0) {
                that->onFrameQueued();
            }
        }
    };
    mSurfaceTexture = new SurfaceTextureLayer(mTextureName, this);
    mSurfaceTexture->setFrameAvailableListener(new FrameQueuedListener(this));
    mSurfaceTexture->setSynchronousMode(true);
#ifdef QCOM_HARDWARE
    mSurfaceTexture->setBufferCountServer(BUFFER_COUNT_SERVER);
#else
    mSurfaceTexture->setBufferCountServer(2);
#endif
}

Layer::~Layer()
{
    mFlinger->postMessageAsync(
            new SurfaceFlinger::MessageDestroyGLTexture(mTextureName) );
}

void Layer::onFrameQueued() {
    android_atomic_inc(&mQueuedFrames);
    mFlinger->signalEvent();
}

// called with SurfaceFlinger::mStateLock as soon as the layer is entered
// in the purgatory list
void Layer::onRemoved()
{
    mSurfaceTexture->abandon();
}

void Layer::setName(const String8& name) {
    LayerBase::setName(name);
    mSurfaceTexture->setName(name);
}

sp<ISurface> Layer::createSurface()
{
    class BSurface : public BnSurface, public LayerCleaner {
        wp<const Layer> mOwner;
        virtual sp<ISurfaceTexture> getSurfaceTexture() const {
            sp<ISurfaceTexture> res;
            sp<const Layer> that( mOwner.promote() );
            if (that != NULL) {
                res = that->mSurfaceTexture;
            }
            return res;
        }
    public:
        BSurface(const sp<SurfaceFlinger>& flinger,
                const sp<Layer>& layer)
            : LayerCleaner(flinger, layer), mOwner(layer) { }
    };
    sp<ISurface> sur(new BSurface(mFlinger, this));
    return sur;
}

wp<IBinder> Layer::getSurfaceTextureBinder() const
{
    return mSurfaceTexture->asBinder();
}

status_t Layer::setBuffers( uint32_t w, uint32_t h,
                            PixelFormat format, uint32_t flags)
{
    // this surfaces pixel format
    PixelFormatInfo info;
    status_t err = getPixelFormatInfo(format, &info);
    if (err) return err;

    // the display's pixel format
    const DisplayHardware& hw(graphicPlane(0).displayHardware());
    uint32_t const maxSurfaceDims = min(
            hw.getMaxTextureSize(), hw.getMaxViewportDims());

    // never allow a surface larger than what our underlying GL implementation
    // can handle.
    if ((uint32_t(w)>maxSurfaceDims) || (uint32_t(h)>maxSurfaceDims)) {
        return BAD_VALUE;
    }

    PixelFormatInfo displayInfo;
    getPixelFormatInfo(hw.getFormat(), &displayInfo);
    const uint32_t hwFlags = hw.getFlags();
    
    mFormat = format;

    mSecure = (flags & ISurfaceComposer::eSecure) ? true : false;
    mProtectedByApp = (flags & ISurfaceComposer::eProtectedByApp) ? true : false;
    mOpaqueLayer = (flags & ISurfaceComposer::eOpaque);
    mCurrentOpacity = getOpacityForFormat(format);

    mSurfaceTexture->setDefaultBufferSize(w, h);
    mSurfaceTexture->setDefaultBufferFormat(format);

    if (mFlinger->getUseDithering()) {
        // we use the red index
        int displayRedSize = displayInfo.getSize(PixelFormatInfo::INDEX_RED);
        int layerRedsize = info.getSize(PixelFormatInfo::INDEX_RED);
        mNeedsDithering = layerRedsize > displayRedSize;
    } else {
        mNeedsDithering = false;
    }

    return NO_ERROR;
}

void Layer::setGeometry(hwc_layer_t* hwcl)
{
    LayerBaseClient::setGeometry(hwcl);

    hwcl->flags &= ~HWC_SKIP_LAYER;

#ifdef QCOM_HARDWARE
    const DisplayHardware& hw(graphicPlane(0).displayHardware());
    // we can't do alpha-fade with the hwc HAL. C2D composition
    // can handle fade cases
    const State& s(drawingState());
    if ((s.alpha < 0xFF) &&
        !(DisplayHardware::C2D_COMPOSITION & hw.getFlags())) {
        hwcl->flags = HWC_SKIP_LAYER;
    }

    hwcl->alpha = s.alpha;
#else
    // we can't do alpha-fade with the hwc HAL
    const State& s(drawingState());
    if (s.alpha < 0xFF) {
	hwcl->flags = HWC_SKIP_LAYER;
    }
#endif

    /*
     * Transformations are applied in this order:
     * 1) buffer orientation/flip/mirror
     * 2) state transformation (window manager)
     * 3) layer orientation (screen orientation)
     * mTransform is already the composition of (2) and (3)
     * (NOTE: the matrices are multiplied in reverse order)
     */

    const Transform bufferOrientation(mCurrentTransform);
    const Transform tr(mTransform * bufferOrientation);

    // this gives us only the "orientation" component of the transform
    const uint32_t finalTransform = tr.getOrientation();

    // we can only handle simple transformation
    if (finalTransform & Transform::ROT_INVALID) {
        hwcl->flags = HWC_SKIP_LAYER;
    } else {
        hwcl->transform = finalTransform;
#ifdef QCOM_HARDWARE
        //mBufferTransform will have the srcTransform
        //include src and final transform in the hwcl->transform
        hwcl->transform = (( bufferOrientation.getOrientation() <<
                                       SHIFT_SRC_TRANSFORM) | hwcl->transform);
#endif
    }

    if (isCropped()) {
        hwcl->sourceCrop.left   = mCurrentCrop.left;
        hwcl->sourceCrop.top    = mCurrentCrop.top;
        hwcl->sourceCrop.right  = mCurrentCrop.right;
        hwcl->sourceCrop.bottom = mCurrentCrop.bottom;
    } else {
        const sp<GraphicBuffer>& buffer(mActiveBuffer);
        hwcl->sourceCrop.left   = 0;
        hwcl->sourceCrop.top    = 0;
        if (buffer != NULL) {
            hwcl->sourceCrop.right  = buffer->width;
            hwcl->sourceCrop.bottom = buffer->height;
        } else {
            hwcl->sourceCrop.right  = mTransformedBounds.width();
            hwcl->sourceCrop.bottom = mTransformedBounds.height();
        }
    }
}

void Layer::setPerFrameData(hwc_layer_t* hwcl) {
    const sp<GraphicBuffer>& buffer(mActiveBuffer);
    if (buffer == NULL) {
        // this can happen if the client never drew into this layer yet,
        // or if we ran out of memory. In that case, don't let
        // HWC handle it.
        hwcl->flags |= HWC_SKIP_LAYER;
        hwcl->handle = NULL;
    } else {
        hwcl->handle = buffer->handle;
    }
#ifdef QCOM_HARDWARE
    updateLayerQcomFlags(LAYER_ASYNCHRONOUS_STATUS, !mSurfaceTexture->isSynchronousMode(), mLayerQcomFlags);
    hwcl->flags = getPerFrameFlags(hwcl->flags, mLayerQcomFlags);
#endif
}

void Layer::onDraw(const Region& clip) const
{
    if (CC_UNLIKELY(mActiveBuffer == 0)) {
        // the texture has not been created yet, this Layer has
        // in fact never been drawn into. This happens frequently with
        // SurfaceView because the WindowManager can't know when the client
        // has drawn the first time.

        // If there is nothing under us, we paint the screen in black, otherwise
        // we just skip this update.

        // figure out if there is something below us
        Region under;
        const SurfaceFlinger::LayerVector& drawingLayers(
                mFlinger->mDrawingState.layersSortedByZ);
        const size_t count = drawingLayers.size();
        for (size_t i=0 ; i<count ; ++i) {
            const sp<LayerBase>& layer(drawingLayers[i]);
            if (layer.get() == static_cast<LayerBase const*>(this))
                break;
            under.orSelf(layer->visibleRegionScreen);
        }
        // if not everything below us is covered, we plug the holes!
        Region holes(clip.subtract(under));
        if (!holes.isEmpty()) {
#ifdef SAMSUNG_CODEC_SUPPORT
            clearWithOpenGL(holes, 0, 0, 0, 0);
#else
            clearWithOpenGL(holes, 0, 0, 0, 1);
#endif
        }
        return;
    }

#ifdef QCOM_HARDWARE
	if (!isGPUSupportedFormat(mActiveBuffer->format)) {
	    clearWithOpenGL(clip, 0, 0, 0, 1);
        return;
	}
#endif

    if (!isProtected()) {
        glBindTexture(GL_TEXTURE_EXTERNAL_OES, mTextureName);
        GLenum filter = GL_NEAREST;
        if (getFiltering() || needsFiltering() || isFixedSize() || isCropped()) {
            // TODO: we could be more subtle with isFixedSize()
            filter = GL_LINEAR;
        }
        glTexParameterx(GL_TEXTURE_EXTERNAL_OES, GL_TEXTURE_MAG_FILTER, filter);
        glTexParameterx(GL_TEXTURE_EXTERNAL_OES, GL_TEXTURE_MIN_FILTER, filter);
        glMatrixMode(GL_TEXTURE);
        glLoadMatrixf(mTextureMatrix);
        glMatrixMode(GL_MODELVIEW);
        glDisable(GL_TEXTURE_2D);
        glEnable(GL_TEXTURE_EXTERNAL_OES);
    } else {
        glBindTexture(GL_TEXTURE_2D, mFlinger->getProtectedTexName());
        glMatrixMode(GL_TEXTURE);
        glLoadIdentity();
        glMatrixMode(GL_MODELVIEW);
        glDisable(GL_TEXTURE_EXTERNAL_OES);
        glEnable(GL_TEXTURE_2D);
    }

#ifdef QCOM_HARDWARE
    if(needsDithering()) {
        glEnable(GL_DITHER);
    }

    int composeS3DFormat = mQCLayer->needsS3DCompose();
    if (composeS3DFormat)
        drawS3DUIWithOpenGL(clip);
    else
        drawWithOpenGL(clip);
#else
    drawWithOpenGL(clip);
#endif

    glDisable(GL_TEXTURE_EXTERNAL_OES);
    glDisable(GL_TEXTURE_2D);
#ifdef QCOM_HARDWARE
    if(needsDithering()) {
        glDisable(GL_DITHER);
    }
#endif
}

// As documented in libhardware header, formats in the range
// 0x100 - 0x1FF are specific to the HAL implementation, and
// are known to have no alpha channel
// TODO: move definition for device-specific range into
// hardware.h, instead of using hard-coded values here.
#define HARDWARE_IS_DEVICE_FORMAT(f) ((f) >= 0x100 && (f) <= 0x1FF)

bool Layer::getOpacityForFormat(uint32_t format)
{
    if (HARDWARE_IS_DEVICE_FORMAT(format)) {
        return true;
    }
    PixelFormatInfo info;
    status_t err = getPixelFormatInfo(PixelFormat(format), &info);
    // in case of error (unknown format), we assume no blending
    return (err || info.h_alpha <= info.l_alpha);
}


bool Layer::isOpaque() const
{
    // if we don't have a buffer yet, we're translucent regardless of the
    // layer's opaque flag.
    if (mActiveBuffer == 0) {
        return false;
    }

    // if the layer has the opaque flag, then we're always opaque,
    // otherwise we use the current buffer's format.
    return mOpaqueLayer || mCurrentOpacity;
}

bool Layer::isProtected() const
{
    const sp<GraphicBuffer>& activeBuffer(mActiveBuffer);
    return (activeBuffer != 0) &&
            (activeBuffer->getUsage() & GRALLOC_USAGE_PROTECTED);
}

#ifdef QCOM_HARDWARE
void Layer::setIsUpdating(bool isUpdating)
{
    updateLayerQcomFlags(LAYER_UPDATE_STATUS, isUpdating, mLayerQcomFlags);
}
#endif

uint32_t Layer::doTransaction(uint32_t flags)
{
    const Layer::State& front(drawingState());
    const Layer::State& temp(currentState());

    const bool sizeChanged = (front.requested_w != temp.requested_w) ||
            (front.requested_h != temp.requested_h);

    if (sizeChanged) {
        // the size changed, we need to ask our client to request a new buffer
        LOGD_IF(DEBUG_RESIZE,
                "doTransaction: "
                "resize (layer=%p), requested (%dx%d), drawing (%d,%d), "
                "scalingMode=%d",
                this,
                int(temp.requested_w), int(temp.requested_h),
                int(front.requested_w), int(front.requested_h),
                mCurrentScalingMode);

        if (!isFixedSize()) {
            // this will make sure LayerBase::doTransaction doesn't update
            // the drawing state's size
            Layer::State& editDraw(mDrawingState);
            editDraw.requested_w = temp.requested_w;
            editDraw.requested_h = temp.requested_h;
        }

        // record the new size, form this point on, when the client request
        // a buffer, it'll get the new size.
        mSurfaceTexture->setDefaultBufferSize(temp.requested_w,
                temp.requested_h);
    }

    return LayerBase::doTransaction(flags);
}

bool Layer::isFixedSize() const {
    return mCurrentScalingMode != NATIVE_WINDOW_SCALING_MODE_FREEZE;
}

bool Layer::isCropped() const {
    return !mCurrentCrop.isEmpty();
}

// ----------------------------------------------------------------------------
// pageflip handling...
// ----------------------------------------------------------------------------

void Layer::lockPageFlip(bool& recomputeVisibleRegions)
{
    if (mQueuedFrames > 0) {
        // Capture the old state of the layer for comparisons later
        const bool oldOpacity = isOpaque();
        sp<GraphicBuffer> oldActiveBuffer = mActiveBuffer;

        // signal another event if we have more frames pending
        if (android_atomic_dec(&mQueuedFrames) > 1) {
            mFlinger->signalEvent();
        }

        if (mSurfaceTexture->updateTexImage() < NO_ERROR) {
            // something happened!
            recomputeVisibleRegions = true;
            return;
        }
#ifdef QCOM_HARDWARE
        updateLayerQcomFlags(LAYER_UPDATE_STATUS, true, mLayerQcomFlags);
#endif
        // update the active buffer
        mActiveBuffer = mSurfaceTexture->getCurrentBuffer();

#ifdef QCOM_HARDWARE
        //Buffer validity changed. Reset HWC geometry flags.
        if(oldActiveBuffer == NULL && mActiveBuffer != NULL) {
            mFlinger->invalidateHwcGeometry();
        }
#endif

        const Rect crop(mSurfaceTexture->getCurrentCrop());
        const uint32_t transform(mSurfaceTexture->getCurrentTransform());
        const uint32_t scalingMode(mSurfaceTexture->getCurrentScalingMode());
        if ((crop != mCurrentCrop) ||
            (transform != mCurrentTransform) ||
            (scalingMode != mCurrentScalingMode))
        {
            mCurrentCrop = crop;
            mCurrentTransform = transform;
            mCurrentScalingMode = scalingMode;
            mFlinger->invalidateHwcGeometry();
        }

        GLfloat textureMatrix[16];
        mSurfaceTexture->getTransformMatrix(textureMatrix);
        if (memcmp(textureMatrix, mTextureMatrix, sizeof(textureMatrix))) {
            memcpy(mTextureMatrix, textureMatrix, sizeof(textureMatrix));
            mFlinger->invalidateHwcGeometry();
        }

        uint32_t bufWidth  = mActiveBuffer->getWidth();
        uint32_t bufHeight = mActiveBuffer->getHeight();
        if (oldActiveBuffer != NULL) {
            if (bufWidth != uint32_t(oldActiveBuffer->width) ||
                bufHeight != uint32_t(oldActiveBuffer->height)) {
                mFlinger->invalidateHwcGeometry();
            }
        }

        mCurrentOpacity = getOpacityForFormat(mActiveBuffer->format);
        if (oldOpacity != isOpaque()) {
            recomputeVisibleRegions = true;
        }

        glTexParameterx(GL_TEXTURE_EXTERNAL_OES, GL_TEXTURE_WRAP_S, GL_CLAMP_TO_EDGE);
        glTexParameterx(GL_TEXTURE_EXTERNAL_OES, GL_TEXTURE_WRAP_T, GL_CLAMP_TO_EDGE);

        // update the layer size if needed
        const Layer::State& front(drawingState());

        // FIXME: mPostedDirtyRegion = dirty & bounds
        mPostedDirtyRegion.set(front.w, front.h);

        if ((front.w != front.requested_w) ||
            (front.h != front.requested_h))
        {
            // check that we received a buffer of the right size
            // (Take the buffer's orientation into account)
            if (mCurrentTransform & Transform::ROT_90) {
                swap(bufWidth, bufHeight);
            }

            if (isFixedSize() ||
                    (bufWidth == front.requested_w &&
                    bufHeight == front.requested_h))
            {
                // Here we pretend the transaction happened by updating the
                // current and drawing states. Drawing state is only accessed
                // in this thread, no need to have it locked
                Layer::State& editDraw(mDrawingState);
                editDraw.w = editDraw.requested_w;
                editDraw.h = editDraw.requested_h;

                // We also need to update the current state so that we don't
                // end-up doing too much work during the next transaction.
                // NOTE: We actually don't need hold the transaction lock here
                // because State::w and State::h are only accessed from
                // this thread
                Layer::State& editTemp(currentState());
                editTemp.w = editDraw.w;
                editTemp.h = editDraw.h;

                // recompute visible region
                recomputeVisibleRegions = true;
            }

            LOGD_IF(DEBUG_RESIZE,
                    "lockPageFlip : "
                    "       (layer=%p), buffer (%ux%u, tr=%02x), "
                    "requested (%dx%d)",
                    this,
                    bufWidth, bufHeight, mCurrentTransform,
                    front.requested_w, front.requested_h);
        }
#ifdef QCOM_HARDWARE
    } else {
        updateLayerQcomFlags(LAYER_UPDATE_STATUS, false, mLayerQcomFlags);
#endif
    }
}

void Layer::unlockPageFlip(
        const Transform& planeTransform, Region& outDirtyRegion)
{
    Region dirtyRegion(mPostedDirtyRegion);
    if (!dirtyRegion.isEmpty()) {
        mPostedDirtyRegion.clear();
        // The dirty region is given in the layer's coordinate space
        // transform the dirty region by the surface's transformation
        // and the global transformation.
        const Layer::State& s(drawingState());
        const Transform tr(planeTransform * s.transform);
        dirtyRegion = tr.transform(dirtyRegion);

        // At this point, the dirty region is in screen space.
        // Make sure it's constrained by the visible region (which
        // is in screen space as well).
        dirtyRegion.andSelf(visibleRegionScreen);
        outDirtyRegion.orSelf(dirtyRegion);
    }
}

void Layer::dump(String8& result, char* buffer, size_t SIZE) const
{
    LayerBaseClient::dump(result, buffer, SIZE);

    sp<const GraphicBuffer> buf0(mActiveBuffer);
    uint32_t w0=0, h0=0, s0=0, f0=0;
    if (buf0 != 0) {
        w0 = buf0->getWidth();
        h0 = buf0->getHeight();
        s0 = buf0->getStride();
        f0 = buf0->format;
    }
    snprintf(buffer, SIZE,
            "      "
            "format=%2d, activeBuffer=[%4ux%4u:%4u,%3X],"
            " transform-hint=0x%02x, queued-frames=%d\n",
            mFormat, w0, h0, s0,f0,
            getTransformHint(), mQueuedFrames);

    result.append(buffer);

    if (mSurfaceTexture != 0) {
        mSurfaceTexture->dump(result, "            ", buffer, SIZE);
    }
}

uint32_t Layer::getEffectiveUsage(uint32_t usage) const
{
    // TODO: should we do something special if mSecure is set?
    if (mProtectedByApp) {
        // need a hardware-protected path to external video sink
        usage |= GraphicBuffer::USAGE_PROTECTED;
    }
#ifdef MISSING_GRALLOC_BUFFERS
    usage |= GraphicBuffer::USAGE_HW_TEXTURE;
#else
    usage |= GraphicBuffer::USAGE_HW_COMPOSER;
#endif

    return usage;
}

uint32_t Layer::getTransformHint() const {
    uint32_t orientation = 0;
    if (!mFlinger->mDebugDisableTransformHint) {
        orientation = getPlaneOrientation();
        if (orientation & Transform::ROT_INVALID) {
            orientation = 0;
        }
    }
    return orientation;
}

// ---------------------------------------------------------------------------


}; // namespace android<|MERGE_RESOLUTION|>--- conflicted
+++ resolved
@@ -45,12 +45,6 @@
 #endif
 
 #define DEBUG_RESIZE    0
-<<<<<<< HEAD
-#ifdef QCOM_HARDWARE
-#define SHIFT_SRC_TRANSFORM 4
-#endif
-=======
->>>>>>> 1f8f4482
 
 namespace android {
 
