--- conflicted
+++ resolved
@@ -355,17 +355,6 @@
                         SystemProperties.get(USB_STATE_PROPERTY));
                 mAdbEnabled = UsbManager.containsFunction(getDefaultFunctions(),
                         UsbManager.USB_FUNCTION_ADB);
-<<<<<<< HEAD
-                setEnabledFunctions(null, false);
-                if (mContext.getResources().getBoolean(
-                        com.android.internal.R.bool.config_usb_data_unlock)) {
-                    boolean mtpEnable = UsbManager.containsFunction(getDefaultFunctions(),
-                            UsbManager.USB_FUNCTION_MTP);
-                    boolean ptpEnable = UsbManager.containsFunction(getDefaultFunctions(),
-                            UsbManager.USB_FUNCTION_PTP);
-                    if (mtpEnable || ptpEnable) mUsbDataUnlocked = true;
-                }
-=======
 
                 /**
                  * Remove MTP from persistent config, to bring usb to a good state
@@ -379,7 +368,15 @@
 
                 setEnabledFunctions(null, false, false);
 
->>>>>>> 6422e8fb
+                if (mContext.getResources().getBoolean(
+                        com.android.internal.R.bool.config_usb_data_unlock)) {
+                    boolean mtpEnable = UsbManager.containsFunction(getDefaultFunctions(),
+                            UsbManager.USB_FUNCTION_MTP);
+                    boolean ptpEnable = UsbManager.containsFunction(getDefaultFunctions(),
+                            UsbManager.USB_FUNCTION_PTP);
+                    if (mtpEnable || ptpEnable) mUsbDataUnlocked = true;
+                }
+
                 String state = FileUtils.readTextFile(new File(STATE_PATH), 0, null).trim();
                 updateState(state);
 
